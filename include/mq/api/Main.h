--- conflicted
+++ resolved
@@ -34,10 +34,6 @@
 	virtual void SendToActor(
 		postoffice::Dropbox* dropbox,
 		const postoffice::Address& address,
-<<<<<<< HEAD
-		uint16_t messageId,
-=======
->>>>>>> 0467e88b
 		const std::string& data,
 		const postoffice::ResponseCallbackAPI& callback,
 		MQPlugin* owner) = 0;
@@ -45,10 +41,6 @@
 	virtual void ReplyToActor(
 		postoffice::Dropbox* dropbox,
 		const std::shared_ptr<postoffice::Message>& message,
-<<<<<<< HEAD
-		uint16_t messageId,
-=======
->>>>>>> 0467e88b
 		const std::string& data,
 		uint8_t status,
 		MQPlugin* owner) = 0;
