<<<<<<< HEAD
Feb 14, 2024:
- test: Fix Me.Platinum etc always returning 0.
=======
Feb 16, 2024:
- Changes to AutoLogin:
- added sorting for characters that persists to context menu
- added filter to hide characters from context menu
- added ordering to profiles for login order and display
- added sorting and searching to accounts
- added some tooltips 
>>>>>>> 16cb5464

Feb 13, 2024:
- test: Updated for latest patch
- Completely revamped the autologin interface and storage
- MQ's context menu is now driven by imgui
- Added an extendable window gui to MQ
- login profiles and character management is now driven through the main gui
- removed sessions and replaced station names with single-entry profiles
- passing the profile name to /login will load the first character in the profile
- removed the autologin ini, replaced with sqlite db that can be copied across computers
- a master pass has been added to provide encryption for account passwords _only_
- the user will be prompted for a master password at first startup on a computer
- the master password will be stored locally outside of the db (in the registry)
- if the autologin plugin is running, logging in a new account will store the account name and associated characters in the database
- manually editing the server list mapping is no longer needed (it is auto detected the first time you see that server in your list)

Feb 3, 2024:
- emu: Fix /timestamp showing seconds to the decimal

Feb 2, 2024:
- Add Social TLO (#825)

Feb 1, 2024
- live: Updated for latest patch

Jan 30, 2024:
- Disable jit when delaying so that delays are not optimized away (#822)
- /doability will now accept quoted or unquoted ability names
- /doability will now work for innate skills like slam (#371)
- mq.TLO.Me.Ability is now a boolean. It returns true or false based on whether you have the ability.
- mq.TLO.Me.AbilityReady will no longer say an ability is ready if you don't have that ability.
- Added mq.TLO.Me.AbilityTimerTotal which will return the total amount of time an ability takes to refresh. This is only available while the ability is in cooldown, otherwise it returns 0. Useful for converting mq.TLO.Me.AbilityTimer into a percentage. (#823)
- mq.TLO.Me.AltCurrency now works with the singular or plural name of the currency
- plugins: GetZoneExpansionName(0) would previously return "Original EQ" but now returns "EverQuest"

Jan 27, 2024:
- test: Updated for latest patch

Jan 20, 2024:
- Fix Mercenary.State reporting unknown when mercenary is active (#811)
- Fix Heading.Name/Heading.ShortName potentially going out of bounds (#813)
- Change Me.BoundLocation.Heading to return heading type instead of a 512 unit float

Jan 19, 2024:
- Fix mq.pickle not properly escaping backslashes and not properly serializing numbers. (#815, #771).

Jan 18, 2024:
- Fix issue where textures would not draw if they had not already been preloaded.
- Fix FPS plot in benchmark window to use its own axis.

Jan 17, 2024:
- live: Updated for latest patch
- live: DirectX 11 is now on the live client, some visual features may be
  missing or not working correctly.

Jan 15, 2024:
- Update CrashDetected popup with reminder that text can be copied and also add PID (#765).
- Update faction names by using dbstr_us.txt (#806)
- Fix Me.Origin (#807)
- Fix several window properties that had been swapped (Click Through, Show Border, Escapable)

Jan 14, 2024:
- test: Updated for latest patch

Jan 11, 2024:
- Prospective fix for map crash (#798)
- PackageMan now accepts the debug parameter (see docs)
- luarocks cache has been moved to the modules folder

Jan 8, 2024:
- Fix clipping of ImGuiConsole, add opacity. (#805)
- Fix Window.SetText correctly sending change event.

Dec 18, 2023:
- Update ImGui to 1.90
- Update ImPlot to 0.17
- lua: ImGui and ImPlot lua bindings fully refreshed with 100% coverage of definitions.
- lua: mq-definitions VSCode extension available at https://marketplace.visualstudio.com/items?itemName=ZenithCodeForge.mq-defs
- datatypes: add TradeskillDepot.DepositItem
- datatypes: add Type.InheritedType
- datatypes: add Me.LaurionInnVoucher, Me.ShalowainsPrivateReserve

Dec 13, 2023:
- test: Updated for latest patch

Dec 12, 2023:
- live: Updated for latest patch
- live: Updated for latest patch (again)

Dec 9, 2023:
- Fix formatting of links in console when line contains multiple links

Dec 8, 2023:
- live: Fix spawn manager crash
- test: Fix spawn manager crash

Dec 5, 2023:
- live: Updated for latest expansion

Dec 4, 2023:
- test: Fix ZoneGuide
- Add Me.PersonaLevel - takes class shortname as param, returns level of that class persona.
  e.g. ${Me.PersonaLevel[DRU]} returns level of druid class persona.

Dec 2, 2023:
- test: Updated for latest patch

Nov 28, 2023:
- Actors are now live for use in plugins, see https://docs.macroquest.org/plugins/developing/actors/
- Actors are also now live for use in lua scripts, see examples/buffbeg.lua for example usage.

Nov 22, 2023:
- Update vcpkg dependencies

Nov 19, 2023:
- Add ability to create textures from image files. See examples/texture.lua for example usage.

Nov 15, 2023:
- live: Fix spell display window (#782).
- autologin: Enable /camp fast when switching characters
- live: Updated for latest patch

Nov 11, 2023:
- test: Fixed some crashes involving the buff window

Nov 9, 2023:
- Lua modules will no longer be loaded relative to the lua folder.
- Developers should use PackageMan or (for their own internal use) the modules folder.

Nov 8, 2023:
- Fixed some issues with autologin
- Fixed some crashes related to target window
- test: Updated for latest patch

Nov 7, 2023:
- Added support for datatypes implemented in lua scripts. This includes support
  for lua tables in lua datatypes. See examples and definitions for details.
  Detailed documentation coming soon. (#716)
- Added preliminary support for actors in c++ plugins. (#674)
- Exposed ConsoleWidget to c++ and lua (see definitions for details)
- lua: Added Set helper class (#770)

Oct 21, 2023:
- tlo: Add Inventory TLO (currently only has the Bank datatype)
- Inventory.Bank has members: BagSlots, FreeSlots, TotalSlots, and each currency
- See https://docs.macroquest.org/reference/top-level-objects/tlo-inventory/

Oct 18, 2023:
- live: Updated for latest patch
- live: Additional servers that are no longer flagged as truebox are now supported

Oct 15, 2023:
- Fix double input on imgui windows

Oct 14, 2023:
- test: updated for latest patch
- Added DX11 support and re-enabled the ImGui overlay. Nav rendering is still disabled.

Sep 25, 2023:
- live: Update eqlib, should fix reading some game options. (#755, #756)

Sep 21, 2023:
- Fix crash in CDragonHoardWnd and CBarterSearchWnd.
- test: Fix crash in GetMembershipLevel

Sep 20, 2023:
- live: updated for latest patch
- Fixed calculation of HasSPA, which should fix some properties such as Me.Silenced (#739)
- Expand the coverage of game feature and claim data (developer tools)
- Lifetime All-access should now appear as GOLD in ${Me.Subscription} instead of UNKNOWN

Aug 26, 2023:
- test: updated for latest patch

Aug 24, 2023:
- live: updated for latest patch

Aug 16, 2023:
- live: updated for latest patch

Aug 12, 2023:
- test: updated for latest patch

Aug 10, 2023:
- autologin: Add AutoLogin TLO to provide access to profile data (#737)
- lua: add mq.getAllGroundItems (#740)
- lua: Fix some issues caused by errors while requiring a file
- window datatype: Add Window.SetText, which can be used to change the
  contents of edit controls

Jul 19, 2023:
- live: Updated for patch
- Add FreeGrab to AdvLootType (#733)
- Hotkey will now restore minimized window (#735)

Jul 10, 2023:
- test: updated for test patch

Jul 8, 2023:
- Fix PackageMan issue with loading submodules in a single line

Jul 6, 2023:
- Fix scoping issues in PackageMan causing lua errors (#731)

Jun 29, 2023:
- test: updated for test patch

Jun 26, 2023:
- Fix CTextureAnimation (#729). This should fix ImGui drawing of game icons
- Fix MQMouseInfo, should fix crashes with /mouseto (#698).
- Fix overlay blocking input while it is hidden (#699).
- lua: Disallow the use of mq.delay while a module is being imported (#730)
- Add spell.MinCasterLevel to report the minimum class level of a spell (#722).

June 21, 2023:
- live: Updated for live patch

June 19, 2023:
- test: Updated for test patch

May 24, 2023:
- live: Updated for live patch

May 19, 2023:
- live: Updated for live patch

May 17, 2023:
- test: Updated for test patch
- live: Updated for live patch. This patch introduces the new UI system,
  there may be issues involving UI components.

May 14, 2023:
- test: Updated for test patch
- test: Fixed Me.Combat again

May 13, 2023:
- Fix issue where OnRemoveSpawn would be called twice in some instances

May 4, 2023:
- Disable previous launcher change pending further refinement. For now, the log
  spam should be disabled. (#717)

April 26, 2023:
- test: Updated for patch

April 24, 2023:
- Fix an issue where the loader would spam the log file with an error if more than
  64 eqgame.exe processes were running. Instead, it will swap to the WMI process
  monitor to retain functionality.
- Add experimental feature that resizes the game's render viewport to fit the central
  docking area when imgui windows are docked to edges of the screen. This can be enabled
  in Settings under Overlay (/mqsettings overlay).

April 19, 2023:
- live: Updated for patch

April 12, 2023:
- test: Updated for patch
- test: Fixes for autologin
- test: Fix Me.Combat, add EverQuest.UiScale

April 2, 2023:
- test: Fix WindowOverride implementation. Fixes crashes in MQ2Map, MQ2ItemDisplay, etc.

April 1, 2023:
- Happy april fools
- test: Updated for patch

March 15, 2023:
- live: Updated for patch
- live: fixed zone guide structure

March 8, 2023:
- test: Updated for patch

February 24, 2023:
- Fix CryptAcquireContext error when importing Autologin profiles

February 23, 2023:
- test: Updated for patch

February 21, 2023:
- GetSpellDuration now returns correct duration. Deprecated EQGetSpellDuration.

February 20, 2023:
- emu: MQ Console will now allow GM commands (#zone)

February 15, 2023:
- live: Update for patch

February 10, 2023:
- Made some improvements to the performance of the mq console window.
- Added an option to the mq console window to adjust the number of lines
  of history that are stored.
- Fix bug where a file dialog could be docked in another window, resulting in
  the window flickering and becoming unusable.
- lua: Calling mq.delay in an ImGui callback will now trigger an error instead
  of silently failing.

January 30, 2023:
- lua: calling mq.delay from an imgui thread will now throw an error (#692).
- added missing RecommendedLevel to item (#691).

January 28, 2023:
- Frame limiter is now called Frame Limiter in the settings panel (previously FPS Limiter)
- MQ Console: Fixed last \ax so that it uses the previous default color instead of white
- Missing plugins will now report when the file is not found rather than the LoadLibrary error

January 23, 2023:
- Add /executelink command that will simulate a click from raw link text.
- spell datatype: Add Link member to generate clickable link text.
- spell datatype: Add Inspect method to open the spell display window.
- spell datatype: Added /vardata and /varset support for spell variables. Assigning
  a string or number will reassign the spell variable by spell name or id.
- achievement datatype: Add Inspect method to open achievement display window.
- emu: Fix crash when declaring a spell var (#688).

January 19, 2023:
- live: Fix for broken world container

January 18, 2023:
- live: Updated for live patch

January 17, 2023:
- item datatype: Add Item.Inspect method to open item display window on a particular item.

January 10, 2023:
- test: updated for patch

January 8, 2023:
- fix /removeaug (#669).
- imgui: Fix nested BeginDisabled calls (#672).
- emu: Fix TradeReady flags (#666).
- emu: Fix /itemnotify when matching invslot is also in a hotbutton.

January 6, 2023:
- lua: Added mq/Icons.lua for Icon usage in imgui
- tlo: Added Spell.Dispellable which returns true if a spell can be dispelled (#655)

December 14, 2022:
- test: updated for patch

December 8, 2022:
- live: updated for patch

December 6, 2022:
- live: Update for expansion patch
- live: Fixed Switch ids and names
- Added currency for NoS
- Added ${TradeskillDepot}, see the docs for full description of the members:
  https://docs.macroquest.org/reference/top-level-objects/tlo-tradeskilldepot/
- lua: Running "/lua run scriptname" will now prefer lua/scriptname/init.lua over
  lua/scriptname.lua. this is to make it easier to transition to the new directory layout.

November 29, 2022:
- emu: Fix PctExp and PctAAExp calculations
- tlo: Added BazaarItem.FullName
- lua: Fixed bug where /lua pause would not pause imgui thread
- lua: added -on and -off arguments to /lua pause

November 28, 2022:
- Huge update to settings window for MQ2Map plugin settings - /mqsettings plugin/map (#657)
- lua: Many more improvements to imgui bindings for lua.
- lua: Consolidated imgui demo scripts into examples/imgui_demo
- lua: Scripts can now be started by specifying a folder name if the folder contains init.lua.
- lua: Scripts can now require files relative to the directory that the script runs in.

November 24, 2022:
- test: fix zone count
- test: fix keybinds

November 23, 2022:
- test: updated for test patch
- Message box will now appear when overlay is stopped due to an error.
- lua: Many improvements to imgui bindings for lua. Notably, ImDrawList support has been
  added. Some of these features are evolving, check out examples/imgui_demo.lua for example lua code.
- lua: Added support for converting macro array types to lua tables (#641).
- lua: event and bind add/remove will now return true/false based on if the action was successful.
  These actions may fail if the event already exists with the specified name, for example.

November 16, 2022:
- live: Updated for latest patch
- Updated MQ2TargetInfoPHs.txt (#661)
- Updated Fish.mac (#605)
- Added refcounting to item and itemspell datatypes. This should fix a crash where a lua script
  consumes the last charge of an item causing it to disappear.
- plugins: Deprecated old item spell enum values. See deprecation warnings for replacements.
- lua: Added imgui bindings for TableGetColumnFlags (#658)

November 9, 2022:
- test: Updated for patch

November 3, 2022:
- test: Updated for patch

October 31, 2022:
- Added upper bounds check on ReagentID, NoExpendReagentID, and ReagentCount. The max number 
  of reagents for a spell is 4. ReagentCount[n] explains how many ReagentID[n] you need.
  For NoExpendReagentID is always just need 1 of the item.

October 26, 2022:
- live: Updated for live patch

October 16, 2022:
- test: Updated for patch

October 15, 2022:
- emu: Fix max pet buff count being incorrect

October 14, 2022:
- Add MaxFPS and MaxBGFPS to EverQuest TLO. Reports the settings found on the options window.
- Improved Macro TLO functionality to be able to retrieve some values while a macro isn't running.
- Fixed achievement categories not being found properly.

October 10, 2022:
- emu: Improved ability to capture crash reports.
- emu: Fixed CharSelect data (#627).

October 9, 2022:
- emu: Fixed issue causing custom UIs to create instability and other problems (#639).

October 6, 2022:
- Remove Spell.SPA - this wasn't actually a SPA and was some other meaningless value.
- Add Spell.CategoryID and Spell.SubcategoryID - the integer values of Category and Subcategory

October 2, 2022 (test):
- Updated for test patch

October 2, 2022:
- Autobank and related functionality has been moved from mq2main into its own autobank plugin. (#580)
- autobank: Added tradeskill item filter
- framelimiter: Fix framelimiter not bypassing built-in limiter when it is enabled.

September 26, 2022:
- Fix Me.Levitating (#632)
- Add more robust ini handling options - see http://docs.macroquest.org/reference/data-types/datatype-inifilesectionkey
- Add .StripLinks memember to string types which will return the plain text version of a string containing links

September 21, 2022 (live):
- Fix achievement crash (#629).
- Updated for live patch

September 18, 2022:
- emu: Added back /timestamp for emulator builds to add timestamps to chat. Added checkbox
  to the mq settings window under a new "Chat" section. (#618)
- emu: Fix title bar click events on MQ2ChatWnd. (#616)
- emu: Fix tabselect crash. (#622)
- emu: Fix crash when checking spell stacking. (#624)
- emu: Fix crash when interacting with merchants. (#626)
- emu: Re-introduce GroupLeaderExp, GroupLeaderPoints, PctGroupLeaderExp, RaidLeaderExp,
  RaidLeaderPoints, PctRaidLeaderExp. (#625)
- emu: Re-introduce support for LAMarkNPC, LANPCHealth, LADelegateMA, LADelegateMarkNPC,
  LAInspectBuffs, LASpellAwareness, LAOffenseEnhancement, LAManaEnhancement, LAHealthEnhancement,
  LAHealthRegen, LAFindPathPC, LAHoTT (#625)

September 16, 2022 (test):
- Updated for latest test patch

September 7, 2022:
- /captioncolor will work when typed in EQ chat windows again (#619)
- Autologin profiles launched from MQ will now work properly for servers with spaces in
  their shortname
- Fixed a crash that would occur in macros when declaring an array of invalid size
- The "noparse" parameter in the Ini TLO is no longer case sensitive

Aug 19, 2022:
- Add ${MacroQuest.BuildName} to get the name of the build target (Live/Test/Emu)

Aug 17, 2022:
- Fix autoskills not returning proper values

Aug 17, 2022 (live):
- Updated for patch

Aug 12, 2022:
- /mapfilter will now store Radius values instead of toggle information (Fixes #600)
- Lua: Added mq.getAllSpawns and mq.getFilteredSpawns to return tables of spawns.
- LuaRocks is now distributed with MQ for using prebuilt Lua Modules from the MQ repo
- PackageMan is now distributed with MQ for a method of using LuaRocks in lua scripts
- Plugins that fail to unload will now be flagged as having failed and will not allow reload
  of the plugin or unload of MQ.  With this change, /unload now has the parameter "force"
  which will try to force unload stuck plugins and prompt for action if that cannot be
  accomplished.
- The tray util has a new option to "Unload All Instances (Forced)" which will send the
  "/unload force" command to all registered MQ instances.
- More info can be found at docs.macroquest.org

Jul 29, 2022:
- Added a modules folder primarily for storing architecture dependent lua modules
- mq.TLO.Lua.Dir now supports arguments (lua, and modules) to return the corresponding folder

Jul 27, 2022:
- Fix item statistics not matching item

Jul 22, 2022:
- Fix Corpse type to properly inherit from Spawn. Support checking for .ID and .Open when no
  corpse is currently active.

Jul 21, 2022:
- Fix achievements

Jul 20, 2022:
- Updated for patch

Jul 12, 2022:
- Fix MyRange Spell member (#563)

Jun 29, 2022:
- Fix EQ Exiting when MQ is loaded and an invalid UI is loaded (#572)
- Add parse function for lua scripts.  You can now parse any arbitrary macro data.
  - Usage Example:  mq.parse("${Me.Name}")
  - The return will always be a string and you will always be using the version 2 parser
  - It is still preferable to use the mq.TLO syntax when retrieving data from an existing TLO
  - The purpose of this function is to allow you to perform more complex operations when doing
    macro/ini conversions.

Jun 15, 2022:
- Updated for live patch.
- Potential fix for WinEQ2022 interoperability

Jun 9, 2022:
- ${Int[x]} is now capable of parsing numbers up to 64-bits, and will truncate the result.
- Fix reporting of spell buff counters.

Jun 8, 2022:
- Fix detection of aura and campfire spawns (#561)
- Fix ${Target.ID} now returns 0 instead of NULL to be consistent with
  other spawn type objects.

Jun 1, 2022:
- Fix ${Me.SkillCap} (#568)

May 27, 2022:
- datatype: ItemSpell: add members OverrideName, OverrideDescription.
  - OverrideName replaces the OtherName member. This is a name that overrides the spell name
    when the spell is on an item.
  - OverrideDescription overrides the description string from the spell, similar to OverrideName.
- datatype: Item: fixed off-by-one error with AugSlot. The Correct range is now 1-6 and now
  matches the Slot value as expected.

May 26, 2022:
- lua: Throw error if string argument to mq.delay contains no time unit.

May 20, 2022:
- Fix /drop (#564)

May 18, 2022:
- Updated for patch
- Number of buffs has changed for player and target. Buff arrays are now dynamically sized,
  and require some attention when using them in plugins:
  - Use GetPcProfile()->GetMaxEffects() to get the total number of effects (short and
    long buffs) for player
  - Use pPetInfoWnd->GetMaxBuffs() for the max number of buffs on the pet window.
  - Use pTargetWnd->GetMaxBuffs() for the max number of buffs on the target window.

May 13, 2022:
- Add Fellowship.Exists
- Move Inviter, Invited and IsBerserk from Spawn to Character (Me).
- Removed a bunch of unused members from Spawn
- plugins: Converted a bunch of globals into members of the pEverQuestInfo class. This
  includes a lot of globals that start with EQADDR_ and a few that don't. See the commit
  log for the full list.
- plugins: the keyboard movement defines __pulForward, __pulBackward etc have been removed.
  these are primarily used for movement. They are replaced with pEverQuestInfo->keyDown[cmd].
  cmd is a member of the KeybindCommand enumeration. For example: __pulForward can be replaced
  with pEverquestInfo->keyDown[CMD_FORWARD]

May 5, 2022:
- /exec no longer requires the fg or bg parameter.  The syntax has been updated and
  the functionality corrected to match what the previous syntax showed.

April 25, 2022:
- Updated for live hotfix patch.
- Fix potential issue with pcnames.

April 20, 2022:
- Updated for live patch.
- Fix netstat/hud display
- Fix /makemevisible
- Fix issue with Me.CombatAbility (and maybe others) not returning the correct values.
- plugins: PcProfile.Buff and PcProfile.ShortBuff have been deprecated and replaced with
  accessor functions GetEffect and GetTempEffect, respectively. Deprecation warnings have
  been added for this change. For accessing all buffs, both short and long, GetEffect can
  be used with MAX_TOTAL_BUFFS as the upper bound.

April 13, 2022:
- Fix Group.Members: Empty group will now report 0 instead of nil/NULL (#481).
- Fix Math.Rand: Replace with new number generator. There are no longer any limits on the
  upper or lower bounds of the random number range. The only requirement is that the
  minimum value must not be greater than the maximum.
- Fix Spell.Stacks to now only consider a duration if a nonzero value is provdied,
  otherwise the stacks check will ignore duration. Also applies to StacksPet.
- Fix crash in MapObject.cpp (#455).
- Fix Macro TLO to allow IsTLO and IsVariable while a macro is not running (#452).
- Fix non-functional /removeaug, and cleaned up the usage message (#485).
- Fix /mqanon cause hp bars to be empty (#483).
- Fix errant deprecation message when using ${Ground} (#445).
- Fix MacroQuest.LastTell (#463).
- Fix passing nil to mq.event or mq.bind causing crash. A lua error will be generated instead (#451).
- Add double click to select file in imgui file dialog (#453).
- Add Group.LowMana to report group member with lowest mana below threshold. Works like
  Group.Injured (#477).
- Add /alias reload (#478).
- lua: event text will now have mq color codes stripped (#486).

March 9, 2022:
- Updated for patch.
- Me.AssistComplete is temporarily disabled. Its been broken since x64 but
  the disabling is purposeful now to avoid crashing.

March 8, 2022:
- Spell SPA data for base, base2, and max are now 64 bit values.
- Spell Buff counters are now 64 bit values.
- GetSpellBase, GetSpellBase2, GetSpellMax, CalcValue all return int64_t now.
- GetSpellCounters, GetMySpellCounters, GetTotalSpellCounters, GetMyTotalSpellCounters all return int64_t now
- The associated macro data members for these return Int64 instead of Int datatypes.
- Plugins may exhibit warnings due to int64_t -> int conversions. These warnings ought to be addressed
  as appropriate by utilizing int64_t where arbitrary values may occur (like damage or healing values)
  and cast to int where they do not (like SPA or spell id values).

March 2, 2022:
- Fixed an issue with chat events cutting off chat
- Added Spawn types for BodyWet and HeadWet to complimenet FeetWet
- Updated FeetWet to include when standing in other liquids like lava or slime.  Underwater is still just water.
- Added WritePrivateProfileValue for plugin authors

February 25, 2022:
- Fixed some potential issues with detours. Possibly fixes issue with unloading/reloading
  causing problems with commands
- Moved GetSubscriptionLevel to core. If you have a copy of this function in your plugin,
  you can remove it now.
- Added GetClass(), GetClassString(), GetRace(), GetRaceString(), GetClassThreeLetterCode()
  to PlayerClient (SPAWNINFO) as convenience helpers for plugin code.
- Reverted an earlier change to MQ2Map during 64-bit conversion to potentially address an
  issue with the map.
- Fixed an event crash when text is marked as Spam

February 15, 2022:
- Updated for patch. Welcome to 64-bit MacroQuest.

January 25, 2022:
- Fix crash in ItemDisplay when viewing new merchant perk bag.

January 19, 2022:
- Updated for patch.
- Add missing ToL entry to GetZoneExpansionName() (#444)
- Fix Me.AmIGroupLeader not returning a proper bool.
- Fix a bug with /itemnotify and rightmouseup
- Fix /plugin command so that it parses the command line
- Add settings panel for ChatWnd
- lua: Added mq.gettime() which returns current time in microseconds

- Add DynamicZone.MinMembers
- Fix crash when reading DynamicZone.Leader and maybe others
- Fix crash casued be Me.Aura[0] (#449)

December 31, 2021:
- lua: Fix crash when using format string with ImGui.Text (hint: Format your string in lua instead)
- lua: Update table flags from latest integration of imgui
- lua: Fix ImGui.GetClipboardText bug
- main: /mqsettings now takes an optional parameter, the name of a section to focus.
    example: /mqsettings plugins/lua
- devtools: implement new switch inspector. This is a work in progress but is fully functional. Working on
    bringing over functionality that was originally implemented in Nav

December 27, 2021:
- Added IsSpellTooPowerful utility function that mimics client logic and incorporated it into StacksTarget and StacksSpawn

December 25, 2021:
- Added "clear" to /itemtarget and /doortarget to individually remove those targets

December 16, 2021:
- Fixed ${Me.SpellRankCap} (#430)
- Added Option to toggle Local Echo to the MacroQuest Console (#117)
- Toggling AutoScroll in the MacroQuest Console will now persist through subsequent loads

December 15, 2021:
- Fix ${Me.Invis[SOS]} showing true for rogues who have Rk 2 of SoS (#416)
- Fix an issue where ${Me.Moving} reported false when moving backwards
- Added ${Me.VitalityCap} and ${Me.AAVitalityCap} for parity of numerical output

December 9, 2021:
- Updated for patch

December 7, 2021:
- Happy Terror of Luclin Day!
- Added full support for the merchant perk and bag slot 11 and 12.
- Added ${Me.NumBagSlots} which returns the number of bag slots enabled in main inventory.
- Added ${TeleportationItem} TLO to access the teleportation item keyring.
- Fix crash when selling items using button from find item window (#426).
- Fix spell display for SPA_TRIGGER_SPELL_NON_ITEM
- Fix ${DisplayItem.Collected} (#420).

November 30, 2021:
- MacroQuest tray utility will now check Application Compatibility layers on startup.  To disable this check set
  DisableAppCompatCheck=true in the MacroQuest section of your MacroQuest.ini
- Added ShowAnon setting to TargetInfo - this will allow toggling displaying "ANON" or "ROLEPLAYING" in the window

November 17, 2021:
- Updated for latest patch
- Fixed crash where the running vector is modified during execution and invalidated the iterator

November 16, 2021:
- Add a potential workaround for a graphics engine crash
- Fix typo in XTARGET_MY_MERCENTARY_TARGET. Use XTARGET_MY_MERCENARY_TARGET instead (#409)
- Fix Me.Song not returning proper value when Me.Buff also has a match (#411).
- Add BaseEffectsFocusCap (SongCap) as a member of the Spells TLO

November 10, 2021:
- Changed the operation of delays in lua so that a delay will no longer block the entire script, only the running thread

November 8, 2021:
- Fixed the lingering lua crash issues caused by events with delays

November 2, 2021:
- When performing a spawn search, NPC Pets are now also considered NPCs (use nopet if you do not want this when searching NPC)
- The timestamp data type will now interpret correctly in Lua
- Bards are now considered "Slowers"

October 27, 2021:
- Restored hooks on Find Item window
- Implement more robust method of window switching. This improves /foreground behavior and
  profile keybinds from the launcher. This method utilizes the launcher to assist in foregrounding
  background instances of EQ. If this method fails, then it falls back to the existing method (#380)
- itemdisplay: Fix hang when inspecting items with certain kinds of spells.

October 26, 2021:
- Lua command is no longer case sensitive about script names (#403).
- Removed debug message from ItemDisplay
- Bzsrch: Fixed berserkers and searching for things that start with numbers (#398).
- Bzsrch: Better handling of queries that return no results (#335).
- Map: fix /mapshow not displaying map objects properly (#225)

October 26, 2021:
- ItemDisplay plugin has been rewritten with a focus on improving existing features:
  - Loot and Lucy buttons have been relocated nearby to an area that shouldn't overlap with existing controls
  - Spell and Item display information now updates correctly when the last window is recycled. This info
    will also be properly removed when the plugin is unloaded.
  - ${DisplayItem} will now track the most recently opened item display window, and will
    fall back to the next-most-recently-opened window if that one is closed, and so on.
  - ${DisplayItem[x]} is now 1-based, with valid values ranging from 1-6 representing one
    of the six possible item display window.
  - ${DisplayItem[<itemname>]} is now supported and will return the Item display window for
    the specified item name, if one exists.
  - Added Item and Window members to DisplayItem, which will return the related item and window.
    This can be used to do something like /invoke ${DisplayItem.Window.DoClose}
  - A settings menu in /mqsettings has been added with a whole bunch of options.
  - Added /itemdisplay reload to reload settings from ini.
  - Spell links in item display text will now link to spells. (Note, spell names in spell slots is not yet supported).
- /convertitem, /insertaug, /removeaug moved to main from ItemDisplay
- core: Removed reliance on undefined behavior from AddDetourf, now uses a type-checked implementation
  that can detect errors in setting up detours, and supports proper pointer-to-member and class hierarchies.
  If type-checking is problematic, an EzDetourUnchecked has been added.
- core: moved detour api declarations to include/mq/base/Detours.h
- spell display: Improved the behavior of finding spell names by category.
- autologin: Cancel autologin if cannot enter premium server due to free-to-play status. (#401).


October 21, 2021:
- Update for latest patch

October 20, 2021:
- Update for latest patch
- Fixed Map

October 9, 2021:
- Upgrade ImGui to 1.84 with new font renderer (FreeType) enabled
- overlay: VIEWPORTS feature is now OFF by default. Visit the overlay settings (/mqsettings)
  to turn it on.
- overlay: Implemented new revision of the ImGui overlay, hopefully squashing a bunch of
  issues and not creating very many new ones...
- overlay: /mqoverlay command has a couple new arguments: reload, resume, debug, stop, start
- Fix flickering issue caused by frame limiter when rendering UI at sim rate
- framelimiter: Restructured the framelimiter settings. Added some help tooltips too.
- framelimiter: Moved some options to only take effect when the frame limiter is active in the background.
- framelimiter: Added separate option for enabling frame limiting when in the foreground.

October 7, 2021:
- eqbugfix: Possible fix for "Mage" crash when casting spells from items.

October 5, 2021:
- Improved buff removal handling (#182).
- plugins: Added RemoveBuffByName, RemoveBuffBySpellID
- plugins: Renamed FindBuffID to FindBuffIndex, renamed RemoveBuffAt to RemoveBuffByIndex
- plugins: Removed RemoveBuff

October 1, 2021:
- Fix EverQuest.CurrentUI not getting updated after reinjection (#388).
- Add Stat and Count members to Keyring types (Mount, Familiar, Illusion) (#393).
- macros: keyring datatype renamed to keyringitem.

September 29, 2021:
- Added per-character settings for frame limiter. per-character settings are stored in
  servername_charactername.ini (#210).
- Added `/framelimiter reloadsettings` to re-read settings from ini.
- Fix ResetDevice crash after reloading mq
- Fix mouse scroll in imgui leaking into eq (#242).
- Fix imgui leaking into other render targets and causing issues (#286).

September 22, 2021:
- SpawnSearch:  Pets without PC masters will be assumed to be NPC Pets.  This fixes an issue where a
  spawn search for npcpet would fail to find a pet whose master was killed.

September 21, 2021:
- zoned.cfg and any of the Zone ShortName cfg files will no longer activate unles you're in game (#214)

September 19, 2021:
- lua: Fix plugin not initializing properly when an exception occurs while loading settings
- framelimiter: Fix UI not drawing when blind. (#285)
- framelimiter: Fix UI not drawing correctly when tied to simulation rate.
- framelimiter: Fix crash when logging out while in the background
- overlay: Fix edge case crash when graphics device is null (#363).

September 16, 2021
- Plugins can now be loaded via commands without requiring a MQ2 or MQ prefix.
  For example: "/plugin easyfind toggle" works to toggle the easyfind plugin.
- Fix /cleanup making inventory window appear instead of disappear
- Fix a crash that might occur if a plugin tries to execute a keypress when
  not in game.
- Fix a crash when /unload causes nav to unload before easyfind.
- Fix issue with RankName returning incorrect spell (#383) - really this time.
- Fix framelimiter not properly replacing the built-in throttler (#385).

September 15, 2021
- Updated for patch. Released before servers are up, there could be issues!
- Fixed issue with RankName returning the incorrect spell (#383)
- lua: fixed error message when script file doesn't exist
- lua: fix crash when checking for paused threads during OnWriteChat calls
- devtools: Added initial version RealEstate inspector that shows raw data about real estate
  plots and items. More work real estate capabilities coming in the future.
- devtools: added memory viewer to window inspector. Right click a window in the tree to access it.
- itemdisplay: Remove compare window. Use the one that is built in!

September 8, 2021
- eqlib: New code supporting mercenary aa's added, making mercenary aa access available to plugins.
- devtools: New alt ability inspector added for viewing data from player aa's and merc aa's.
- plugins: Added GetAAById to replace GetAAByIdWrapper.
- AltAbility type: Added Category (string), ShortName2 (string), GroupID (int)
- Switch type: Added state (int).

August 30, 2021
- Fix incompatibility with Innerspace/WinEQ when loaded at startup (#304)

August 29, 2021
- Added the following members to Window type for accessing tabs in a tabbed window: (#369)
   - TabCount, Tab, CurrentTab, CurrentTabIndex
- Added SetCurrentTab method to Window type for changing the current tab.
- More details on these can be found in the datatype docs at docs.macroquest.org

August 27, 2021
- Updated /mqanon command so that commands now work.  (Fixes #277, #280)
- Shortened the /mqanon "class" strategy to just the level and the class short name (Partially addresses #282)
- Added self (me) to the /mqanon all strategy for quick setup

August 25, 2021
- lua: **breaking** ImGui.Begin with flags now always requires a ImGui.End, unconditionally. Sorry, I
  missed this one the last time I was updating ImGui.Begin
- imgui: Fix a crash when too many End() calls occur
- autologin: Clean up duplicate logic and fix /switchchar (Fixes #311)
- autologin: Allow /switchchar and /switchserver to work if you didn't initally log in with Autologin
- autologin: Update Pause and Unpause to only work if the state machine is on (Fixes #151)
- autologin: Add Override for stopping at character select for Sessions and Station names (Partially addresses #145)
- autologin: Add new setting for CharSelectDelay with override for Sessions and Station names (Fixes #146)
- autologin: Change /relog command to only be available when logged in (it previously only WORKED when logged in)
- autologin: Add writing of global config when WriteAllConfig is set to true

August 24, 2021
- Added some error handling to catch imgui errors before they crash the game. These errors will
  suspend plugin ImGui usage. Fix the error and then run the command "/mqoverlay resume" 
- lua: Added missing overload for ImGui.SameLine(number, number)

August 20, 2021
- Added command for clearing mq console - /mqconsole clear
- Fix issue where /advloot shared # giveto name would not work when master looter was ungrouped in a raid

August 19, 2021
- Potential fix for mouse buttons getting stuck and causing issues with imgui
- Fix crash when performing /lua commands from within an imgui window.

August 15, 2021
- Fix ImGui lua threads from yielding after calling a command. ImGui thread isn't designed to yield. (#373).
- Fix MQCopyLayout command

August 14, 2021
- New TLO: ${Achievement} is now available for accessing achievements, achievement categories, and objectives.
- New DataTypes: achievementmgr, achievement, achievementcat, achievementobj
- For more details on these new types, please see the documentation at https://docs.macroquest.org

August 9, 2021
- Developer Tools: implemented new achievements inspector. Accessible from inspectors menu on the console.

August 8, 2021
- Added InGame.cfg which will execute for all characters once they are in game (#189)
- The cfg file search path will now search in Config\AutoExec before falling back to Config so that cfg files can be organized better (#170)

August 7, 2021
- lua: Further fixes for evaluating TLO object data members.
- lua: Partially reverted nil changes. see comments in #362 .
- lua: added mq.gettype to inspect the underlying data type of a data member usertype.
- Possible fix for a crash when the imgui overlay gets reset due to a lua exception.

August 6, 2021
- lua: /lua parse now prints the result of an expression to the console. (#365)
- lua: Empty/Invalid Macro data objects will now evaluate to nil, instead of "null" (#362)
- lua: os.exit will no longer crash the client and will instead exit the script (#297)

August 5, 2021
- Removed some old hooks for EQPlayNice. Consider using the built-in performance tools instead.
- Fix Target.bShowHelm (#331).
- Remove Spawn.BearingToTarget (#330). This is an internal state that is only updated when using /follow
  and its purpose or usage is extremely unclear.
- Fix Item.StackCount (#342).
- Fix Indexing group members in Group TLO (#346).
- Parse array index in Macro.Variable (#347).
- Fix Me.CashBank (#360).
- Fix Initialization of the lua directory (#361).
- dev tools: Added ZoneGuideWnd and ZonePathWnd customizations to WindowInspector
- dev tools: Added friendly tooltip to zone names in WindowInspector
- Evaluating Spawn.ID on a NULL Spawn will now return 0 instead of a parse error. This is intended as
  a convenience for utilizing Spawn variables that are set via ID.
- Fix auto scroll menu item in console window (#140).

July 31, 2021
- Added /mqsettings command to toggle the MacroQuest Settings window (you can still get to it from the EQ button as well)
- Added ShowMacroQuestConsole option to the MacroQuest.ini which allows you to default the Console to On if you'd like
- Fixed custom filters not being added properly (#327)
- Fixed /itemnotify (by name) choosing the wrong item when the item name started with a number, even though it was quoted ("1 lb. Cragbeast Meat" for example)

July 30, 2021
- Adding missing imgui mouse button enum values (#354).
- Reset the imgui overlay when a lua exception occurs on the imgui thread (#355). This will
  help prevent crashes when encounding lua errors, but not in all cases.
- Fixed some issues with type conversions in lua (#359).
- Fixed console commands not working at login.
- Refactored of MQ2Lua, please report any new bugs that might come up as a result!

July 24, 2021
- Added back the String TLO after a 16 year hiatus. Usage: ${String[foo].Right[2]} etc.

July 21, 2021
- Updated for patch

July 19, 2021
- Comands executed from console are now deferred so that they do not inherit the
  temporary floating point state of the imgui renderer (#351).
- Fix skeleton and other similar race checks when computing if character can mount.
- Fix ${Zone[xyz]} not returning correct value when 'xyz' is the current zone.

July 17, 2021
- Added /mqtarget and /eqtarget commands.  /mqtarget is the equivalent of the current /target commmand while
/eqtarget will use the game's existing command.  Macro authors can begin migrating to /mqtarget when they want
to use MacroQuest specific targeting.  Partially addresses #298

July 9, 2021
- Fixed /removebuff and /removepetbuff so they now accept quoted or unquoted strings (#184, #344, #345)
Updates to MQ2Lua:
** BREAKING CHANGE **
- If you are a Lua script author, a change has been made to ImGui.Begin: it must now
  **always** be followed by a ImGui.End, even if it returns false values. This
  was necessary to resolve the issue where it was ambiguous whether End should be
  called or not. Now, we just always expect you to call it if you called Begin.

- Added bit32.bnot, bit32.band, bit32.bor, bit32.bxor, bit32.lshift, bit32.rshift, bit32.ror, and bit32.rol
  These functions are provided to allow bitwise operations on 32bit integers.
- Exposed the following general functions to lua:
    PushStyleVar, PopStyleVar, TreeAdvanceToLabelPos, PushID (with arbitrary object), CheckboxFlags, GetStyle
- Exposed the ImGui Tables API to lua. It includes access to the following functions:
    BeginTable, EndTable, TableNextRow, TableNextColumn, TableSetColumnIndex, TableSetupColumn,
    TableSetupScrollFreeze, TableHeadersRow, TableHeader, TableGetColumnCount, TableGetColumnName,
    TableGetColumnIsVisible, TableGetColumnIsSorted, TableGetHoveredColumn, TableGetSortSpecs, TableSetBgColor
- Added the following enum types to lua:
    ImGuiSortDirection, ImGuiTableFlags, ImGuiTableColumnFlags, ImGuiTableRowFlags, ImGuiTableBgTarget, ImGuiStyle
- Added the following user types to lua:
    ImVec2, ImVec4, ImGuiListClipper, ImGuiTableSortSpecs, ImGuiTableSortSpecsColumn
- Added new way to import and ui ImGui. This has the advantage of allowing the use of ImGui in
  a global context

    require 'ImGui'
    local TEXT_BASE_WIDTH, _ = ImGui.CalcTextSize("A")
    function DemoFeatureImGui()
        -- do update
    end
    ImGui.Register('DemoFeature', DemoFeatureImGui)

- For an example of how to use most of these new apis, see lua/examples/demo_tables.lua

Updates to Timestamp type:
- Added TimeDHM to Timestamp type to express Days:Hours:Minutes
- Added Days to Timestamp type.
- Added MaxTimers and Timer to DynamicZone. Timer returns a type dztimer:

updates to DynamicZone:
* ${DynamicZone.MaxTimers}
  - returns the number of timers
* ${DynamicZone.Timer[N]}
  - access the timer by index
* ${DynamicZone.Timer[ExpeditionName|EventName]}
  - access a specific timer by its expedition and event name. Event
    name is optional and it will return the next expedition timer to
    expire if it is omitted.
- Added dztimer type with the following members: ExpeditionName, EventName,
  Timer, EventID.
- Fixed DzMember access

July 3, 2021
- Fix chat events in other languages not being able to use .equal for the matched text (#333)
- Fix ctrl+c to copy in the console window

June 24, 2021
- Fix crash that would occur for some characters while zoning
- Fix Task.Select and Task.Timer (#329)

June 12, 2021
- Added Macro Expression Evaluator tool. Can be used to display the result of a macro expression
  in real time. Find it underneath the Tools menu in the console.
- Added the following int members to Me: AirSupply, MaxAirSupply, PctAirSupply.
- Fix GetSpellByName returning wrong spell when multiple options are available with the same name
  by preferring a spell with a category over one that does not. (#321).

June 11, 2021
- Fix issue where invalid escape sequences would crash when printing to console (#322).
- Fix /doors not searching text properly
- static library build outputs are now written to build/lib in order to remove them from the
  output folder and also separate 32-bit and 64-bit versions.

May 28, 2021
- Fixed issue with keyboard input not working on popped-out windows
- Implemented new console editor with support for word wrap and item links.
- Fixed buyer window sorting (#238)

May 24, 2021
- Added the ability to render EQ icons in lua imgui bindings

May 23, 2021
- Corrected a long standing issue where you couldn't store mq userdata in lua variabls (#252)

May 17, 2021
- Added specific updates in frame limiter to allow for scribing and memming with no rendering (#279 & #167)

May 15, 2021
- Added variadic string arguments to mq.doevents() to allow for a list of specific events processing (#292)
- Added a command mq.flushevents() that takes variadic string arguments to drop events without processing them (#292)

May 14, 2021
- Added drag/drop interface to lua imgui bindings

May 7, 2021
- Plugins using pLocalPC->zoneId (GetCharInfo()->zoneId) will once again function properly (#287)

May 5, 2021
- Fixed InputText ImGui functions in the lua binding, also removed the buffer size argument.
- /mqlog will no longer force a parse on items sent to the log (#177)

May 1, 2021
- Fixed an issue with inventory slots being out of order due to ui load order (#247)
- Updated MQ2Bzsrch structure and fix bzsrch crash (#108)
- Fixed /maploc
- Fixed MQ2LinkDB and improved item link behaviors in general
- Misc fixes to mqanon (#278, #275)
- Add Select method to MQ2Bzsrch: /invoke ${Bazaar.Item[1].Select} (#202)
- Add SortedItem to MQ2Bzsrch, to return results sorted the same way as the search window.
    ${Bazaar.SortedItem[1]} returns first item in the bazaar search results.

April 26, 2021
- Allowed access to TreeView members as if they were list entries
- Added ${Macro.Variable[]} member to get macro variables outside the macro environment

April 18, 2021
- Fixed spawn datatype Buff member index to use MaybeExactCompare (and allow for =)

April 11, 2021
- Added file dialog to imgui infrastructure
- Added Lua gui that can launch scripts and observe script status

April 7, 2021
- Changed the Lua event callback signature to take the entire matched line as the first argument

April 6, 2021
- Fixed LineOfSight (#260)
- Various fixes to the assignment of macro data to spawn variable types.
- Removed blanket [MQ2] from WriteChat lines (#112)

Mar 26 2021
- Fix noauto being missed when using /plugin someplugin load noauto
- noauto in the engine command and in the plugin command is no longer case sensitive
- Fix loading of config for MQ2CustomBinds (#243)

Mar 20 2021
- Fix ${MacroQuest.Version} (#232)
- Fix News window not appearing at character select
- Fix coloring on the news window after date format change in changelog

Mar 17 2021
- Fix cached buffs not being able to look up buffs (#229)
- Fix ${Pet} defaulting to my pet (#230)
- Fix a crash in mq2chatwnd if /style is used before window is created (#231)
- Added right click menu to window inspector tree which gives the option to copy the window TLO
  text as well as opening up a new window inspector. (#224)

Mar 16 2021
- Fix Me.Pet (#227)
- Fix /face fast (#226)
- Add ${Me.Pet.Focus} - bool type, reflects the Focus state if your pet. (#228)

Mar 14 2021
- Implementation of SPAWNINFO has been switched over to use the new class hierarchy
  based on PlayerClient. SPAWNINFO and PlayerClient are now synonymous. Typecasts
  should no longer be needed.
- SPAWNINFO can now be assigned and copied between macro vars using the "spawn" type.
- An int can be assigned to a spawn var to look up the spawn by id.
- SPAWNINFO is no longer copyable or createable, all existing code paths that used
  SPAWNINFO as a container for mq2 data has been rewritten.
- Work-in-progress iteration of settings window for MQ2Map added. more to come in the
  future.
- ItemTarget no longer returns Spawn type. It now returns Ground type. It behaves the
  same way as Ground except that the default search is of the current ground item target.
- Certain SPAWNINFO global such as EnviroTarget or DoorEnviroTarget are now removed
  and no longer supported.
- Fixed FindItem window column sorting. Fixed money sorting to teach items with
  no vendor value as being the least valuable.
- Added bounds check to /notify to avoid crashing

Mar 07 2021
- Fix EQ_Spell structure misalignment
- Changed /doability so it now takes fake ID 1-6 where it previously only took 1-5
  because people were confused when fake IDs did not work.
    I strongly recommend you never use fake ID 1-8, it's incredibly stupid, just use the real
    name, for example /doability Hide or the REAL ID which in the example of Hide is 29, so /doability 29.
- Fix ${Me.PctExpToAA}
- Added sorting capability to the /buyer buy lines list
- Added sorting capability to the /barter inventory list
- Added Value column to the /barter inventory list so we can sort by merchant value.
- Added Rightclick on item feature to /barter inventory list so it opens up the item inspect window.
- Added FellowshipMember.Sharing

Mar 01 2021
- Fix :OnExit so that it processes even while paused.  This also fixes the behavior where you
  would have to /endmac twice on a paused macro with an :OnExit routine

Feb 16 2021
- Added Plugin TLO boolean member IsLoaded
  Example:  ${Plugin[mq2lua].IsLoaded}
- Added Me TLO int member MaxLevel to get the current max level based on your expansion
  This should help with TLP Max Level checks in scripts
  Example:  ${Me.MaxLevel}
  Would return 60 if you were currently on a TLP in Kunark/Velious/Luclin

Feb 12 2021
- Split MQ2TargetInfo into individual window components
  - MQ2TargetInfo deals with the target window
    - Use /targetinfo to see help
    - Use MQ2TargetInfo.ini to adjust UI specific settings
    - Added command line arguments perchar, distance, info, placeholder, and sight toggle options to modify each of the options.
  - MQ2XTarInfo deals with the Extended Target Window
    - Use /xtarinfo to see help
    - Use MQ2XTarInfo.ini to adjust UI specific settings
    - Added command line arguments perchar and distance toggle options to toggle options.
    - Fixed an issue where your Extended target window would be extended even if you did not have the slots available yet
  - MQ2GroupInfo deals with the Group Window
    - See MQ2GroupInfo Changelog

Feb 4 2021
- Fixed issues with custom UIs being reset when /reloadui is issued
- Fixed issues with having to reload plugins that modify the UI when using a custom UI
- Fixed issues with /multiline appending extra characters
- Deprecated IsXMLFilePresent -- this doesn't give you any indication of whether the XML
  file is usable, so we can rely on file checks for that and AddXML for the error messages.
- Added a helper function IsScreenPieceLoaded that can be used to check to make sure your
  custom UI addition is loaded (or not).

Jan 24 2021
- Implementation of CHARINFO has been switched over to use new class hierarchy based
  on PcBase and CharacterBase. Removed old CHARINFO/CHARINFONEW definitions. There should
  be no functional changes.
- Update /ini to create folder if it doesn't exist
- Fix PickupItem/DropItem (function used by itemnotify) to allow picking up and dropping
  items when they are in a closed bag.

Jan 20 2021
- Removed HTML Window code that was deleted from EverQuest.
- Added CLICKABLE parameter to Item.ItemLink datatype member.
- Update filename references from MacroQuest2 to plain MacroQuest.
- Fix listselect/comboselect: selecting out of range will deselect current item. Enables
  comboselect without using screen coordinates or opening combobox popup first.
- Fix /ini improper handling of NULL or absent parameters.
- Deleted gearscore code from MQ2ItemDisplay. Use the standalone plugin instead.

Jan 8 2021
- Fixed raid assist indexing
- Added WillLand and WillLandPet to Spell datatype. Checks if the buff will stack but without
  a duration component. This provides a raw "this will land on your target" check.
- Fix bool properly handling empty string as falsey
- Add warning when invalid datatype conversion is happening
- Added chance spells to Spell.Trigger member

Dec 10 2020
- Fixes to new alt currency
- Fixes for num expansions
- Fixed ZONE_COUNT, this should fix misc plugins that rely on it being correct.

Dec 08 2020
- Added .Move to the Window TLO Methods
	Usage: /invoke ${Window[GroupWindow].Move[100,200,300,400]} ([x,y,width,height])
	Omitting a parameter will use the existing value
- Added .SetBGColor to the Window TLO Methods
	Usage: /invoke ${Window[GroupWindow].SetBGColor[FF000000]} ([argb])
- Added .SetAlpha to the Window TLO Methods
	Usage: /invoke ${Window[GroupWindow].SetAlpha[255]} (0-255)
- Added .SetFadeAlpha to the Window TLO Methods
	Usage: /invoke ${Window[GroupWindow].SetFadeAlpha[255]} (0-255)

Dec 07 2020
- Fixed malo/tash detection problems

Dec 05 2020
- Chatwindow at charselect now saves it's position independently from in game

Dec 03 2020
- Added WarforgedEmblem and RestlessMark Currencies
- Added .Sharing to the fellowship tlo it returns true of false if exp sharing is on for the member
	Usage: /echo ${Me.Fellowship.Sharing[x]} where x is fellowship member 1-12

Dec 02 2020
- Added MarkNPC to the raid tlo

Nov 19 2020
- All instances of CFacePick has been changed to CPlayerCustomizationWnd

Nov 06 2020
- Update RaidType.MainAssist to support index by number or name.

Oct 31 2020
- Fixed a few spell and spellmgr bugs

Oct 21 2020
- Added raid to chat events - Cred Kaen01

Oct 13 2020
- Added a fix for stopping movement in mq2targetinfo

Aug 20 2020
- Fixed the findwindow feature

Aug 19 2020
- Fixed CButtonWnd::SetCheck
- Added CHotButton::SetCheck

May 14 2020
- Filled in the CGuild class

Apr 30 2020
- Me.Invis now takes an optional index or a name to return invis vs undead and animals
  Example 1: /echo ${Me.Invis} just return the normal one like before, are u invis of any kind.
  Example 2: /echo ${Me.Invis[ANY]} or just ${Me.Invis[0]} returns true if you are invis of any kind, same as just doing ${Me.Invis}
  Example 3: /echo ${Me.Invis[NORMAL]} or just ${Me.Invis[1]} returns true if you are normal invis.
  Example 4: /echo ${Me.Invis[UNDEAD]} or just ${Me.Invis[2]} returns true if you are invis vs undead
  Example 5: /echo ${Me.Invis[ANIMAL]} or just ${Me.Invis[3]} returns true if you are invis vs animal
  Example 6: /echo ${Me.Invis[SOS]} or just ${Me.Invis[4]} returns true IF you are a ROG AND in fact hidden AND have a skill of at least 100 in HIDE AND have the AA for SoS

Apr 29 2020
- Added ms to /delay
  Usage: /delay 1500ms
  will delay 1.5 seconds...

Apr 28 2020
- Optimized the GetGroupMainAssistTargetID inline.
- Fixed /foreground to respect maximizzed window pos - bug reported by Kaen01
- Added .SpellRankCap to the character TLO. It returns an in representing your characters spell rank cap.
  if it returns:
  1 = you CAN cast Rk. I spells
  2 = you CAN cast Rk. II spells
  3 = you CAN cast Rk. III spells

Apr 24 2020
- Optimized GetRaidMainAssistTargetID.

Apr 15 2020
- Fixed ${Me.CanMount} for some indoor zones that where not flagged as nomount and added bazaar, nexus to zones where its ok to mount.

Apr 14 2020
- Updated the FellowShip struct for LIVE

Apr 06 2020
- Added .MyDuration to the Spell TLO. It returns a ticktype of YOUR duration for the spell in question.
- Caption redrawing has been optimized to use less cpu cycles.

Apr 02 2020
- Add bSeeInvis, bSeeSOS and bSeeIVU to SpawnSearch - CTWN

Apr 01 2020
- Fixed ZoneFlags
- Fixed the _ZONELIST struct
- Added .CanMount to the Character TLO it's a bool it returns true if u can mount in the zone u are in and if it won't collide with an illusion u have on. 
- Added .ToiletPaper to the Character TLO it returns true if you need to go out and get more.

Mar 31 2020
- Fixed all Spell Stack checks. (yes again, hopefully for good this time.)

Mar 28 2020
- Removed a WriteChatf from Task.Timer
- Added a function which can be used by plugins to format numbers:
    EQLIB_API void PrettifyNumber(char* string, size_t bufferSize, int decimals = 0);
  If the given string is a number, it will add commas and set the desired number of decimals.
  For integers, leave decimals as 0. For floats, a value of 2 is recommended. Min is 0, max is 9.
- Added .Prettify to Int, Int64, Float and Double types. 
    Example: ${Me.MaxHPs.Prettify} => 30,103
    Example: ${Target.Distance.Prettify} => 1,151.24
  Prettify takes a number of decimals of precision as a parameter:
    Example: ${Target.Distance.Prettify[4]} => 1,151.2395

Mar 26 2020
- Added CAAWnd__UpdateSelected_x
- Added CAAWnd__Update_x
- Changed ShowSpellSlotInfo so it takes a custom linebreak.

Mar 25 2020 by ChatWithThisName
- MQ2ChatWnd: Added ingame toggles for SaveByChar, Autoscroll, NoCharSelect to the /mqchat command
  Available options are:
    no parameter, will output what it's currently set to. Example: /mqchat SaveByChar
    On - Turn on the option. Example: /mqchat autoscroll on
    Off - Turn off the option. Example: /mqchat NoCharSelect off

Mar 19 2020
- Added CXRect__operator_and
- Fixed CTextureFont::DrawWrappedText
- Added CTextureAnimation::Draw
- Added CTAFrameDraw::Draw

Mar 19 2020 by brainiac
- Made a couple additional changes to /taskquit from the update on Mar 16 2020:
    fix /taskquit <name> to search solo tasks when a shared task is present.
    fix /taskquit <name> to be exact match only
    change /taskquit <name> to no longer use quotes.

Mar 16 2020
- Extended the /taskquit command. It now takes an optional argument, "Name of Task" so we can use it to remove solo tasks as well. -Feature Cred: drwhomphd
   /taskquit without any argument works like before, i.e it removes the shared task if there is one.
- Usage /taskquit "Basic Training"

Mar 15 2020
- Fixed a bug with ${Macro.CurSub} it will now correctly return the sub its used in.
- Fixed a bug where tells you would not be detected in all languages. Thanks Kaen01 for report.

Mar 14 2020 by Sic
- Added ParcelStatus to the character TLO.
  Usage: /echo ${Me.ParcelStatus}

Mar 09 2020
- Updated for TEST
- Updated for LIVE
- Fixed ${Spell[permanent spell here].Stack} so it actually returns true when they DO stack.

Mar 06 2020
- Added CTabWnd::RemovePage
- Fixed CXWnd::DrawColoredRect crash

Mar 03 2020
- Updated for TEST
- Updated for LIVE
- Added CPageWnd::FlashTab

Feb 27 2020
- Updated for TEST
- Updated for LIVE
- Added support for spaces in /hotbutton Name. Use /hotbutton "Button Name With Spaces" in quotes.
- Fixed GetChildWndAt
- Updated CAAWnd::ShowAbility
- Filled in CPageWnd members
- Updated CHARINFO struct etc.
- Previously Updated:
- Fixed the CursorAttachment Struct
- Macro Authors, take notice: Fixed ${Me.AltAbility[blah].Rank} it now properly returns 0 if you don't have any points spent in a AA.

Feb 18 2020
-Updated for TEST
-Updated for LIVE

Feb 14 2020
-Updated for LIVE

Feb 11 2020
-Updated for LIVE

Feb 09 2020
- Fixed a bug where our version of /hotbutton would not save the button to the ini. - reported by DrWhomPhd

Feb 06 2020
- Updated for TEST

Feb 05 2020
- Updated for TEST

Jan 25 2020
-// ***************************************************************************
-// Function:    DoHotbutton
-// Description: our '/hotbutton' command
-//              Extends the built in /hotbutton command with multiple lines support
-// Usage:       /hotbutton [Name] <color> <Line:><Cursor:>[Text]
-//				<Line can be 1-5
-//				<Cursor can ONLY be 0 which means DO NOT put the hotbutton on the cursor.
-//				Usage:
-//				/hotbutton TheName 14 1:0:/echo hi	(Where 14 1:0: in this case means use color 14, then place /echo hi on LINE 1 and NO Cursor Attachment.)
-//				/hotbutton TheName 14 1:/echo hi	(Where 14 1: in this case means use color 14, then place /echo hi on LINE 1.)
-//				/hotbutton TheName 1:0:/echo hi		(Where 1:0: in this case means place /echo hi on LINE 1 and NO Cursor Attachment.)
-//				/hotbutton TheName 1:/echo hi		(Where 1: in this case means place /echo hi on LINE 1.)
-//				/hotbutton TheName 0:/echo hi		(Where 0: in this case means NO Cursor Attachment.)
-//				Finally, just doing /hotbutton TheName 14 /echo hi OR /hotbutton TheName /echo hi just calls the eq function like before.
-// ***************************************************************************

Jan 21 2020
- Added .Size to the Window TLO, it returns a string x,y
  Usage: /echo ${EverQuest.LastMouseOver.Size}
  Output: 100,200
- Added feature to be able to load tga files (animations) from local uifiles directory. -brainiac

Jan 20 2020
- Misc Fixes to triggers etc - braniac
- Me.CountersXXX now also count ShortBuffs (${Me.Cursed} now returns Restless Ice, for example.)

Jan 15 2020
- Added /invoke to the list of commands that can trigger a bind.
- Updated for LIVE

Jan 14 2020 by Sic
- Updated MQ2Melee
- If you use builder don't forget to recheck it.

Jan 13 2020
- Updated max level to 115
- Updated the skillmanager for all builds.

Jan 13 2020 by Chatwiththisname
- Added MQ2SpellType Members: HastePct, SlowPct.
- Added GetMeleeSpeedPctFromSpell(PSPELL, bool) (Exported in Main)
- Added GetMeleeSpeedFromTriggers(PSPELL, bool) (not exported)
- Added HasTrigger(PSPELL) (not exported)
		GetMeleeSpeedPctFromSpell is used in HastePct and SlowPct.
		If the pSpell has a trigger it will automatically check the triggers for the modification speed. 
		Examples: 
			${Target.Slowed.SlowPct}
			${Me.Hasted.HastePct}
			${Spell[Slowing Helix].SlowPct}
			etc etc.
- Fixed GetSelfBuffBySPA(int, bool, int);
- Fixed GetTargetBuffBySPA(int, bool, int);
- Fixed GetSelfShortBuffBySPA(int, bool, int);
- Fixed HasCachedTargetBuffSPA(int, bool, PSPAWNINFO, PcTargetBuff);

	In all the above SPA buff checks if the SPA matched, but wasn't the increase or decrease
	desired, it would stop checking anymore buffs. 
	Example: ${Target.Slowed} should return a pSpellType of a slow debuff on the target. But
		if the target had a haste buff before the slow buff it would find SPA 11 and since it was
		an increase instead of a decrease it would return -1, or NULL. Changing it to break; for those
		SPA's allows it to continue checking the buffs and find any subsequent SPA 11's correctly.

Jan 12 2020
- Fixed the ZoneGuideManagerClient class for LIVE build.
- Updated for TEST

Jan 11 2020
- Fixed the ZoneGuideManagerClient class for TEST build.

Jan 10 2020
- ${Me.Spell[blah]} now searches for rank spells as well - brainiac
  Example:  You have Demand For Power Rk. II in your spellbook.
  Usage:    /echo ${Me.Spell[Demand for Power]}
  Output:   Demand For Power Rk. II
- MQ2Melee has been updated for ToV - Sic
- (If you use builder don't forget to recheck it.)

Jan 09 2020
- Added Me.Spell it return a SpellType selecting spells only from YOUR SpellBook. - brainiac
  Usage: /echo ${Me.Spell[Spirit of Wolf].ID}
  Output: 278
  Usage: /echo ${Me.Spell[278].Name}
  Output: Spirit of Wolf
- Fixed a wrong offset for pinstCBlockedBuffWnd_x for TEST build - SwiftyMuse
- Book Icon and Gem Icon IDs will no longer be shown in ItemDisplay when they are 0 - SwiftyMuse

Jan 08 2020
- Updated for TEST
- CONTENTS changed by dbg. The evolving stuff is now in its own struct, plugins that use it need to be edited.
  Example: PrePatch: pCont->EvolvingCurrentLevel
  Now: pCont->pEvolutionData->EvolvingCurrentLevel
  The Following are members of pEvolutionData: GroupID, EvolvingCurrentLevel, EvolvingExpPct, EvolvingMaxLevel, LastEquipped;
- ItemColor is now gone from CONTENTS.

Dec 21 2019
- Fixed a crash in mq2chatwnd.cpp on /camp desktop
- Fixed the chatwindow disappearing act.
- Fixed mq2eqbc window disappearing act.
  Don't forget to recheck it in builder.

Dec 20 2019
- Updated for LIVE
- If your chatwindow does not show up type /mqchat reset

Dec 19 2019
- Updated for TEST
- /plugin without specifying unload now acts like a toggle, if plugin is loaded it unloads it.

Dec 18 2019 Torment of Velious Build
- Updated for LIVE

Dec 06 2019
- Added .SpellIcon and .GemIcon to the Spell TLO.
- Fixed the Button structure

Nov 26 2019
- Added SubscriptionDays to the Character TLO it returns an int. Cred request: @sic
  Usage: /echo I have ${Me.SubscriptionDays} left before my all access expires.
- Updated MQ2AutoForage at https://www.macroquest2.com/phpBB3/viewtopic.php?f=50&t=9588&p=70471

Nov 23 2019
- MQ2Main (ChatWithThisName) Add /removelev command. typing /removelev will remove any levitation in the buff or shortbuff window. 

Nov 22 2019
- Fixed a bug where /aa wouldn't parse input

Nov 20 2019
- Fixed ${Me.SpellInCooldown}
- Fixed ${Me.InInstance}

Nov 20 2019
- Updated for LIVE
- Added .LeaderFlagged to the DynamicZoneType TLO it returns true if the dzleader can successfully enter the dz (this also means the dz is actually Loaded.)
- Usage: ${DynamicZone.LeaderFlagged}
- Added .Flagged to the DZMemberType TLO it returns true if the dzmember can successfully enter the dz.
- Usage: ${DynamicZone.Member[x].Flagged} where x is either index or the name.

Nov 14 2019 by brainiac
- Re-fixed EQINVSLOTWND
- Added ALT_MEMBER_GETTER macro that defines an alternate name that a member can be
  accessed with, thereby removing the need to immediately update all code to use new
  variable names.
- You can now use the old, or the new names for Slot1, Slot2, Slot3, Location and *suprise* Wnd.

Nov 13 2019
- Fixed EQINVSLOTWND.
- Renamed WindowType in the EQINVSLOTWND struct to Location
- Renamed InvSlot in the EQINVSLOTWND struct to Slot1
- Renamed BagSlot in the EQINVSLOTWND struct to Slot2
- Renamed GlobalSlot in the EQINVSLOTWND struct to Slot3

Nov 05 2019
- Right Clicking the Lucy button on the item display window will now open Lucy in your external default browser.
  Left Click opens it inside of eq as usual.

Nov 04 2019
- Task TLO can now be accessed by index to make iteration possible.
  Example: /echo ${Task[2].Title}
  NOTE: THIS INDEX IS NOT THE SAME INDEX AS THE ONE YOU SEE IN THE QUEST WINDOW LIST.
        We are iterating through the IN MEMORY quest entries, we are NOT
		iterating the window list, if you want to do that, use the Window TLO.
- Added .WindowIndex to the Task TLO it returns the Quest Window List Index. (if the window actually have the list filled...)
  Usage: /echo ${Task[3].WindowIndex}
  Usage: /echo ${Task[Into The Muck].WindowIndex}

Nov 02 2019
- Added item search by number to the ${Ground} TLO
- Example: /echo ${Ground[4]} will return the 4th closest item it finds.
- You should probably check that there actually are 4 items on the ground 
  with ${GroundItemCount} though, or it will obviously return NULL if there is'nt.
  I don't know how useful this feature is since we can iterate through .Next anyway, but someone asked for it so...

Nov 01 2019
- Added ${Me.Origin} which returns a pZoneType of your starting city.

Oct 26 2019 by SwiftyMUSE
- Fixed ${Spawn.State} so DEAD spawns don't show as STUN

Oct 22 2019 by Eqmule
- Fixed ${Task[blah].Select}

Oct 21 2019 by Eqmule
- Fixed SetEscapable and SetEscapableLocked

Oct 20 2019 by Chatwiththisname
- More /caption anon fixes.

Oct 16 2019 by Eqmule
- Updated for LIVE
- I am aware the .Select for the task tlo needs a fix, I can't get that in right now but will be looking at a fix the next couple days.
- Use the window tlo meanwhile if u need to select in that window.

Oct 09 2019 by Chatwiththisname
- Added two new /mapfilter options for CampRadius and PullRadius.
- They add two new circles that work like SpellRadius except it's stationary where set.
- Type /mapfilter for help.

Oct 02 2019 by Eqmule
- Made some changes to the ${Task} TLO
- It's likely some macros will break due to these changes, but
  I felt the upside with not having to rely on the window warrants that.

- New Feature: It's no longer needed to have the task window open to access the TLO.
- Added .Type to the TaskObjective TLO
  It returns a string that can be one of the following:
  Unknown,None,Deliver,Kill,Loot,Hail,Explore,Tradeskill,Fishing,
  Foraging,Cast,UseSkill,DZSwitch,DestroyObject,Collect,Dialogue
- Added .CurrentCount which returns the current count of the .Type needed to complete a objective.
- Added .RequiredCount which returns the required count of the .Type needed to complete a objective.
- Added .Optional which returns true or false if a objective is optional
- Added .RequiredItem which returns a string of the required item to complete a objective.
- Added .RequiredSkill which returns a string of the required skill to complete a objective.
- Added .RequiredSpell which returns a string of the required spell to complete a objective.
- Added .DZSwitchID which returns a int of the switch used in a objective.
- Example: /echo ${Task[The Grand Illusion].Objective[1].CurrentCount}
- Added .ID to the ${Task} TLO it returns an int of the task ID
- Example: /echo ${Task[The Grand Illusion].ID}
- Ok so fair warning, the taskwindow doesn't add items by index, unless sorted by first column,
  and even then, it can be "off" (because reasons)
  so... if you are smart don't use ${Task[1].ID} and expect it to be whatever is the first list item.
  ALWAYS refer to taks by their NAME.
  so like: ${Task[The Grand Illusion].Step.Index} WILL absolutely always return the correct index
  as returned by the taskmanager, but it might not be the index you "see" in the window.
  Bottomline, we should not rely on the window anymore.
  It's useful to look up the name of the tasks, basically.

Sep 18 2019 by Eqmule
- Updated for LIVE

Aug 26 2019 by Knightly
- Removed #knightlyparse
- New TLO ${MacroQuest.Parser}
- New slash command /engine parser <x> [noauto]      (where X is the version of the parser, right now 1 or 2 and noauto if you don't want it in your ini)
- New macro command #engine parser <x> 
- Parser gets reset to the default in your ini whenever a macro ends
- Full documentation at https://gitlab.com/Knightly1/mq2-parser-changes

Aug 21 2019 by EqMule
- Updated for LIVE
- Fixed the parser so it can run at charselect again. (Don't run macros there that need access to ingame variables...)

Aug 16 2019 by EqMule
- #knightlyparse is now a macro keyword, add it to the top of your macros if you want to use this version of the parser.
- Previously Fixed: EQGroundItemListManager

Aug 15 2019 by EqMule
- Fixed a zoning crash
- Fixed a crash on TEST in mq2itemdisplay when inspecting spells.

Aug 13 2019 by EqMule
- Updated for TEST

Jul 31 2019 by EqMule
- Fixed a clear target bug in mq2targetinfo -dannuic -knighty
- Next release:
- TODO: Fix EQGroundItemListManager so we can get /itemtarget working for guild objects again.

Jul 27 2019 by EqMule
- Turned on Knightlyparse.
- Added support for mq2dannet to mq2targetinfo.
- You can now confgure the mimic me feature in mq2targetinfo.ini to use dannet (or any other plugin u use for it's commands.)
- Added ${Me.LastZoned} to the character TLO. It returns a timestamp of last time you zoned.
- Removed EQ_END_ZONE and EQ_BEGIN_ZONE.
- Added new detours for zonechange detection.
- ${Me.Zoning} is depreciated, use ${Me.LastZoned} or just wait for ${Zone.ID} to change.

Jul 17 2019 by EqMule
- Updated for LIVE

Jul 15 2019 by EqMule
- Updated for TEST

Jul 11 2019 by EqMule
- Updated for TEST
- Updated for LIVE
- updated for EMU
- Fixed a crash when /echo ${InvSlot[enviro1].Item.ID} - cred report kaen01

Jun 22 2019 by EqMule
- Updated for TEST
- Updated for LIVE

Jun 20 2019 by EqMule
- Fixed Me.PctExp and Me.PctAAExp
- Fixed /advloot
- Fixed a mq2ic crash. cred: psxoxo

Jun 19 2019 by EqMule
- Updated for LIVE
- Added ${Macro.CurSub} returns the name of the current Sub being executed. -cred alynel
- Added ${SubDefined[blah]} it returns a bool if a Macro Sub is defined. -cred alynel
- Previously Added: .CachedBuff[x] to the spawn tlo where x is a spellid if its a number and a spell name if not. It returns a MQ2CachedBuffType.
- Previously Added: .CachedBuff[#x] to the spawn tlo where #x is a buffslot between 1-97. It returns a MQ2CachedBuffType.
- Previously Added: .CachedBuff[*x] to the spawn tlo where *x is a index (buffslots are not sorted). It returns a MQ2CachedBuffType.
- Previously Added: .CachedBuff[^x] to the spawn tlo where ^x is a keyword. It returns a MQ2CachedBuffType.
	^x keywords: Slowed Rooted Mezzed Crippled Maloed Tashed Snared and Beneficial

- MQ2CachedBuffType has the following members:
	.CasterName .Count .Slot .SpellID .Duration

- Previously Added: .CachedBuffCount to the spawn tlo. it returns -1 if no buffs are cached for the spawn or number of buffs cached.
- Using CachedBuff to get buff info on targets, group members etc, only requires you to target the entity once. after thats done, buffs are cached.
- The upside is obviously that we don't have to target back and forth constantly.
- Usage: well lets say you are a druid and you want to know if a group members sow buff has worn off, you can just check CachedBuff without having to retarget the group member.
- /echo ${Group.Member[2].CachedBuff[Spirit of Wolf].Duration}

Jun 14 2019 by EqMule
- Updated for TEST

Jun 05 2019 by EqMule
- Fixed a crash in the TEST build.

Jun 01 2019 by EqMule
- Fixed Events for text that contain 'x12' tags
- Added Me.BlockedBuff and Me.BlockedPetBuff both return a pSpellType idea cred: chatwiththisname
- Usage: /echo ${Me.BlockedBuff[x].ID} where x is 1-40

May 30 2019 by EqMule
- Fixed /dosocial
- Some other stuff I'll documment later.

May 24 2019 by EqMule
- BuffsPopulated returns 1 for a empty buff list and a number above 1 if there was some buffs received.
  So if you do /echo ${Target.BuffsPopulated} and it returns 1 it means the target does not have any actual buffs, but the list was received (and it was empty).
  any number above 1 means the list was not empty...
  NOTE: Use ${Target.BuffCount} to get the ACTUAL VISIBLE buffs (BuffsPopulated is BuffCount + 1)
- Some other stuff I'll documment later.

May 23 2019 by EqMule
- Added the possibility to login new characters using plaintext credentials, no mq2 login profile needed:
	Usage:
	/loginchar servername^login^charname^password
	AND if you want to stop at charselect don't specify charname:
	/loginchar servername^login^password
- Made /quit command work at charselect
- Added a Syntax Error to the parser when you try to parse strings greater than 2048 instead of crashing you.

May 22 2019 by SwiftyMuse & EqMule
- Fixed ${Me.SpellInCooldown}
- Fixed some parsing bugs.
- 
May 17 2019 by EqMule
- Updated for TEST

May 16 2019 by EqMule
- Fixed Get Current Mana and Get Current Endurance
- Fixed MQ2Rez spam (yes really this time)
- MQ2Rez will now wait 1/10 of a second before clicking rez.
- Added /rez delay #### parameter where #### is milliseconds.
  default is 100 milliseconds.
- Added a /mqchat reset command. It resets mq2 window location in case it got moved off screen.
- All instances of the CSidlScreenWnd constructor has been fixed to use CXStr& instad of CXStr* (because it should be)
  Change plugins accordingly.
  Examples:
	change:
	CEQBCWnd(CXStr* Template) : CCustomWnd(Template)
	to 
	CEQBCWnd(CXStr& Template) : CCustomWnd(Template)

	change:
	class CXStr ChatWnd("ChatWindow");
	BCWnd = new CEQBCWnd(&ChatWnd);
	to
	BCWnd = new CEQBCWnd(CXStr("ChatWindow"));

May 15 2019 by Brainiac
- MQUI XML files may now be loaded from the MQ2 directory. Place them in
  the MQ2 directory under uifiles/default, or the name of your ui like you
  would in the EQ directory. When loading ui files, MQ2 will check for ui files
  in the MQ2 dir before checking in the EQ dir as it did before.

  To be clear, this is the search order for ui files:
  * <MQDir>\uifiles\<skin>
  * <MQDir>\uifiles\default
  * <EQDir>\uifiles\<skin>
  * <EQDir>\uifiles\default

  This lets you store your MQ2 ui files in your MQ2 directory, as well as giving
  you the option of storing your MQ2-specific custom uis outside the EQ folder.

- added c++ function: bool IsXMLFilePresent(const char*) for plugin authors to easily
  check if an XML file is available to be loaded. This will check all four locations where
  a ui file might be stored.
- added command: /reloadui
  It works just like "/loadskin <skinname> 1" but with less typing

May 15 2019 by EqMule
- Updated for LIVE

May 09 2019 by Brainiac & EqMule
- Multiple stuff
- Fixed a bug in CListWnd::AddString
  ALL instances of: AddString(&CXStr
  should be changed to: AddString(CXStr

May 07 2019 by EqMule
- Updated for TEST
- Events are not caught for system messages anymore.

May 02 2019 by Brainiac
- Fixed the CXWnd__IsActive_x offset

May 01 2019 by EqMule
- Fixed a crash in /caption anon on
- Fixed a crash in /unload

Apr 30 2019 by EqMule
- TBL plavceholder info will again display correctly on the targetwindow if you use mq2targetinfo.
- Changed a bunch of stuff, plugin authors you have until next patch to update your plugins.
- If you ned help mail the plugin to me and ill send it back fixed: eqmule@hotmail.com
  ALL global plugins in builder have been updated by me already, look at them for examples.
  No more direct access to the window struct members in prep for moving to classes.
  From now on call functions to get/put data out/in:
  Example: too many to list see CSW struct.
  I'll list 4 examples:  previously pWnd->XMLIndex now: pWnd->GetXMLIndex()
                         previously pWnd->dShow==false now: pWnd->IsVisible()==false
						 previously pWnd->dShow = true now: pWnd->SetVisible(true)
						 previously SetCXStr(&pWnd->WindowText,"blah"); now pWnd->CSetWindowText("blah");
						 previously GetCXStr(pWnd->WindowText,szOut); now GetCXStr(pWnd->CGetWindowText(),szOut);
- Added .NoExpendReagentID to the Spell tlo.
  Usage: /echo ${Spell[Burst of Fire].NoExpendReagentID[x]} where x can be 1-4
  This returns the ID of the needed Reagent you have to have in your inventory but will not be spent.

Apr 22 2019 by EqMule
- Updated for TEST & LIVE
- Find Item Window is now displaying merchant sell prices.
- Added sorting to find item window for the sell value column
- Added sorting to find location window for the distance column
- Fixed .NewStacks
- Fixed a autologin bug

Apr 20 2019 by EqMule
- Added Colors to Quest items and Tradeskill items in the FindItem Window list.
  Yellow=Quest
  Magenta=Tradeskill
  (No this is not configurable, I might add an option later.)

- Added a Value(Price) column to the FindItem window.
- Enjoy marking items for sale in the FindItem Window.
  Usage: mark some items while you have a merchant open, then click the Sell Marked button.
  Still Todo: display real merchant price instead of item value.
  Maybe add sort functionallity to Price column.

Apr 19 2019 by EqMule
- Updated for TEST
- Updated for LIVE

Apr 18 2019 by EqMule
- Added ${EverQuest.ValidLoc}
  Usage: /echo ${EverQuest.ValidLoc[123 456 789]}
  it returns true or false if the X Y Z location in the world is a valid player location.
  in other words: can I go to this loc or is it inside a wall or a mountain or a tree or whatever invalid location?(those locs will return false obviously)

- Fixed the ZoneGuideManagerClient class.

Apr 17 2019 by EqMule
- Updated for LIVE
- Previous updates see Apr 12 2019 by EqMule entry below.
- Added more anonymizing to chat when using /caption anon - chatwiththisname
- Moved advloot checkboxes dynamically to not cover fuse item button on mq2itemdisplay window  - chatwiththisname
- 
Apr 14 2019 by brainiac
- Fix crash/freeze from starting macro from within another macro

Apr 12 2019 by EqMule
- Updated for TEST
- Updated for LIVE
- Uncheck and Recheck the following Builder Plugins because they have been updated:
  MQ2Cast
  MQ2Radar

- In preperation for next weeks live patch the following offsets has been removed:
	pinstAggroInfo_x
	pinstAuraMgr_x
	pinstEQItemList_x
	pinstMercAltAbilities_x
	pinstRealEstateItems_x
	pinstCTargetManager_x
	pinstCTextOverlay_x
	pinstEQObjectList_x
- All of the above offsets are no longer static in the client so I have replaced them with 
  calls to the proper Instance/Get functions instead.

- Plugin authors, you need to make a few changes to access some SPAWNINFO members from now on:
  (don't change any other struct members if they happen to have the same name!)
  All instances of ->SpellCooldownETA needs to be changed to ->GetSpellCooldownETA()
  All instances of ->spawneqc_info needs to be changed to ->GetCharacter()
  All instances of ->ManaMax needs to be changed to ->GetMaxMana()
  All instances of ->ManaCurrent needs to be changed to ->GetCurrentMana()
  All instances of ->EnduranceMax needs to be changed to ->GetMaxEndurance()
  All instances of ->EnduranceCurrent needs to be changed to ->GetCurrentEndurance()
  All instances of ->Zone needs to be changed to ->GetZoneID()


Mar 29 2019 by EqMule
- Fixed MQ2Autologin
- Added .SelectedItem to the Merchant TLO
  it returns the currently selected item in the merchant window as a pItemType

Mar 26 2019 by EqMule
- Fixed multiple problems in arrayclass.h due to client changes.

Mar 23 2019 by EqMule
- GetAACastingTimeModifier has been renamed to GetCastingTimeModifier (because it is)
- GetCastingTimeModifier and GetFocusRangeModifier has been changed to deal with a ctd.
- All plugin that call these needs to be changed, search for them and see how I fixed it in core.
- No plugins should call the EQ_Character1::GetCastingTimeModifier and EQ_Character1::GetFocusRangeModifier directly
- ALWAYS call the wrappers in mq2inlines. (well you can continue calling them directly but good luck with the crashes)
- Fixed crashes in the spell tlo members .MyCastTime and .MyRange
- CONTENTS member ItemType has been renamed to RefCount
- This member should never ever be set or changed manually in plugins,
- it's an internal eqgame counter, if you mess with it you are going to screw up checksums and get disconnected.
- MQ2Cast needs to be updated look at the builder global version if you need help.
- 
Mar 18 2019 by EqMule
- Fixed a bug when doing /ctrl /itemnotify and OpenContainer needed to be called
- Added Make Me Leader to mq2targetinfo rightclick on group member menu

Mar 16 2019 by EqMule
- Updated for TEST

Mar 14 2019 by EqMule
- Fixed a crash when doing: /echo ${Window[MarketplaceWnd].Child[MKPW_AvailableFundsUpper].Text}
- Fixed ${Math.Abs} - SwiftyMUSE

Mar 13 2019 by EqMule
- Updated for LIVE

Mar 06 2019 by EqMule
- Updated for TEST
- All instances of CWChatInput has been changed to CW_ChatInput due to a client change.
- All instances of CWChatOutput has been changed to CW_ChatOutput due to a client change.
- If your plugin uses these, YOU need to change these as well.
- Plugins affected: mq2eqbc, mq2irc, mq2moveutils

Feb 22 2019 by EqMule
- Updated for TEST

Feb 21 2019 #2 by EqMule
- Fixed /ranged crash, yes really this time. It got another parameter, don't know what it is.

Feb 21 2019 by EqMule
- Fixed the spawninfo struct this means most weird crashes in mq2main and all kinds of plugins like mq2heals,mq2posse etc are now fixed.
- I will realign address comments for it later in practice it works.

Feb 20 2019 by EqMule
- Updated for LIVE

Feb 15 2019 by EqMule
- Updated for TEST

Feb 14 2019 by SwiftyMUSE
- MQ2ItemDisplay fixes:
  Crash bug for ${DisplayItem} and fix to handle display of links via raid/group/tells.

Feb 13 2019 by EqMule
- Updated for TEST

Feb 09 2019 by EqMule
- Added .StacksTarget to the Spell TLO it returns true or false
  Usage: /echo ${Spell[Shield of the Void].StacksTarget}
- Fixed IsSTackBlocked once and for all. Yes really this time.

Feb 08 2019 by EqMule
- Added /convertitem to mq2itemdisplay
- Example: /convertitem Wishing Lamp:

Feb 05 2019 by EqMule
- Fixed a bug in /unload
- Misc Stability fixes all over the place.
- Fixed a nasty stack overflow crash in mq2log

Jan 21 2019 by SwiftyMUSE
- Resync of code with ROF2EMU

Jan 21 2019 by EqMule
- Dump file directory will now be created if it doesn't exist
  this fixes the bug where you see a crash dialog that just say "Dump saved to"
- Added a lock on tlo member and tlo method access so the maps used there wont get corrupted by plugin that use threads to query or change members.
- The above change should fix a couple crashes i have gotten dumps for.
- I spent most of the day looking at crash dumps, I made several adjustments and fixes.
  Thanks to everyone that sent in dumps, please don't send anymore until u have updated.

Jan 19 2019 by EqMule
- Fixed a crash in Find Item Window when character had more than 1000 items.
- Fixed a bug where turning off Find Item Window Checkboxes setting would not save properly.

Jan 18 2019 by EqMule
- Fixed a crash when switching character.
- Added some code to catch crashes.
  I guess I'll find out if it works once people report if they see the dialog.
  It will save dump files as well. send those to eqmule@hotmail.com


Jan 16 2019 by EqMule
-Updated for LIVE

Jan 15 2019 by EqMule
- Added a fixed up version of Inventory.mac - wired420

Jan 15 2019 by SwiftyMUSE
- Resync of code with ROF2EMU

Jan 14 2019 by EqMule
- Added a new column to the Find Item Window which will let you mark items for delete or add them to never loot filter.
  Usage: mark some items by checking the ckecboxes, then click the Never Loot button to set their never loot advloot filter.
  Usage: mark some items by checking the ckecboxes, then click the Destroy Items button to delete them.

- It goes without saying, that if you have no idea what you are doing or if you are a complete imbecile, this feature might
  be too dangerous for you to have enabled, in which case you can disable it by right clicking the Destroy Item or the Never Loot button
  and then toggle the "Cool Checkbox Feature" on the menu that pops up. Default is ON.

Jan 09 2019 by EqMule
-Updated for TEST

Jan 07 2019 by SwiftyMUSE
- Added .Dotted to ${Me} and ${Target}
- Added .MaxMeleeTo to ${Target}
- Updated .Foreground in EverQuest TLO
  While not technically required... (although it improves performance)
  Anyone using GetForegroundWindow() call should change their code
  to use the new exported gbInForeground instead of making calls in the plugin pulse function.
  These Global builder plugins are updated so as not unnecessarily using cpu in pulse:
  MQ2AdvPath, MQ2CpuLoad, MQ2FPS and MQ2Radar
  These Personal plugins should be updated, including, but not limited to:
  MQ2Clip, MQ2Focus, MQ2Nav, MQ2SoD, MQ2Task, MQ2ViewPort, MQ2WinPath

Jan 03 2019 by EqMule
- ${Me.Ability[#|X]} now return the real ID/Name of a Ability...
  Example /echo ${Me.Ability[Hide]}
  returns: 29
  /echo ${Me.Ability[29]}
  returns: Hide

  Before this change doing ${Me.Ability[Hide]} would return whatever number 1-6 you had assigned to Hide in Abilities.
  NOW it returns 29, which is the actual ability ID for Hide.

- /doability # now takes REAL ability IDs as well as the "fake ones", which are 1-6
  This means you can do /doability 29 and it will activate the Hide ability since it's REAL ID is 29...
  You can also still do /doability 1 and if you have Hide assigned as 1 in your abilities tab on the actions window, it will activate it.
  This is kinda stupid though, so I recommend just doing /doability Hide instead, and 
  don't worry about where its assigned or not assigned at all...
- Added Run To, to the groupwindow rightclick menu, it will run you over to the group member you clicked.

Dec 19 2018 by SwiftyMUSE
- Added .Feared, .Silenced, .Invulnerable to ${Me} and ${Target}
- Added new .Named checking algorithm. You can use the new version by adding UseNewNamedTest=1 to the
  [MacroQuest] section in macroquest.ini
- Updated new SPA effects and corrected display of some others
- Added .Foreground to EverQuest TLO
- Added .BaseName to Spell TLO (spell name w/o any Rk. XXX crap)
- Fixed Me.GemTimer to clamp return to 0 after spell is ready to cast 

Dec 18 2018 by eqmule
- Updated for LIVE
- Updated for TEST
- Added Quest items to the autobank button rightclick menu
- Added an option Autoinventory from bank back to inventory (reverse AutoBank basically).
- /loadskin and /camp out/in out will not break this new feature anymore.

Dec 17 2018 by eqmule
- New Fature: AutoBank Filter : idea cred Kaen01
- Basically rightclick the autobank button to set options for items you like to autobank
  Click AutoBank Button WITHOUT anything on the cursor.
  If you have something on cursor AutoBank will just work like it always have and autobank the item
  BUT if your cursor is empty it will autobank:
  Collectibles if you have that option set. (off by default)
  Tradeskill Items if you have that option set. (off by default)
  Right now those are the two types of items it works for, I'm not against other item types so if anyone has some clever ideas let me know.
  Known Issue: need to add reloadui support so it's a little bit beta still, but anyway, I'll fix that later.

Dec 13 2018 by eqmule
- Updated for LIVE
- Updated the LOOTITEM struct
  This fix will break plugins that use that struct.
  Search the source for ->LootDetails.m_array to see how it should be fixed.
- NotifyOnServerUP in mq2autologin.ini can be left at =1 or =2 now, it will only trigger on server is up after server is detected as LOCKED or DOWN when the plugin first checks it.

Dec 11 2018 by eqmule TBL Launch
- Updated for LIVE
- Placeholders in mq2targetinfo for the PH button on the target window has been updated for TBL
- Made mq2autologin not try to join a locked/down server.
- Added NotifyOnServerUP to the mq2autologin inifile in the [Settings] section.
  If you set it to NotifyOnServerUP=1 it will BEEEEEEEEEEEEEEEP when server is up.
  If you set it to NotifyOnServerUP=2 it will also email you if you have the mq2gmail plugin loaded and correctly configured.
  You can try /gmail "hi there" "test" in game, if u get that, u will also get the autologin notification.
  Or just leave the setting as NotifyOnServerUP=0 and it wont bother u at all.
  I find it useful to enable it on patchday's when servers are LOCKED/DOWN
  Under normal circumstances, it should be set to 0, unless u really like 10 seconds of BEEEEEEPING everytime u login...

Dec 10 2018 by eqmule
- Updated for TEST
- Updated mq2auth.exe so it can be run silently now using the /silent switch - idea cred: brainiac
- Right Clicking the AutoBank button brings up a menu now in TEST and EQBETA builds.
  This menu is NOT useful atm, it's work in progress, just ignore it.

Dec 10 2018 by eqmule & SwiftyMUSE
- Updated for BETA

Dec 09 2018 by eqmule
- Updated for BETA

Dec 08 2018 by eqmule
- Updated for BETA

Dec 07 2018 by eqmule
- Updated for BETA
- The following feature has been on my todo list forever and was brought to life by @Knightly, all hail Knightly!
  Thanks for your support.
- Added the ability to interact with menus - cred : Knightly
  Example: /notify "open the door to the lobby" menuselect
  It will search the currently open menu for the words "open the door" and click that menu item if it finds it.
  the search is case insensitive and sub strings are fine
  thus you could just do /notify "open the" menuselect and it would still find and click that item
- 
- Added a new TLO: MQ2MenuType it inherits the Window TLO.
  It has 1 method:
	.Select : It will select a menu item (click it)
	usage: /invoke ${Menu.Select[open the door]}
	Output: none, it just clicks that entry if it finds it.

  It has 6 members:
	.Address : pIntType it returns the address of the currently open menu.
	.NumVisibleMenus : pIntType it returns number of currently visible menus. Ordinarily this is going to be 1 if a menu is showing and 0 if not
	.CurrMenu : pIntType it returns the index for the currently visible menu. Ordinarily this will be 0 if a menu is open and -1 if not
	.Name : pStringType it returns the name of the menu or the first items name.
	.NumItems = : pIntType it returns number of items in the currently open menu.
	.Items : pStringType it returns the Itemname specified by Index
--  Usage Examples:
--	/echo ${Menu.Name}
	Output: Shabby Lobby Door
	/echo ${Menu.Open} (it inherits Window TLO, remember?)
	Output: TRUE
	/echo ${Menu.NumItems}
	Output: 4
	/echo ${Menu.Items[2]}
	Output: Adjust Placement
- Added some door defines.

Dec 06 2018 by eqmule
- Updated to include all faction names - SwiftyMUSE
- Updated for BETA
- I made some changes to /itemtarget /items and the ground tlo
  I don't want to say to much about it really there isn't much to say
  from a users perspective everything works like before.
  Basically the only difference should be that /items now display grounditems in guild halls as well.
  if ${Ground} or /itemtarget or whatever does not work as before let me know.
- Added /click right item
  this is mostly useful for like grounditems like shabby lobby door and so on that pops up
  a menu when you rightclick them.
- Work in progress -> adding a method to click menu items in the currently open menu.

Dec 05 2018 by eqmule & SwiftyMUSE
- Updated for BETA

Dec 04 2018 by eqmule & SwiftyMUSE
- Updated for BETA
- Updated for TEST

Dec 03 2018 by eqmule
- Updated for BETA
- Added /groupinfo mimicme on|off - it will do what the button does but from commandline
- Added /groupinfo followme on|off - it will do what the button does but from commandline
- Added /groupinfo cometome - it will do what the button does but from commandline
- This means if you dont want those buttons on the group window, just rightclick
  a group member and hide them, then create your own hotbuttons
  and put them wherever you like to get the same functionallity.
- Fixed a bug in mq2targetinfo that would change the alpha of the targetwindow/groupwindow/exttargetwindow
  it had no business doing that, sorry.

Dec 02 2018 by eqmule
- Updated for BETA

Dec 01 2018 by eqmule
- Updated for BETA

Nov 30 2018 by eqmule
- Updated for BETA

Nov 29 2018 by eqmule
- Updated for BETA
- Fixed Mimic Me to do /keypress HAIL instead of /say Hail, blah
  This should make hail repeating work for all NPCs.

Nov 29 2018 by eqmule
- Updated for BETA
- Fixed a issue with MQ2Hud stuttering. - SwiftyMUSE

Nov 28 2018 by eqmule
- Updated for BETA
- Updated for LIVE
- Added "Follow Me" to the rightclick menu for the groupwindow. - idea cred: sl968
  For this to work yuo need to have mq2eqbc loaded as well as mq2advpath and mq2targetinfo.
  It will issue a /bct <toon> //afollow command to the toon you rightclicked on.
- MQ2HUD Tweaks - dannuic

Nov 27 2018 by eqmule
- Updated for BETA

Nov 26 2018 by eqmule
- Let's pretend yesterday's release didnt happen, mq2targetinfo was bugged, so we try again:
- Updated for BETA, LIVE and TEST
- Added /groupinfo reset if you have ANY problem at all with default UI, just run this command it will reset to WORKING ini.
  Old settings will be saved in MQ2TargetInfo.bak

- Added /groupinfo reload
  you can use it to reload the ini when you make changes to button locations etc.
- I made a lot of changes to how mq2targetinfo adds itself to the UI
  Basically if you have a custom UI it will now save button locations and so on in it's own section of the ini file.
  Example ini:
  [code]
	[Default]
	UsePerCharSettings=0
	ShowComeToMeButton=1
	ShowFollowMeButton=1
	ShowMimicMeButton=1
	ShowHotButtons=1
	ShowDistance=1
	ShowExtDistance=1
	ComeToMeText=Come To Me
	ComeToMeCommand=/bcg //nav id ${Me.ID}
	ComeToMeToolTip=/bcg //nav id ${Me.ID}
	FollowMeText=Follow Me
	FollowMeCommand=/bcg //afollow spawn ${Me.ID}
	FollowMeeToolTip=/bcg //afollow spawn ${Me.ID}

	[UI_default]
	DynamicUI=1
	GroupDistanceLoc=0,-20,70,0
	ComeToMeLoc=61,27,6,46
	FollowMeLoc=61,27,48,88
	MimicMeLoc=61,27,90,130
	HotButton0Loc=97,64,6,46
	HotButton1Loc=97,64,49,89
	HotButton2Loc=97,64,92,132
	TargetInfoAnchoredToRight=0
	TargetInfoLoc=34,48,0,40
	TargetDistanceLoc=34,48,90,0
	ExtDistanceLoc=0,-20,70,0

	[UI_zliz]
	DynamicUI=0
	GroupDistanceLoc=0,-8,60,0
	ComeToMeLoc=41,1,1,41
	FollowMeLoc=41,1,42,82
	MimicMeLoc=41,1,83,123
	HotButton0Loc=76,36,2,42
	HotButton1Loc=76,36,44,84
	HotButton2Loc=76,36,86,126
	TargetInfoAnchoredToRight=0
	TargetInfoLoc=1,12,90,0
	TargetDistanceLoc=14,26,140,180
	ExtDistanceLoc=0,-20,70,0

	[UI_Melee]
	DynamicUI=0
	GroupDistanceLoc=-3,-15,120,-70
	ComeToMeLoc=36,2,4,44
	FollowMeLoc=36,2,46,86
	MimicMeLoc=36,2,88,128
	HotButton0Loc=36,0,134,174
	HotButton1Loc=36,0,174,214
	HotButton2Loc=36,0,214,254
	TargetInfoAnchoredToRight=0
	TargetInfoLoc=1,13,90,60
	TargetDistanceLoc=50,62,140,0
	ExtDistanceLoc=0,-20,90,0

	[UI_sars]
	DynamicUI=0
	GroupDistanceOffset=0
	UseGroupLayoutBox=1
	GroupDistanceLoc=0,12,70,-5
	GroupDistanceElementPrefix=GW_Gauge
	ComeToMeLoc=33,3,0,30
	FollowMeLoc=33,3,32,62
	MimicMeLoc=33,3,64,94
	HotButton0Loc=69,39,2,32
	HotButton1Loc=69,39,34,64
	HotButton2Loc=69,39,66,96
	TargetInfoAnchoredToRight=0
	TargetInfoLoc=74,86,140,0
	TargetDistanceLoc=112,124,0,230
	UseExtLayoutBox=1
	ExtDistanceLoc=0,12,30,-20
  [/code]



Nov 24 2018 by eqmule
- Updated for BETA
- Custom UI Extended Target Window crash fixed in MQ2TargetInfo.

Nov 23 2018 by eqmule
- Updated for BETA
- Added MORE support for custom UI's to MQ2targetInfo
  I don't know much about custom UI' as I have only used a couple of them
  and my experience with them, well i was not impressed, the reason is that they are outdated
  they dont show aggro percentages, they use hardcoded sizes and thus cant be resized, cant be moved, has no title, etc.
  Honestly, its a mess, if u have a good UI that has all the same controls as default, you are lucky.
  Now, to workaround these limitations, I have made some changes to MQ2targetInfo:
  First of all if your group window is not resizable, ill change it so it is.
  Second if it doesnt have proper .TopOffset I'll use Location.top instead and so on.
  Suffice to say, I have done my best to make this work for everyone.
  If this still isnt enough, you are going to have to actually edit either mq2targetinfo.ini
  and set the button locations there, or edit your UI's XML files.
  Well, or just unload mq2targetinfo...

  Bottomline is, the code I added now, should at a minimum not crash your custom UI
  and there is a good chance it actually works for it as well, although u might have to resize the window
  in order to see all buttons and distance etc.

Nov 22 2018 by eqmule thanksgiving edition.
- Updated for BETA
- I now disable MQ2TargetInfo for incompatible UI's
  I plan on fixing it but I dont have time today.

- Started the Task TLO overhaul, we are going to be able to access these things without having to have the window open.
  This also means we can now add some new members to it, like the type of task, reward, npc to turn into etc.
  More to come.

Nov 21 2018 by eqmule
- Updated for BETA
- Moved Mimic Me default position to where old hotbutton was.
- Moved old hotbutton to old Mimic Me default position to be more consistent because:
- I Added 2 more hotbuttons to the group window. There was unused space next to hotbutton 1... - idea cred: sl968
  Rightclick groupwindow and check or uncheck the menu for it to hide/show them.
  or use /groupinfo help
  There is no way to selectivly show only one or two, the show is either for all three or none.
  Because, well it makes the most sense and I dont want to clutter up the menu with 3 settings for it.

Nov 20 2018 by eqmule
- Updated for BETA

Nov 19 2018 by eqmule
- Updated for TEST

Nov 19 2018 by eqmule
- Updated for BETA
- Added distance for targets on the Extended Target Window
  You can control the feature by: /groupinfo show/hide extdistance
  Because distance label needs a few pixels to display, u *might* need to make the window a bit wider,
  it depends how many letters are in the mobs name that u fight.
- MQ2TargetInfo.ini now lets you customize what commands, texts and tooltips are executed/displayed for the Follow Me and Come To Me buttons
  Default entries are:
  [code]
	ComeToMeText=Come To Me
	ComeToMeCommand=/bcg //nav id ${Me.ID}
	ComeToMeToolTip=/bcg //nav id ${Me.ID}
	FollowMeText=Follow Me
	FollowMeCommand=/bcg //afollow spawn ${Me.ID}
	FollowMeeToolTip=/bcg //afollow spawn ${Me.ID}
  [/code]

Nov 18 2018 by eqmule
- Updated for BETA

Nov 17 2018 by eqmule
- Updated for BETA

Nov 16 2018 by eqmule
- Updated for BETA

Nov 15 2018 by eqmule
- Updated for BETA

Nov 14 2018 by eqmule
- Updated for LIVE
- Updated for BETA

Nov 13 2018 by SwiftyMUSE
- Updated ROF2EMU build to bring to current.
- Fixed a GetItemLinkHash crash on BETA.

Nov 13 2018 by eqmule
- Updated for BETA
- Updated InvSlotMgr for TEST and BETA it has 0x900 slots now.
  This means /itemnotify in <pack#> <slot#> rightmouseup will work again.
- FirstFreeSlot now returns -1 if no freeslot is found.
- FirstFreeSlot returns 0-whatever, it does NOT start counting on 1 anymore.
  This means: if it return 0 the FIRST slot is in fact empty.
  if it returns 1 the SECOND slot is in fact empty, etc.
  We do this because in real life, from a coders perpective, arrays start at 0. not 1.
  and, thats just the way it should be.

Nov 12 2018 by eqmule
- Updated for BETA
- Added LoreEquipped, Luck, MinLuck and MaxLuck to the itemtype tlo for BETA
- Added some more fixes to /caption anon for spawn corpses etc - chatwiththisname

Nov 11 2018 by eqmule
- Updated for BETA

Nov 10 2018 by eqmule
- Updated for BETA

Nov 09 2018 by eqmule
- Fixed a /endmacro crash in the LIVE build
- Fixed a /endmacro crash in the TEST build
- Fixed a /endmacro crash in the BETA build
- Fixed ITEMINFO wrong size crash for TEST
- Updated for BETA

Nov 08 2018 by eqmule
- MQ2TargetInfo has been updated.
  You can now set UsePerCharSettings=1 if you want that in MQ2TargetInfo.ini.
  0 is default and means it reads settings from the [Default] section.
  I realized that having per char settings is cumbersome if you have A LOT of chars.
  The buttons on the groupwindow will only show when you are in a group now.
  Except the Hotbutton which will always show unless you change its show/hide setting. see /groupinfo help for more info.
- Added a tooltip for /groupinfo help on the main groupwindow.
- Fixed a bug in mq2targetinfo which would cause the groupwindow hotbutton "hitbox" to overlap the disband button making it difficult to click.
- Added CheckMenu items for showing/hiding the groupinfo buttons to the rightclick group window menu.

- Updated for TEST
- Updated for BETA
- GLOBAL gMacroPause is gone now. Use gMacroBlock->Paused instead.

Nov 07 2018 by eqmule
- Updated for BETA
- FirstFreeSlot now returns 0 if there is no free slot found

Nov 06 2018 by eqmule & SwiftyMUSE
- Updated for BETA
- Brought ROF2 client in sync with current source.

Nov 05 2018 by eqmule & SwiftyMUSE
- Updated for BETA
- Even More Stuff

Nov 04 2018 by eqmule & SwiftyMUSE
- Updated for BETA
- More Stuff

Nov 03 2018 by eqmule & SwiftyMUSE
- Updated for BETA
- Stuff

Nov 02 2018 by SwiftyMUSE
- Updated Charinfo structure to add luck.
- Updated MQ2TargetInfo to remove compile warnings.

Nov 02 2018 by eqmule
- Updated for BETA

Nov 01 2018 by eqmule
- Updated for BETA

Oct 29 2018 by eqmule
- Updated for TEST (and LIVE)
- If you have been crashing I strongly recommend you update to this version.
- Fixed IsStackBlocked call that would corrupt the stack and lead to crashes in mq2melee etc - thanks htw for help looking into it.
- Fixed multiple problems with CHARINFO and CHARINFO2 that would cause a rare crash.

Oct 27 2018 by eqmule
- Added ${EverQuest.HWND} returns the everquest window handle.
- Added /foreground command it puts eq in the foreground.
  Usage: /bct <toon> //foreground
- Added a "Switch to..." menu item to the groupwindow rightclick menu, It will switch over to another group member easily.
  This menu only exist if mq2targetinfo is loaded.
- Fixed a ${Merchant.SelectItem[=blah blah]} bug, it should work properly now.

Oct 26 2018 by SwiftyMUSE
- Added debugging logic for stacks.
    Add BuffStackTestDebug=1 to your [MacroQuest] section of MacroQuest.ini
    to allow debugging information to be put in the log file for review by
    the developers.

Oct 26 2018 by eqmule
- Previously Added: ${Merchant.ItemsReceived} its true if the merchants itemlist has been filled in.

- Fixed a issue that prevented isboxer from launching eqgame processes without them crashing.
- Added a /groupinfo command to hide/show buttons on the group window
  Usage: /groupinfo help
- GroupWindow Button locations are now configurable in mq2targetinfo.ini
  plugin unload and reload is needed if you change button locations.

Oct 25 2018 by eqmule && Chatwiththisname
- Updated for LIVE
- Fixed /selectitem it selects items in your inventory when you have a merchant open.
  Usage: /selectitem "bottle of" will select a "bottle of vinegar" you can also do "=bottle of vinegar" to match EXACT name (its not case sensitive though)
- Added Methods to the Merchant TLO: .SelectItem .Buy .Sell .OpenWindow
  Usage:
  /invoke ${Merchant.OpenWindow} //will open the merchant closest to you, or if you have a merchant target, that mrchant
  /invoke ${Merchant.SelectItem[bottle of]} for a partial match OR ${Merchant.SelectItem[=bottle of vinegar]} if you need the name to match EXACTLY (its not case sensitive though)
  /invoke ${Merchant.Buy[100]} //buys 100 of whatever is selected with Merchant.SelectItem[blah]
  /invoke ${Merchant.Sell[100]} //sells 100 of whatever is selected with /selectitem
- Fixed /caption anon - Chatwiththisname
- Added Anon Caption string to ini file - Chatwiththisname
- Added command /caption reload to reread the ini on the fly - Chatwiththisname

Oct 23 2018 by eqmule
- MQ2TargetInfo is now part of Core.

Oct 22 2018 by eqmule
- Added some more good stuff to mq2targetinfo
- Fixed clicking playername in group window.
- Added a button called "Mimic Me" to the group window.
	If you have mq2eqbc loaded the button will work and will
	make your whole group do what you do, if u target someone they will all target your target.
	if you say something they will all repeat what you say.
	This is great for tasks etc.
- Added "Pick up nearest ground item" to the rightclick menu in the groupwindow.
    This makes the character you selected the menu on pick up the nearest grounditem to him/her
- Added "Click nearest door" to the rightclick menu in the groupwindow.
   This makes the character you selected the menu on click the nearest door to him/her
- Added a real Hotbutton to the groupwindow, you can now put a custom hotbutton there that does whatever you like.

Oct 19 2018 by eqmule
- mq2melee.cpp has been updated for Me->AAList changes in the builder go click the file and diff it to the old one to see what changed.
- MQ2TargetInfo has been updated.
- Added Distance to group members next to their name in the groupwindow.
- Added a button to the group window called "Come to Me"
	If you have mq2eqbc, mq2nav and mq2advpath and a proper mq2nav mesh loaded
	the button will work and will make your whole group come running to you.

- Added a button called "Follow Me" to the group window.
	If you have mq2eqbc and mq2advpath loaded the button will work and will
	make your whole group follow you around.

- Added a new character TLO member: Bandolier it has 4 members: Index,Active,Name,Item
    it has one method: Activate
	Usage: (assuming you have a bandoiler saved as "1HB")
	| check if its active:
	[code]
	/if (!${Me.Bandolier[${Bandolier[1HB].Active}) {
		/echo [${Time}] player want us to activate Bandolier: 1HB.
		/invoke ${Me.Bandolier[1HB].Activate}
	}
	/echo I have a ${Me.Bandolier[1HB].Item[1].Name} in my primary bandoilier slot
	Output: I have a Snowreaver in my primary bandoilier slot
	Item returns a bandolieritemtype which has 4 members: Index,ID,IconID,Name
	[/code]

- Made some adjustments to the ${Ground} TLO and added .First and .Last members to it.
	  /echo ${Ground} will now return the FIRST item in the list if you DO NOT done a /itemtarget
	  in which case it will return that item.
	  Prior to this change ${Ground} would just return NULL if an /itemtarget had not been performed.
	- Fixed a bug in ${Ground} which prevented it from be used as a type
	  Example:
	  [code]
	  |a Macro to show how to use /vardata
	|/vardata does NOT work like /varset
	|Opening and closing the dataportion must NOT use ${}

	#turbo 120

	Sub Main
		/declare MyGroundItem		ground		local
		/declare Count			int		local
	
		|Start by just setting it to the first entry found in the grounditems list:
		| NOTE that I DO NOT USE ${Ground.First}, but Ground.First that's just how /vardata works, so accept it.
		/vardata MyGroundItem Ground.First

		/for Count 1 to ${GroundItemCount}
			/echo \a-w${Count}. \awID: \at${MyGroundItem.ID} \awDist: \ay${MyGroundItem.Distance} \ag${MyGroundItem.DisplayName}
        		|move to next:
			/if (${Bool[${MyGroundItem.Next}]}) {
				/vardata MyGroundItem MyGroundItem.Next
			} else {
				/break
			}
		/next Count
	/return
	[/code]

- Fixed AAPointsAssigned in the CHARINFO2 struct, it is actually an array.
	Prior to this fix we used it like this: pChar2->AAPointsAssigned;
	Now we use it like this: pChar2->AAPointsAssigned[0];
	It contains points spent in each aa category. the first one is just total...

Oct 10 2018 by eqmule
- Updated for TEST

Oct 01 2018 by eqmule
- Fixed a bug in SpawnMatchesSearch which *could* cause group members to look like they gone offline.
- Added click to nav on map - dannuic
  Usage: hold down alt + leftclick anywhere on the mapwindow and nav will run u there if its loaded.

Sep 25 2018 by eqmule
- Updated for TEST

Sep 21 2018 by eqmule
- Updated for LIVE

Sep 19 2018 by eqmule
- Updated for LIVE
- Fixed a bug with /advloot giveto
- Cleaned up and completed the _EQCASTSPELLGEM struct, we have been using it wrong for years it seems.
- TimeStamp in the EQCASTSPELLGEM has been removed and is now (correctly) part of the CBUTTONWND struct
  it is named (correctly) CoolDownBeginTime there.

- RecastTime in the EQCASTSPELLGEM has been removed and is now (correctly) part of the CBUTTONWND struct
  it is named (correctly) CoolDownDuration there.

- The 2 above changes means plugins might need to be edited if they used the old struct.
  Here is an example of how to fix this:
  change:
  return g->TimeStamp + g->RecastTime - EQGetTime();
  to:
  return g->Wnd.CoolDownBeginTime + g->Wnd.CoolDownDuration - EQGetTime();
- Started on adding support for the UF emu client, no eta for when it will build.
- The EMU #define has been renamed to ROF2EMU
- Added a #define for UFEMU
  This means if you plugin was previously using #if defined(EMU) !defined or #ifdef or #ifndef
  it need to to properly add in defined(ROF2EMU) && defined(UFEMU) or the !defined in the proper places

Sep 12 2018 by SwiftyMUSE
- Added Banker for searches.
- Fixed .NumGems so it will give up to 14 based on your spellbar.

Sep 12 2018 by eqmule
- Updated for TEST
- Fixed /removeaug
- Added support for RewardSelectionWnd through the /notify command -Plure
- Added .StacksWithDiscs to the Spell TLO its a true/false
  I don't know if it works, its untested.
- Advloot giveto now works for raid members as well.
- Added .Collected and .CollectedRecieved and .Scribed and .ScribedRecieved to the DisplayItem TLO they return true/false

Sep 05 2018 by eqmule
- Updated for TEST

Aug 18 2018 by eqmule
- Updated for TEST

Aug 15 2018 by eqmule
- Updated for LIVE

Aug 09 2018 by eqmule
- Updated for TEST

Jul 20 2018 by eqmule
- Updated for TEST
- MQ2 contains NO active hacks, you can't warp and you can't "gank" etc.
  Now, I bring this up since there is a thread on the official forum right now about cheat programs.
  They are NOT talking about mq2, but another program which I will NOT link to or promote in any way, in fact we condemn it.

Jul 19 2018 by eqmule
- Updated for LIVE

Jul 14 2018 by eqmule
- Updated for TEST

Jul 11 2018 by eqmule
- Updated for TEST

Jul 09 2018 by eqmule
- Added support for MQ2Radar

Jun 22 2018 by eqmule
- Updated for TEST
- Fixed a bug in mq2itemdisplay that would spam uierrors.txt

Jun 20 2018 by eqmule
- Updated for LIVE
- They removed the heroic resists from iteminfo, so I did to.
  I dont think anyone was using those anyway.

Jun 19 2018 by eqmule
- Updated for TEST

Jun 18 2018 by eqmule
- Added support for emu mq2labels plugin

Jun 16 2018 by eqmule
- Fixed a bug for TEST

Jun 13 2018 by eqmule
- Fixed ITEMINFO for TEST
- Fixed invslot charm

Jun 13 2018 by eqmule
- Updated for TEST

Jun 08 2018 by eqmule
- Added ActorDef to the spawn tlo it returns the name of the actor as a string

Jun 07 2018 by eqmule
- Fixed a crash in mq2linkdb
- Fixed multiple potential null ptr crashes in core
- synced some rof2 emu code to latest live

May 30 2018 by eqmule
- Fixed a bug in .FirstFreeSlot it returned 0 if all slots in a container was empty, but it should return 1 as in slot 1 is the first empty slot
- Added support for the InvSlot TLO to return .Item (as a ItemType) for worldcontainers
  Example: /echo ${InvSlot[enviro].Item.FirstFreeSlot}
  it will echo the first free slot in the currently open worldcontainer (forge,loom etc)

May 29 2018 by eqmule
- Fixed ${InvSlot[tradex].Item} where x is 1-16 for trading with players and 1-4 for NPCs
- Fixed a potential NULL pointer crash in mq2hud
- Fixed a potential NULL pointer crash in mq2chathook
- Fixed a potential NULL pointer crash in mq2moveutils
- Fixed a rare invalid pointer crash in mq2targetinfo

May 25 2018 by eqmule
- Added .Trigger and .HasSPA to the Spell TLO
  .Trigger[x] returns a SpellType.
  .HasSPA[x] returns true or false
  Usage:
  Sub Main
	/declare i int local
	/if (${Spell[Livio's Malosenia].HasSPA[470]}==TRUE) {
		/for i 1 to ${Spell[Livio's Malosenia].NumEffects}
			/if (${Spell[Livio's Malosenia].Attrib[${i}]}==470) {
				/echo the spell Livio's Malosenia triggers ${Spell[Livio's Malosenia].Trigger[${i}].Name}
			}
		/next i	
	}
  /return

May 22 2018 by eqmule
-Fixed PCHARINFONEW

May 21 2018 by SwiftyMUSE
- Corrected stacking for changes to spa 148
- Corrected display of spa 148 to use new data format

May 18 2018 by eqmule
- Updated for TEST
- Added .Next and .Prev to the grounditem type. - cred Alynel
  Usage: /declare NextItem ground local
		 /echo ${Ground[thing i'm looking for].Next.ID}
- Fixed Me.XTAggroCount

May 16 2018 by eqmule
- Updated for LIVE
- Updated for TEST

May 13 2018 by SwiftyMUSE
- Added MQ2SoundControl to global build.
- Removed patterns from MQ2Camera, MQ2Moveutils, MQ2SoundControl
- Fixed keybinds, you can no longer bind to the 22 additional keybind names
- Changed ${Me} and ${Buff} TLO's
  Added DiseaseCounters, PoisonCounters, CurseCounters, CorruptionCounters
  Changed Counters to TotalCounters
  Updated all counters to correctly pull the spelldata values

May 08 2018 by eqmule
- Updated or TEST

May 07 2018 by eqmule
- ${FindItem} and ${FindBankItem} and ${FindItemCount} now takes item ids as well
  Example: /echo ${FindItemCount[12345]} will find how many items with the id 12345 you have.
- /itemnotify now takes item ids as well.
  Example: /itemnotify #12345 leftmouseup will pick up an item with the id 12345 if one exist.
  NOTE: the hash (#) IS mandatory when using it this way.

Apr 27 2018 by eqmule
- Added .Solvent to the Augslot TLO it returns a SolvenType and if empty just the Name :cred and nagging for weeks: maskoi
  SolventType has 4 members: Name which is a string type, ID as int, Item as itemtype and Count as int.
  Example 1: /echo ${FindItem[Cloth Cap].AugSlot[0].Solvent.Name}
  Output: Class I Augmentation Distiller
  Example 2: /echo ${FindItem[Cloth Cap].AugSlot[0].Solvent.ID}
  Output: 47001
  //if you dont have the solvent in your inventory:
  Example 3: /echo ${FindItem[Cloth Cap].AugSlot[0].Solvent.Item.Name}
  Output: NULL
  Example 4: /echo ${FindItem[Cloth Cap].AugSlot[0].Solvent.Count}
  Output: 0

Apr 24 2018 by eqmule
- Updated for TEST

Apr 23 2018 by eqmule
- Fixed Me.XTAggroCount and Me.XTHaterCount
- Added ${MacroQuest.Version} it will grab whatever version is set in the resource for fileversion for mq2main.dll
- Added ${MacroQuest.InternalName} it will grab whatever internal name is set in resource for the internalname for mq2main.dll
- Fixed a crash in /itemnotify

Apr 21 2018 by eqmule
- Updated for LIVE
- .Replace can once again take an empty second argument example ${Target.Name.Replace[mule,]} output Eq if targets name is Eqmule

Apr 20 2018 by eqmule
- Bugfixes.
- Fixed a null pointer crash in MQ2FPS thanks to almar for the report and dump file.

Apr 19 2018 by eqmule
- Fixed a bug in _SPELLBUFF, it had the wrong size and members
  this will fix any problems with casting spells etc.

Apr 18 2018 by eqmule and SwiftyMUSE
- Updated for LIVE
- You should remove DataCompare, FindOffsets and GetDWordAt from your plugins, they exist as inlines from now on in core.

Apr 17 2018 by eqmule and SwiftyMUSE
- Updated for TEST

Mar 17 2018 by eqmule
- Added .Path to the MacroQuest TLO
  Usage /echo ${MacroQuest.Path}
  returns the path to the folder mq2main.dll is in
- Added Name, Level and Count to the CharSelectList mermber of the EverQuest TLO
  Usage: /echo ${EverQuest.CharSelectList[1].Name}
  Usage: /echo ${EverQuest.CharSelectList[1].Count} yes I know it should be ${EverQuest.CharSelectList.Count} but just work with it like that.
  it returns the actual count of the characters in the list.

Mar 16 2018 by eqmule
- Updated for LIVE and TEST Fixed the ITEMINFO struct so things like StackSize works again.

Mar 14 2018 by eqmule
- Updated for LIVE

Mar 11 2018 by SwiftyMUSE
- Updated hotkey processing. You are now able to use any/all of the allowed modifiers win/alt/ctrl/shift keys.
  hotkey processing will allow characters `/~, 0-9, A-Z, NUMPAD0-9 as the keycode. For example, you might want
  win+ctrl+~ to be a valid hotkey.
  F12 is RESERVED for the debugger and can not be used as a hotkey. You can use F12 with a modifier.
- Updated XTAggroCount to return a value when only 1 mob is on xtarget.
- Added XTHaterCount as the number of mob on xtarget with AUTO-HATER.

Mar 11 2018 by eqmule
-Fixed another crash on TEST -brainiac

Mar 10 2018 by eqmule
- Updated the TEST build. If you crash use REBUILD on mq2main then build the rest again.
- mapcrash fixed - brainiac

Mar 09 2018 by eqmule
- Updated for TEST

Feb 27 2018 by eqmule
- Updated for TEST

Feb 22 2018 by swiftymuse
- Updated for LIVE
- Updated for TEST
- Fixed a crash that would occur in plugins that use the __msgTokenTextParam_x offset which was wrong. -eqmule
  If you unloaded a plugin and that stopped the crashing, you can now safely load it again.

Feb 21 2018 by eqmule and SwiftyMUSE
- Updated the TEST build.
- Updated the LIVE build.
  Look, we don't know for sure which plugins work and which don't after todays patch
  there was just too many things that changed but i can say that I know mq2cast needed an update here:
  from:
  [code]
  if (Cast->CastOnYou[0]) {
	sprintf_s(Temps, "%s#*#", Cast->CastOnYou);
  [/code]
  changed to
  [code]
		/*CastByMe,CastByOther,CastOnYou,CastOnAnother,WearOff*/
		if (char*str = GetSpellString(Cast->ID,2)) { 
			sprintf_s(Temps, "%s#*#", str);
  [/code]
  So from now on if you need the strings from spell use GetSpellString
- Updated mq2moveutils in the builder with new patterns

Feb 13 2018 by eqmule
- Added MQ2TargetInfo plugin to core
  It adds 3 features to the target window:
  1. Distance to target
  2. Can See
  3. PH - if the mob you target is a place holder for a named, it will show info on the named when clicked.

Jan 31 2018 by eqmule
- Added a toggle to the item display window to add/remove loot filter
- Moved the button so its always paralell to the modified label
- Fixed a crash when typing % in chat - cred: jimbob

Jan 24 2018 by eqmule
- Attempted to fix the empty char select list bug that pops up a window and says "Loading Characters" by going back to serverselect.
  I cant tell if the fix works or not since the bug is so rare.
- The itemdisplay window has a new button for looking up the item on lucy.
- New command: /itemdisplay
- Usage: /itemdisplay LootButton off/on if not specified its a toggle
- Usage: /itemdisplay LucytButton off/on if not specified its a toggle

- The following APIs where incorrectly named and has been changed to their correct names:
- CHtmlWnd__OpenUrl_x is now  CWebManager__CreateHtmlWnd_x
- CHtmlComponent__CheckUrl_x has is now CHtmlComponentWnd__ValidateUri_x
- pWebBrowser is now pCWebManager
- pinstCHtmlWnd_x is now pinstCWebManager_x
- All instances of CCharacterSelect are now CCharacterListWnd

Jan 23 2018 by eqmule
- Updated for TEST

Jan 17 2018 by eqmule
- Updated for LIVE Go build it at www.macroquest2.com/builder
- Added a "Add to loot filters" button on the itemdisplay window.
  Usage: click it and it will add the item as always greed and roll.
  This feature is only present if you have the mq2itemdisplay plugin loaded.

Jan 17 2018 by SwiftyMUSE
- Fix for tunare deity

Jan 15 2018 by eqmule
- Added /AddLootFilter syntax:  /AddLootFilter <itemID> <ItemIconID> \"Item Name\"
  Example: /AddLootFilter ${Cursor.ID} ${Cursor.IconID} "${Cursor.Name}"
  will add whateveris on your cursor to the advloot filters as always greed and roll.
- Added a AddLootFilter method to the DisplayItem TLO.
- Usage: /invoke ${DisplayItem.AddLootFilter} or ${DisplayItem[x].AddLootFilter} where x is 1 to 6
- this will add whatever item is in the DisplayItem to advloot filters as AG and Roll

- Added a new TLO MQ2ItemSpellType as pItemSpellType:
- Added some new pItemType members:
	Clicky,Proc,Worn,Focus,Scroll,Focus2,Mount,Illusion and Familiar
	they all return the new pItemSpellType
	which has the following members:
	SpellID,RequiredLevel,EffectType,EffectiveCasterLevel,
	MaxCharges,CastTime,TimerID,RecastType,
	ProcRate,OtherName,OtherID and Spell (Spell returns a spelltype)
- Added the .CanUse member to the itemtype.
  Usage: /echo ${Cursor.CanUse} or ${FindItem[whatever].CanUse} or ${DsiplayItem.CanUse}
  returns true or false if u can use the item on your cursor.
  NOTE: if your item does NOT have a class set, i.e. None/None it will return FALSE.
  I am just calling the original eq function so dont blame me for anomolies.

Jan 10 2018 by eqmule
- Updated for TEST Go build it at www.macroquest2.com/builder

Jan 07 2018 by SwiftyMUSE
- Corrected ${Me.Rooted}, credit Plure.
- Updated spell SPA displays with new SPA's.
- Added ${Me.MercAAPoints}, ${Me.MercAAPointsSpent}
- Corrected ${Me.CursorKrono}

Jan 07 2018 by brainiac
- Updated solution and project files to use latest Visual Studio 2017.
  If you're not using VS2017 yet, go download community edition for free: 
  https://www.visualstudio.com/downloads/

Jan 05 2018 by eqmule
- Updated for LIVE Go build it at www.macroquest2.com/builder

Jan 04 2018 by eqmule
- Updated for TEST Go build it at www.macroquest2.com/builder

Jan 01 2018 by eqmule
- Updated for LIVE Go build it at www.macroquest2.com/builder
- /tar npc now correctly targets the closest npc using distance3d.

Dec 28 2017 by eqmule
- Updated for LIVE Go build it at www.macroquest2.com/builder
- ${Group.Cleric} will now return the cleric as a spawntype if a cleric is in the group (not a mercenary but a REAL cleric)
- ${Group.Injured[90]} will return the numbers of people in the group that has a hp percent lower than 90

Dec 19 2017 by eqmule
- Updated for LIVE Go build it at www.macroquest2.com/builder

Dec 16 2017 by eqmule
- Updated for TEST Go build it at www.macroquest2.com/builder

Dec 12 2017 by eqmule
- Updated for TEST Go build it at www.macroquest2.com/builder
- Updated for LIVE Go build it at www.macroquest2.com/builder

Dec 11 2017 by eqmule
- Updated for BETA Go build it at www.macroquest2.com/builder

Dec 10 2017 by eqmule
- Updated for BETA Go build it at www.macroquest2.com/builder

Dec 09 2017 by eqmule
- Updated for BETA Go build it at www.macroquest2.com/builder

Dec 08 2017 by eqmule
- Updated for BETA Go build it at www.macroquest2.com/builder

Dec 07 2017 by eqmule
- Updated for BETA Go build it at www.macroquest2.com/builder
- Fixed the UIType enumeration so things like ${Window[MerchantWnd].Child[ItemList].List[1,2]} etc, will work again.

Dec 06 2017 by eqmule
- Updated for BETA Go build it at www.macroquest2.com/builder
- Updated for TEST Go build it at www.macroquest2.com/builder
- Fixed /loginchar server:charname it should once again work.

Dec 05 2017 by eqmule
- Updated for BETA Go build it at www.macroquest2.com/builder

Dec 04 2017 by eqmule
- Updated for BETA Go build it at www.macroquest2.com/builder

Dec 04 2017 by SwiftyMUSE
- Added new TLO member XTAggroCount to ${Me}
  Usage: /echo ${Me.XTAggroCount} or ${Me.XTAggroCount[100]}
  it returns the number of AUTO-HATER mobs on the extended
  target window where your aggro is less than the optional
  parameter N. N must be between 1-100 inclusive or it will be
  set to 100 (the default value).
  So, ${Me.XTAggroCount} and ${Me.XTAggroCount[100]} are identical.

Dec 03 2017 by eqmule
- Updated for BETA Go build it at www.macroquest2.com/builder

Dec 02 2017 by eqmule
- Updated for BETA Go build it at www.macroquest2.com/builder

Dec 01 2017 by eqmule
- Added new TLO member BardSongPlaying to ${Me}
  Usage: /echo ${Me.BardSongPlaying}
  it returns true if a bard song is playing and false if not.
- Fixed ${Me.SpellReady} to take bard songs playing into account properly so it returns true even if a song is playing.
- Added Category and Subcategory to the SpellDisplay Window.
- Updated for BETA Go build it at www.macroquest2.com/builder

Nov 30 2017 by eqmule
- Updated for BETA Go build it at www.macroquest2.com/builder

Nov 29 2017 by eqmule
- Updated for TEST Go build it at www.macroquest2.com/builder
- Updated for BETA Go build it at www.macroquest2.com/builder

Nov 28 2017 by SwiftyMUSE credit plure
- Updated all FindItem code to allow partial matches and consistently check
  your cursor, inventory (including bags), keyrings for the item. Will now
  allow partial and exact match checks for all.
- Update to consistently check bank/shared bank slots/bags and to allow
  partial and exact match checks for all.

Nov 28 2017 by eqmule
- Updated for BETA Go build it at www.macroquest2.com/builder

Nov 27 2017 by eqmule
- Updated for BETA Go build it at www.macroquest2.com/builder

Nov 26 2017 by eqmule
- Updated for BETA Go build it at www.macroquest2.com/builder

Nov 25 2017 by eqmule
- Updated for BETA Go build it at www.macroquest2.com/builder

Nov 24 2017 by eqmule
- Updated for BETA Go build it at www.macroquest2.com/builder

Nov 23 2017 by eqmule HAPPY THANKSGIVING
- Updated for BETA Go build it at www.macroquest2.com/builder

Nov 22 2017 by eqmule
- Updated for BETA Go build it at www.macroquest2.com/builder

Nov 21 2017 by eqmule
- Updated for LIVE Go build it at www.macroquest2.com/builder
- Updated for BETA

Nov 20 2017 by eqmule
- Updated for BETA

Nov 19 2017 by eqmule
- Updated for BETA

Nov 18 2017 by eqmule
- Updated for BETA

Nov 17 2017 by eqmule
- Updated for BETA

Nov 16 2017 by eqmule
- Updated for BETA

Nov 15 2017 by eqmule
- Updated for BETA
- Updated for LIVE

Nov 14 2017 by eqmule
- Updated for BETA

Nov 13 2017 by eqmule
- Updated for BETA

Nov 12 2017 by eqmule
- Updated for BETA

Nov 11 2017 by eqmule
- Updated for BETA

Nov 10 2017 by eqmule
- Updated for BETA

Nov 09 2017 by eqmule
- Updated for BETA

Nov 08 2017 by eqmule
- Updated for TEST
- Updated for BETA
- Added a new command: /usercamera - feature request by Bogreaper
  You can use it to set the current camera as well as save/load settings for user camera 1
  NOTE: "User Camera 1" is actually camera number 3 in the client...
  Cameras are defined as follows:
  0 = First Person Cam
  1 = Overhead Cam
  2 = Chase Cam
  3 = User Cam 1
  4 = User Cam 2
  5 = Tether Cam
  6 = Zoom Cam
  7 = Internal Cam (don't ask, it just is ok. It is used for things like when you edit the facial features of your character etc.)

  Just type /usercamera without any arguments to see help for it.
  It will display the current active camera in the Selector Window titlebar, this can be toggled with /usercamera on/off default is on.
  Example: switch to camrea 3 by doing /usercamera 3
           Then, adjust it how you like it, type /usercamera save
		   Ok, that's it, next time u want to get back to that EXACT camera position, you just do /usercamera load
		   You can create hotkey(s) as well.
		   Optional: you can do /usercamera save eqmule and it will save it for eqmule (or whatever your chanracter name is), same thing with load.
		   if you omit the character name, it just saves is as a global camera.


Nov 07 2017 by eqmule
- Updated for BETA

Nov 06 2017 by eqmule
- Updated for BETA #2

Nov 06 2017 by eqmule
- Updated for BETA

Nov 05 2017 by eqmule
- Updated for BETA

Nov 04 2017 by eqmule
- Updated for BETA

Nov 03 2017 by eqmule
- Updated for BETA
- Merchant Window TLO Fixed.

Nov 02 2017 by eqmule
- Updated for BETA

Nov 01 2017 by eqmule
- Updated for BETA

Oct 31 2017 by eqmule
- Updated for BETA

Oct 30 2017 by eqmule
- Updated for BETA

Oct 29 2017 by eqmule
- Updated for BETA

Oct 28 2017 by eqmule
- Updated for BETA

Oct 27 2017 by eqmule
- Updated for BETA

Oct 26 2017 by eqmule
- Updated for BETA

Oct 25 2017 by eqmule
- Updated for BETA

Oct 24 2017 by demonstar55
- Added ${Target.MyBuffDuration} it returns your buffs duration on the target.

Oct 24 2017 by eqmule
- Updated for BETA

Oct 23 2017 by eqmule
- Updated for BETA

Oct 22 2017 by eqmule
- Updated for BETA

Oct 21 2017 by eqmule
- Updated for BETA
- Updated for TEST
- We are currently testing the new build server for LIVE builds, pm me for an invite.

Oct 18 2017 by eqmule
- Updated for LIVE
- The latest zip is located here: http://www.mq2update.com/MQ2-Latest.zip

Oct 13 2017 by eqmule
- Updated for TEST
- MQ2Auth.exe now produces truly unique hashes, everyone needs to rerun it.
- You can now see what your MQ2Auth is by clicking the Show MQ2Auth menu item on the trayicon.
  this also optionally let you copy it to the clipboard.
- EQ_CHAT_HISTORY_OFFSET has been removed it was a pita to keep updated
	From now on do :
	OutputBox->MaxLines = 0x190;
	instead of
    (DWORD*)&(((PCHAR)OutputBox)[EQ_CHAT_HISTORY_OFFSET])=0x190; 

Oct 12 2017 by eqmule
- Updated for TEST
- Updated for TEST #2

Oct 11 2017 by eqmule
- Updated for TEST

Oct 03 2017 by eqmule
- /removebuff now takes parameters: -pet and -both | cred MacQ
  /removebuff -pet buffname removes the buff from your pet ( same functionality as /removepetbuff buffname)
  /removebuff -both buffname removes the buff from both you and your pet.

Sep 28 2017 by eqmule
- Added MQ2FamKiller
- Added MQ2Bandolier
- Fixed MQ2Cursor
- Removed the voice "help" in group for mq2rez.

Sep 26 2017 by eqmule
- Updated the SPELL struct:
- CARecastTimerID has been renamed to ReuseTimerIndex
- Mana has been renamed to ManaCost
- FizzleTime has been renamed to RecoveryTime
- ReagentId has been renamed to ReagentID
- DescriptionNumber has been renamed to DescriptionIndex
- SubSpellGroup has been renamed to SpellSubGroup
- Location has been renamed to ZoneType
- DurationValue1 has been renamed to DurationCap
plugins changed:
MQ2NetBots
MQ2NetHeal
MQ2Debuffs
MQ2Cast
MQ2Melee

Sep 25 2017 by eqmule
- MAXTURBO has been moved to the ini file. cred: silverj
- Set TurboLimit under the [MacroQuest] section in the macroquest.ini to whatever, it defaults to 240.

- Obviously people are going to set this to 1000000000000000
- and then completely lock up their game, cause the engine will never ever yield time to eq, but hey... its their choice now I guess.
- I suggest you dont mess with it at all, and leave it at 240 max.

- this: http://www.macroquest2.com/phpBB3/viewtopic.php?f=28&t=20394
- and this: http://www.macroquest2.com/phpBB3/viewtopic.php?f=28&t=20393
  has also been implemented, thanks silverj

Sep 24 2017 by SwiftyMUSE
- Updated FindItemCount to include items on the cursor in the count.

Sep 23 2017 by eqmule
- Updated for TEST

Sep 21 2017 by eqmule
- Added ${Spell[x].IllusionOkWhenMounted} it returns true if the illusion spell will land when you are on a mount
  you can call this using any spell, but it will always return true if the spell is NOT an illusion spell.
  in fact it wont even evaluate it further if its not a illusion spell
- Fixed the pinstCTimeLeftWnd_x offset

Sep 20 2017 by eqmule
- Updated for LIVE

There will be no more public mq2 updates until I catch the guy that released the mq2 for agnarr.

send me a pm or skype text: eq.mule
if you have information. you can be anonymous.

longtime friends and loyal users here that I know and trust will be given the updates by me only from now on. (at no charge of course.) mq2 is still open source and free, its just that equistructs.h eqgame.h and eqdata.h wont be distributed or updated by me anymore. those change every patch and everything prior to this day is under gpl and can of course be requested or downloaded, but from now on until this crap is resolved, I have my own NEW includes that are NOT under the gpl.

I'm sick of having my hard work being taken and passed of by some leech on a server that I specifically requested we stay away from. I wont tolerate it.

mq2 is free and staying off of truebox was the only price people had to pay, cant do that? no mq2 for anyone anymore.

wanna step in and update it? lol go for it, it must be "easy" if eqmule can do it in a couple hours... pfft... yeah right...

/eqmule (yeah I'm bitter)

19 Sep 2017 by SwiftyMUSE
- Modified Math.Clamp to use the parameter list of (N, Min, Max). ie, will clamp the value N between Min and Max.
- Added ${Group.AvgHPs} guess what it returns? - eqmule

18 Sep 2017 by eqmule
- Fixed an infinite loop bug and a variable parse bug in Eval functions. -cred bug report: creamo
- Eval functions that take multiple arguments MUST separate those with comma(s) from now on
  Example: (run with a cleric, war or shaman)
  [code]
  Sub Main
	/declare c_argueString string outer shm clr war
	/declare ChatSender string local ${Me} 

	/if (!${checkbot["shm war clr", ${ChatSender}]}) { <-NOTE the COMMA
		/echo ${Time} Only Func3: FALSE, this should be TRUE
	} else {
		/echo ${Time} Only Func3: TRUE, this should be TRUE
	}
  /return

  Sub checkbot(selectedBots, chatSender)
    /declare botSelected bool local FALSE
	/echo ${Time} in Sub checkbot selectedBots=${selectedBots} chatSender=${chatSender}
    /if (${Select[${Me.Class.ShortName},${selectedBots}]}) /varset botSelected TRUE
  /return ${botSelected}
  [/code]

17 Sep 2017 by eqmule
- Fixed ${Me.GukEarned}, ${Me.MMEarned}, ${Me.RujEarned}, ${Me.TakEarned}, ${Me.MirEarned} and ${Me.LDoNPoints}
- Added a new TLO PointMercant it only have one member : Item which is a pPointMerchantItemType.
  The pPointMerchantitemType has the following members: Name, ItemID, Price, ThemeID, IsStackable, IsLore, RaceMask, ClassMask, bCanUse
  Usage:
  /echo ${PointMercant} returns true if the LDON Mercant window is open and FALSE if not.
  /echo ${PointMercant.Item[1].Price} OR /echo ${PointMercant.Item[Ebon Hammer].Price}
  returns the Price for index 1 or whatever index Ebon Hammer is in if you do it by name.
  etc.

15 Sep 2017 starring SwiftyMUSE as "the captain", eqmule as "crew member number 6" and special guest star: eqholic
- Updated to handle the new SPA's
- Fixed a bug in /next not taking its argument into account for nested for loops.
- Fix for labels
- Fixed the CSIDLWND struct (the SIDL define...) so since we have never had this right it was time, but note that
  if your plugin uses stuff like: pwnd->SidlText and its NOT an actual CSidlScreenWnd then you need to change it to whatever window it actually is.
  I guess questions about this should be directed to me (eqmule)

plugins changed outside of core are attached here:
http://www.macroquest2.com/phpBB3/viewtopic.php?f=29&t=11451&p=174467#p174467
MQ2Rez

14 Sep 2017 by eqmule
- Updated for TEST
- Fixed ${Familiar[x].} it will return familiars and not illusions now...

- Fixed a bunch of window structs that we where completely misusing anyway.
  this could require some plugin changes, contact me for help if you get errors.

- Fix: Variables that are undeclared but supplied as paramters now default to an actual NULL or 0 not the string "NULL"

- Inspecting the Blessed Spiritstaff of the Heyokah will no longer ctd you.
- Added Math.Clamp ${Math.Clamp[Min, N, Max]} will clamp N between Min and Max. - cred derple
  Example:
  ${Math.Clamp[1, 15, 30]} => 15
  ${Math.Clamp[20, 15, 30]} => 20
  ${Math.Clamp[1, 15, 10]} => 10
  Practical usage:
  /bct ranger //stick id ${Target.ID} ${Math.Clamp[25,${Target.Distance},150]} 
  this will make your ranger stay put if he is already between 25-150 meters away
  otherwise it will move him at most 150 away and at least 25 away.

12 Sep 2017 by eqmule and eqholic
- All plugin sources for this zip are attached to this post:
  http://www.macroquest2.com/phpBB3/viewtopic.php?f=29&t=11451&p=174415#p174415
- Changed MQ2MoveUtils to save stuff faster.
- MQ2ChatWnd got a new tlo /echo ${ChatWnd.Title}
- MQ2ChatWnd got a new command /setchattitle
- MQ2Melee updated - it has flags for down and holyshits called downflag0-60 and holyflag0-60
  you SHOULD set those flags to 2 if you parse ANY macro variables.
  Example:
  [code]
  downflag0=2
  downshit0=/if (${Macro.Paused}) /echo ${Macro} is PAUSED!
  [/code]
- MQ2Hud now updated with a new type HUDTYPE_MACRO which is 16
  This means you can now set the type to any combination of 1 2 4 8 and 16
  see http://www.macroquest2.com/wiki/index.php/MQ2HUD for more info.
  Basically using a hud that tries to parse variables that are used in macros, before they are declared will fail.
  This new flag lets mq2hud know to not even try unless its set.

- Adding events from a macro will now also automatically /declare variable as outer if used.
  Example: #Event Burn              "[MQ2] |${BurnText}|"
  As you can see this event uses the variable ${BurnText} and it will therefor /declare it as well.
  This means you can remove /declare BurnText in your Sub Main since adding the event did it for you already.

- Added ${Macro.IsOuterVariable[xxx]} which returns TRUE/FALSE, it checks if a outer variable exists. (read is declared)
  I would recommend NOT using this in macros unless its for debug purposes because it can get quickly get expensive in terms of cpu cycles.

- Added ${Macro.IsTLO[xxx]} which returns TRUE/FALSE, it checks if a Top Level Object exists. This should be faster than checking if a plugin is loaded. *should*
  Usage:
    [code]
    /if (${Macro.IsTLO[Melee]}) {
        /echo yes there is a Melee Top Level Object loaded...
		/echo this means I CAN actually do stuff with it without it throwing the Undeclared warning:
		/delay 25 !${Melee.Combat}
    } else {
        /echo no there is no such TLO, maybe you should load mq2melee?
		/end
    }
    [/code]

07 Sep 2017 by eqmule and eqholic
- All Plugin Sources changed outside of core for this zip are attached to the post here:
http://www.macroquest2.com/phpBB3/viewtopic.php?f=29&t=11451&p=174399#p174399
- using namespace std; has been removed from mq2main.h
  THIS MEANS your plugins will ERROR with lines like this:
  error C2143: syntax error: missing ';' before '<'
  The line: map<string, class CXWnd2 *> WindowMap;
  To fix: Find #include "../MQ2Plugin.h" in your plugin and add using namespace std; under the LAST #include below it.
  Example:
	[code]
	#include "../MQ2Plugin.h"
	#include <otherheader>
	...
	using namespace std;
	[/code]
	OR just change the line to say std:: map<std::string, class CXWnd2 *> WindowMap;

-  The reason for that change is that right now we litter ALL projects with the std namespace and it is just not good.
   Let everyone that needs that namespace use it in their own projects from now on.

- #bind(s) are now fixed and won't screw up the macrostack anymore.
- Todays update is significant because I rebuilt the macro engine to improve performance,
  it was well overdue. The biggest change is that gMacroBlock is now a map.
- Undeclared Variables are no longer tolerated, and the macroengine will not run at optimal speed
  if they exist. I have added a TLO to check for them because of this and a new macro keyword #warning as well
  so there is no good reason to run old macros where these kinds of variables hog cpu power:
AGAIN:   IMPORTANT: Undeclared variables will slow down macro performance a LOT if they are used over and over, so, fix your macros.

- The Macro TLO has a new method: .Undeclared
  Usage: /invoke ${Macro.Undeclared} and it will list all undeclared variables.
- New macro keyword: #warning
  add it at the top of your macro, and you will get warnings if there are undeclared variables used in it.

- /while and /for loops can now be nested inside each other.
- /continue and /break should work properly inside /for loops now.
- /continue and /break works in /while loops now.

- Updated MQ2Rez and MQ2Cast to not hog the cpu looking up windows over and over.
- Other stuff to optimize and cut down on cpu intensive tasks.

Files changed outside of core:
\MQ2Cast\MQ2Cast.cpp
\MQ2Rez\MQ2Rez.cpp

01 Sep 2017 by eqmule and eqholic
- You can now call functions inside if statements in your macros
  Use [] after your sub inside the if statement to tell the macro its a sub
  so /if (blah[]) /call dostuff
  or if it actually have parameters
  /if (blah[${arg1} "hi there" 0]) /call dostuff

  Example:
  [code]
Sub Testsub
    /echo Enter Testsub
    /return Hello world
/return

Sub Testargs(int arg1,int arg2)
    /if (${arg1} > ${arg2}) {
        /return Testargs: ${arg1} > ${arg2}
    } else {
        /return Testargs: ${arg1} <= ${arg2}
    }
/return

Sub IsHuuge(int arg1)
    /echo IsHuuge ${arg1} ?
    /if (${arg1} > 1000) {
        /echo TRUE
        /return TRUE
    } else {
        /echo FALSE
        /return FALSE
    }
/return

Sub Main 
    /echo ${Testsub[]}
    /echo ${Testargs[10 9]}
    /if (${IsHuuge[2000]} && !${IsHuuge[1]}) /echo Huuge and smaaal
/return
  [/code]

19 Aug 2017 by eqmule
- Updated for TEST

17 Aug 2017 by eqmule
- Fixed Me.Aego and some other stuff related to it.
  Unfortunately for us and everyone else that parses the spells db
  Category and Subcategory are now 0 for all spells that cannot be scribed.
  Lets hope this was just a mistake and it will be reversed in a future patch.

- Me.Aura now returns a pAuraType cred: xowis
  Members: ID, Name, SpawnID
  Methods: Remove
- Me.Aura[] now accept partial matches

16 Aug 2017 by eqmule
- Updated for LIVE

11 Aug 2017 by eqmule
- Fixed a crash in the TEST build.

10 Aug 2017 by eqmule
- Updated for TEST
- Improved AddAlias, RemoveAlias and the rest of the alias stuff.
  macros that use /addalias should notice a significant increase in performance.

03 Aug 2017 by SwiftyMUSE
- Updated /cast to cast the memorized rank of the spell when the rank is not given in the name.
- Fixed random crashes with /click when zoning.

31 Jul 2017 by eqmule
- /cast now takes an optional loc x y z argument useful for splashspells.
  Example: /cast "Reforming Splash" loc 123 456 789
  would cast the splash spell at that location...
  just doing a /cast "Reforming Splash" will cast it either on your targets location
  and if you have no target on your own location.

- Added IsSummoned to the spawn tlo, returns true/false if its a summoned being (pet for example)
- MQ2Template now (correcty) creates OnBeginZone & OnEndZone functions. - cred htw
- Distances in searchspawn now return the true 3D distance (instead of 2d distance)
- Added zLoc to searchspawn. cred ctaylor
  this means you can search location and zradius at a specific zloc.
  Example:
  /echo ${Spawn[npc loc 10 20 30 radius 20 zradius 15]}
  IF there is a npc within 20 radius of loc 10,20 AND within +-15 Z of 30 (so max 45 or min 15)
  THEN it will return that spawn...
  NOTE: You can still use ${Spawn[npc loc 10 20 radius 20 zradius 15]}
  like before this addition, and then it will just use YOUR Z (thats how it has worked up til now.)
  If you use the loc keyword and there is a NUMBER as parameter 3, it will ALWAYS be assumed its the z loc...
  IF there is NO NUMBER as the third parameter after loc, then its NOT a Z.
  Just to make this perfectly clear: ALWAYS specify the radius keyword AFTER your loc keyword, and you will
  be fine no matter if you feed it 2 or 3 args.
  Makes sense? yeah... right...

27 Jul 2017 by eqmule
- Polished up the window manager a bit, it was overdue.
  This means some plugins might break, but its easy to fix.
	Example:
	[code]PCSIDLWND* ppWnd = pWindowManager->pWindows;
	PCSIDLWND pWnd=*ppWnd;
	while (pWnd = *ppWnd)
	...
	[/code]
	becomes:
	[code]for(int i=0;i<pWindowManager->pWindows.Count;i++)
	{
		if (PCXWND pWnd = pWindowManager->pWindows[i]) {
		...
	[/code]

25 Jul 2017 by eqmule
- Minor Maintenance Release
- IsGroupMember returns true for mercenaries as well now.
- Fixed a buffer overflow in mq2chatwindow

23 Jul 2017 by eqmule
- Updated for LIVE
- Updated for TEST

20 Jul 2017 by eqmule
- Improved /face to mimic exactly how the client AI faces mobs.
  This means its looks very natural and smooth now.
  Please don't use /face fast anymore, it looks "bottish"
  and there is no good reason to use it.

19 Jul 2017 by eqmule
- Updated for LIVE
- The crash callback will once again produce dump files and zip them.
- Math.Rand now takes an optional min argument so you can get a random number between 2 variables.
  Example: /echo ${Math.Rand[5,10]}
  this would return a randum number between 5 and 10.
  You can still use the original just specifying the max.
  Example: ${Math.Rand[10]}
  in which case it behaves as before. (in this example, rand between 1 and 10) 

17 Jul 2017 by SwiftyMUSE
- Added ${Me.Beneficial}, ${Me.BASExxx} back into the source code.
- Added ${Me.CursorKrono}

12 Jul 2017 by eqmule
- Updated for TEST
- All instances of "Malod" has been renamed to "Maloed"
- Darkened Malosenia is now correctly returned when doing a ${Target.Maloed}

10 Jul 2017 by SwiftyMUSE
- added optional <z> parameter to /face loc

21 Jun 2017 by eqmule
- Updated for TEST
- Updated for LIVE

21 Jun 2017 by SwiftyMUSE
- Updated ground spawn names
- Update MQ2Hud for occasional crash - cred demonstar55

17 Jun 2017 by eqmule
- Updated for ISXEQ so it once again builds...
  I loaded the ISXEQ.sln in VS 2015 and set the projects to the v140_xp toolset, and it built.
  Report bugs or problems on the forum.

15 Jun 2017 by eqmule
- Updated for TEST

14 Jun 2017 by eqmule
- Changed ${Switch.Distance} and  ${Switch.Distance3D} so they report distance to the switch outer bounds, not its center.
- Fixed /click left door to take character reach and door radius into account.
  This means doors that previously couldn't be opened because there was no way to get within 20 feet of them
  can now be opened (the plane of justice door in pot comes to mind)
  In retrospect it kinda makes sense that if a door radius is huge, you dont have to get as close to it to open it...
  Thanks to Derple reporting this bug.
- Doors that require lock picking can now be opened as well if you have lockpicks on your cursor.
- Updated for TEST

02 Jun 2017 by eqmule
- Updated for TEST

18 May 2017 by SwiftyMUSE
- Updated faction names

17 May 2017 by The Undertaker
- Updated for LIVE

15 May 2017 by maskoi
- EverQuest.CurrentUI now return a string representing the currently loaded UI skin.
- EverQuest.IsDefaultUILoaded returns a bool true or false if the "Default" UI skin is the one loaded.

10 May 2017 by The Undertaker
- Updated for TEST

01 May 2017 by The Undertaker
- Fixed a bug in the new noparse ini thingy

01 May 2017 by The Undertaker
- ${Ini} now takes an optional 5th argument "noparse"
  This means you can now (finally) read ini settings into a variable without parsing the actual setting.
Example:
INIFILE:
[code]
[DPS]
DPSCondition1=${Me.XTarget[1].PctHPs} > 50
[/code]
[code]
Sub Main
	/declare DPSCondition1 string local
	/echo This is the actual setting for DPSCondition1 : ${Ini[MySettings.ini,DPS,DPSCondition1,NULL,noparse]}
	/varset DPS1Condition ${Ini[MySettings.ini,DPS,DPSCondition1,NULL,noparse]}

	|looping it here so you can see the condition actually changes as the xtarget mobs HP changes and no need 
	|for reading the ini over and over anymore... you're welcome...
:loop
	/echo ${DPSCondition1}
	/delay 1s
	/goto :loop
/return
[/code]

29 Apr 2017 by The Undertaker
- Updated for TEST

25 Apr 2017 by The Undertaker
- Updated for LIVE

24 Apr 2017 by htw
- Added a new TLO ${Range} which returns a pRangeType
  pRangeType has 2 members:
  Between which returns TRUE or FALSE
  and
  Inside which also returns TRUE or FALSE
  Usage Example:
  /echo ${Range.Inside[10,5:9]}
  which will return TRUE since 5 and 9 are both within the 10 range.
  /echo ${Range.Between[85,95:100]}
  which will return FALSE since 85 is not a number between 95 and 100

24 Apr 2017 by The Undertaker
- Maintenance Update

21 Apr 2017 by Derple
- Added new #bind command for macros.
  Short Explaination, this allows you to execute macro sub routines.
  Long Explaination:
  Binds are triggered when a macro runs either:
  /varset or /echo or /call or if a Sub is executed.
#bind allows you to bind an ingame slash command to a macro function.
Before you had to do this with #events and capture text that you sent to yourself for example: 
#event SayMana "#*#SayManaPercent#*#"
Now you can do 
#bind SayMana /saymana
Instead of sending yourself the keyword you can just type /saymana and it will execute the function called "Sub Bind_SayMana"
Example:
[code]
| Old Way
| #event StartCoh "#*#COH --GRP--#*#"
| New Way you can now just type /coh or /bcaa //coh or /bct mage //coh
#bind StartCoh /coh

Sub CastSpell(string spellToCast)
    /declare delayTime int local 0
    /echo Casting: ${Target.Name} with ${spellToCast}
    /casting "${spellToCast}" -maxtries|5
    /call WaitCastFinish
/return

Sub Event_StartCoh
    /if ( ${Bool[${Me.Book["Call of the Hero"]}]} == FALSE ) {
        /echo I don't have COH - Bailing...
        /return
    }
 
    /declare i int local 0
    /declare GroupCount int local ${Group.Members}
    /for i 1 to ${GroupCount}
        /doevents
        /if ( ${Group.Member[${i}].Distance} > 50 ) {
            /target id ${Group.Member[${i}].ID}
            /call CastSpell "Call of the Hero"
        }
        /call WaitCastReady "Call of the Hero"
    /next i
/return

Sub Bind_StartCoh
    /call Event_StartCoh
/return

Sub Main
    :Loop
    /doevents
    /delay 1s
    /goto :Loo
/return
[/code]

21 Apr 2017 by The Undertaker
- Updated for TEST
- Fixed a couple offsets that where wrong for LIVE.

19 Apr 2017 by Dr. Sneerstell
- Updated for LIVE
- ${Skill[someskill].Auto} returns true or false if the skill is set to use /autoskill on/off
- ${Me.AutoSkill[1]} returns a pSkillType
- ${Me.AutoSkill[2]} returns a pSkillType
- Example usage:
- ${Me.AutoSkill[1].Name} returns the name of whatever skill is set as the first autoskill.
- ${Me.AutoSkill[2].ID} returns the ID of whatever skill is set as the second autoskill.
- Fixed /items crash
- The previous change to the GROUNDITEM Struct member "ID", the renaming of it to "ItemPtr",
  caused a crash, and has been reverted.
- Reorganized skills a bit. NUM_SKILLS is now 0x64 (it always was) so change plugins if needed.

15 Apr 2017 by eqmule
- Fix for /ranged crash in the TEST build.
- The GROUNDITEM Struct member "ID" has been renamed to "ItemPtr". (just accept it)
  Added some missing members to that struct as well.

14 Apr 2017 by eqmule
- Fix for /doability crash in the TEST build.

13 Apr 2017 by eqmule
- Updated for TEST

08 Apr 2017 by eqmule
- Changed max npc level to 125
  this fixes spawnsearch etc where npc's higher than level 115 would not show up.

19 Mar 2017 by eqmule
- Updated for TEST

15 Mar 2017 by eqmule
- Updated for LIVE
- Stuff

10 Mar 2017 by eqmule
- Updated for TEST
- Stuff

23 Feb 2017 by eqmule
- Added the offline trader acceptance to mq2autologin.

22 Feb 2017 by eqmule
- Tip for macro authors:
- Added FloorZ to the Spawn TLO it returns a float.
  FloorZ usage: ok so... eh, spawns are sometimes (always?) "planted" a few inches below or above the floor...
  This member represent where the floor is ACTUALLY at.
  So if you for example do a /echo ${Target.Z} and it returns 219
  and then you do a ${Target.FloorZ} it will return like 216 or something...
  Why is this important, well for brainiacs new mq2nav, I discovered that
  sometimes, when a spawns z location is outside of the geometry... (above or below)
  you cannot just do a /nav target or a /nav locxyz ${Target.X} ${Target.Y} ${Target.Z}
  BUT doing a /nav locxyz ${Target.X} ${Target.Y} ${Target.FloorZ} works.
  So... this is how you get /nav working correctly with problematic spawns which have their feet outside of the geometry.

15 Feb 2017 by eqmule
- Updated for LIVE
- XTARGETDATA has been renamed to XTARGETSLOT
- New include added SharedClasses.h
- the XTARGETSLOT struct has been moved to SharedClasses.h
- Unknown0x4 in the XTARGETSLOT struct has been renamed to XTargetSlotStatus, change plugins accordingly.
- XTarget stuff has gone through a make over, this will break plugins.
  Here are ONE example of how to fix this:
  MQ2Melee.cpp:
  change:
  [code]case XTaggro:
		{
			Dest.DWord = true;
			Dest.Type = pBoolType;
			if (PCHARINFO pChar = GetCharInfo()) {
				if (PXTARGETMGR xtm = pChar->pXTargetMgr) {
					if (PXTARGETARRAY xta = xtm->pXTargetArray) {
						DWORD x = 0;
						for (DWORD n = 0; n < xtm->TargetSlots; n++)
						{
							if (xta->pXTargetData[n].xTargetType == XTARGET_AUTO_HATER && xta->pXTargetData[n].Unknown0x4)
							{
								x++;
							}
						}
						if (x>1) {
							if (pAggroInfo) {
								for (DWORD i = 0; i<xtm->TargetSlots; i++) {
									if (DWORD spID = xta->pXTargetData[i].SpawnID) {
										if (PSPAWNINFO pSpawn = (PSPAWNINFO)GetSpawnByID(spID)) {
											if (pTarget && ((PSPAWNINFO)pTarget)->SpawnID == pSpawn->SpawnID)
												continue;
											if (pSpawn->Type == SPAWN_NPC && xta->pXTargetData[i].xTargetType == XTARGET_AUTO_HATER) {
												DWORD agropct = pAggroInfo->aggroData[AD_xTarget1 + i].AggroPct;
												//WriteChatf("Checking aggro on %s its %d",xta->pXTargetData[i].Name,agropct);
												if (agropct<100) {
													Dest.DWord = false;
													break;
												}
											}
										}
									}
								}
							}
						}
					}
				}
			}[/code]
			to
			[code]case XTaggro:
				{
					Dest.DWord = true;
					Dest.Type = pBoolType;
					if (PCHARINFO pChar = GetCharInfo()) {
						if (ExtendedTargetList *xtm = pChar->pXTargetMgr) {
							DWORD x = 0;
							for (int n = 0; n < xtm->XTargetSlots.Count; n++)
							{
								XTARGETSLOT xts = xtm->XTargetSlots[n];
								if (xts.xTargetType == XTARGET_AUTO_HATER && xts.XTargetSlotStatus)
								{
									x++;
								}
							}
							if (x > 1) {
								if (pAggroInfo) {
									for (int i = 0; i < xtm->XTargetSlots.Count; i++) {
										XTARGETSLOT xts = xtm->XTargetSlots[i];
										if (DWORD spID = xts.SpawnID) {
											if (PSPAWNINFO pSpawn = (PSPAWNINFO)GetSpawnByID(spID)) {
												if (pTarget && ((PSPAWNINFO)pTarget)->SpawnID == pSpawn->SpawnID)
													continue;
												if (pSpawn->Type == SPAWN_NPC && xts.xTargetType == XTARGET_AUTO_HATER) {
													DWORD agropct = pAggroInfo->aggroData[AD_xTarget1 + i].AggroPct;
													//WriteChatf("Checking aggro on %s its %d",xta->pXTargetData[i].Name,agropct);
													if (agropct < 100) {
														Dest.DWord = false;
														break;
													}
												}
											}
										}
									}
								}
							}
						}
					}
				}[/code]
- Good Luck.

13 Feb 2017 by derple
- Fixed ${Target.Buff[x].Caster} so it takes multiple casters of the same spell into account.
  Before this fix, only the first caster of a spell would be returned.
- Added ${Target.MyBuff[x]} it returns a pSpellType
  Example Usage:
  [code]holyshit0=/if (!${Debuff.Silenced} && ${Me.PctMana} > 10 && ${Target.MyBuff[Envenomed Breath].ID} == NULL && ${Target.CurrentHPs}<95) /casting "Envenomed Breath"[/code]
- Added ${Target.MyBuffCount} it returns a int of all buffs YOU have casted on the target.

08 Feb 2017 by eqmule
- Fixed a few places which would use pInvSlotMgr without NULL checking it
- Added .TimeBeenDead to the spawn tlo You can use it to figure out how long a corpse has been dead.
  NOTE: The timer is dependant on if you where in the zone when the corpse spawned.
  If you enter a zone and check this tlo member it will display the time of the death 
  as the time you entered the zone.
- Fixed a potential stack corruption in EndMacro
- Updated for TEST
- Made some changes to MacroQuest2.exe to deal with it not detecting eqgame version correctly sometimes.

03 Feb 2017 by eqmule
- Updated for TEST, yes there was a new patch.
- Fixed a issue that would hang the client and sometimes even crash it.
  this should fix the problem with using Untamed Rage on a berserker
  as well as other buff stacking check problems.

03 Feb 2017 by eqmule
- Updated for latest LIVE and TEST patches

01 Feb 2017 by eqmule
- Crash handling is now somewhat configurable
  See the MQ2CrashCallBack function and GetCrashDialogMessage

30 Jan 2017 by eqmule
- Added ${MacroQuest.Build} it returns an int where LIVE = 1 TEST = 2 BETA = 3 and EMU = 4
- Added Start EQBC Server to the tray icon menu.

29 Jan 2017 by eqmule
- I finally had time to sit down and look at the crash reporting
  it has been given a major overhaul
  you will know what I mean next time you crash.
  Please READ the crash message carefully.
  Do what it says. Or not.

24 Jan 2017 by eqmule
- Fix for ${Me.HaveExpansion[Empires of Kunark]} crash - cred maskoi
- A few changes to mq2chatwnd to deal with potential memleaks - cred Derple

21 Jan 2017 by eqmule
- Updated for TEST

20 Jan 2017 by eqmule
- Fixed a bug in the EQINVSLOTWND struct where slots where WORD instead of short
  this will take care of any remaining problems with /itemnotify
- stuff in progress, nothing to see here yet...
- Fixed a buffer overflow in the UPCNotificationFlush_Detour -Thanks Maskoi

19 Jan 2017 by SwiftyMUSE
- Fixed BuffStackTest to correctly test spells with triggering spas.

18 Jan 2017 by eqmule
- Updated for LIVE
- Bunch of other stuff, thanks Brainiac for the arrayclass mod
- Exp has been changed to a __int64, because, well it is, and has been for a few years...

14 Jan 2017 by SwiftyMUSE
- Corrected potential crashes in the following routines: GetAdjustedSkill, GetBaseSkill, GetModCap, 
  GetCastingTimeModifier, GetFocusCastingTimeModifier, GetFocusRangeModifier, HasSkill, MakeMeVisible.
- Corrected a bug in BuffStackTest when checking triggering spas.

13 Jan 2017 by SwiftyMUSE
- Added SkillBase to character. This will give you the static base maximum for your skills.
- Updated Skill and SkillCap to handle the new TS aas allowing for above the cap values.

13 jan 2017 by eqmule
- Added ${Macro.MemUse} it returns a pIntType letting u know how much memory your macro is using.
  its useful if you suspect you have a leak.
- Ok so here is a NEW FEATURE which was brought to us by Brainiac, Thanks Brainiac!
  It allows us to extend any existing TLO's in our own plugins.
  Example:
  You want to add a new member to for example the character TLO
  named .CursorKrono which tells you how many Krono you have on your cursor
  you could then do /echo ${Me.CursorKrono}

  Below is a plugin example for how you would do this: (tags added for forum post to show up correctly)
[CODE]
// MQ2ExtensionTest.cpp : Defines the entry point for the DLL application.
//

// PLUGIN_API is only to be used for callbacks.  All existing callbacks at this time
// are shown below. Remove the ones your plugin does not use.  Always use Initialize
// and Shutdown for setup and cleanup, do NOT do it in DllMain.


#include "../MQ2Plugin.h"

PreSetup("MQ2ExtensionTest");

//----------------------------------------------------------------------------
// test the mq2 datatype extension code

class MQ2CharacterExtensionType* pCharExtType = nullptr;

class MQ2CharacterExtensionType : public MQ2Type
{
public:
	enum ExtensionMembers {
		CursorKrono = 1,
	};
	MQ2CharacterExtensionType() : MQ2Type("MQ2TestCharacterExtension")
	{
		TypeMember(CursorKrono);
	}
	bool GETMEMBER()
	{
		PMQ2TYPEMEMBER pMember = FindMember(Member);
		if (!pMember)
			return false;
		switch (pMember->ID)
		{
			case CursorKrono:
			{
				if(PCHARINFO pCharInf = GetCharInfo()) {
					Dest.DWord = pCharInf->CursorKrono;
					Dest.Type = pIntType;
					return true;
				}
			}
		}
		return false;
	}
	bool ToString(MQ2VARPTR VarPtr, PCHAR Destination)
	{
		return false;
	}
	bool FromData(MQ2VARPTR& VarPtr, MQ2TYPEVAR& Source)
	{
		if (Source.Type != pCharExtType)
			return false;
		VarPtr.Ptr = Source.Ptr;
		return true;
	}
	bool FromString(MQ2VARPTR& VarPtr, PCHAR Source)
	{
		return false;
	}
};
PLUGIN_API VOID InitializePlugin(VOID)
{
	pCharExtType = new MQ2CharacterExtensionType;
	// This is where you add it to an existing TLO
	// in this case the one named "character" aka our ${Me} tlo...
	AddMQ2TypeExtension("character", pCharExtType);
}
PLUGIN_API VOID ShutdownPlugin(VOID)
{
	//dont forget to remove it on plugin shutdown...(aka plugin unload)
	RemoveMQ2TypeExtension("character", pCharExtType);
	delete pCharExtType;
}[/CODE]

12 Jan 2017 by eqmule
- Updated for TEST
- ZonePoint in the DOORS struct has been renamed to SpellID

06 Jan 2017 by SwiftyMUSE
- Updated spell effects display
- Updated buff stacking testing

06 Jan 2017 by eqmule
- Fixed the _EQCASTSPELLGEM struct, thanks JimBob
  this should make features that relies on the spellicon and spellstate members of that struct work again.
- Updated the TEST build so its synced with LIVE.
- Added some new Spawn TLO members: (DISCLAIMER:  I reserve the right to remove/alter and or depreciate any of these as I'm still testing this stuff.)
	IsBerserk (pBoolType), pTouchingSwitch (pIntType), bShowHelm (pBoolType), CorpseDragCount (pIntType), bBetaBuffed (pBoolType), CombatSkillTicks[x] 0-1 (pIntType), 
	FD (pIntType), InPvPArea (pBoolType), bAlwaysShowAura (pBoolType), GMRank (pIntType), WarCry (pIntType), IsPassenger (pBoolType), 
	LastCastTime (pIntType), DragNames[x] 0-1 (pStringType), DraggingPlayer (pStringType), bStationary (pBoolType), BearingToTarget (pFloatType), bTempPet (pBoolType), 
	HoldingAnimation (pIntType), Blind (pIntType), LastCastNum (pIntType), CollisionCounter (pIntType), CeilingHeightAtCurrLocation (pFloatType), AssistName (pStringType), 
	SeeInvis[x] 0-2 (pIntType), SpawnStatus[x] 0-5 (pIntType), bWaitingForPort (pBoolType)

- SolventNeeded in the iteminfo struct has been renamed to SolventItemID 
- Added some new members to the iteminfo struct and cleaned it up a little.
- Added MQ2AugType TLO, it has these members: Slot (pIntType), Type (pIntType), Visible (pBoolType), Infusable (pBoolType), Empty (pBoolType), Name (pStringType), Item (pItemType)
- New Member: AugSlot added to the item TLO 
  it returns a pAugType
  Usage: (Items can have MAX 6 slots for augs so... [x] can ONLY be 0-5)
        /echo ${Cursor.AugSlot[0].Type}
        /echo ${Cursor.AugSlot[1].Visible}
        /echo ${Cursor.AugSlot[2].Infusable}
        /echo ${Cursor.AugSlot[3].Empty}
        /echo ${Cursor.AugSlot[4].Name}
        /echo ${Cursor.AugSlot[5].Item.Purity}
- Added 2 new commands: /removeaug and /insertaug to the mq2itemdisplay plugin
  type /removeaug or /insertaug for help
  /removeaug will pop a dialog if a perfect augmentation distiller needs to be used...
  I would be extremely careful with these 2 commands unless you understand
  how they work... if you augment the wrong item or remove an augment from the wrong item or whatever... its not my fault.
- Added the MQ2WorldLocationType TLO it has the following members: ID (pIntType),Y (pFloatType), X (pFloatType), Z (pFloatType),Heading (pFloatType), Zone (pZoneType),
- Added BoundLocation to the Charatcer TLO its size is 0-4 for up to 5 bind points.
  Usage:
		 /echo ${Me.BoundLocation[0].ID} returns the zone id of your first bind point
		 /echo ${Me.BoundLocation[1].ID} returns the zone id of your second bind point
- Changed pChar2->ZoneBoundX it's now pChar2->BoundLocations[0].ZoneBoundX; 
          as well as all the other ->ZoneBo****** members.

20 Dec 2016 by eqmule
- Updated for TEST

18 Dec 2016 by eqmule
- OK ILL PUT THIS FIRST SO YOU DON'T MISS IT:
- I have changed ALL instances of GuildID to __int64 (cause DBG did)
  PLEASE! be aware of this change as it WILL break some plugins.
  NOW, as for macros: IF your macros uses ${Me.GuildID} NOTE that it returns a pInt64Type
  from now on.
  This is the reason I have added 2 new members to the pInt64Type TLO
  Namely: .LowPart and .HighPart
  SO: IF you have a macro that relies on GuildID being 4 bytes...
  Then you NEED to change it from: ${Me.GuildID} to ${Me.GuildID.LowPart}
  mkay...
- Now onto the fixes:
- FIX: /pet attack <id>
- FIX: barter and trader "tells" no longer trigger beepontells
- FIX: /mqclear no longer crashes
- FIX: /itemnotify "name of item" lefmouseup can pick up
  items from top level slots once again.
- For completeness sake I also added .LowPart and .HighPart to the pIntType TLO

15 Dec 2016 by eqmule
- Fix: double timestamps in the eqlog is no longer happening so you can turn on /timestamp again.
- Fixed a bug in FindItem and its derivatives where it needed signed parameters.
- Fixed the EQINVSLOTWND struct, it was off by a few bytes.
  Yes that means .InvSlot will once again "work" (dont effing use it. in your macros, use ItemSlot and ItemSlot2)

14 Dec 2016 by eqmule
- GuildID in SPAWNINFO is a __int64 now... not by my design, it just is
  I have tried to make it backwards compaible with the spawn guild tlo which is still a DWORD
  report any bugs related to this change on the forum. Plugins are gonna have to be updated accodingly.
- Fix Errors like this for example: error C2660: 'GetGuildByID': function does not take 1 arguments
  char  *pGuild = GetGuildByID( GetCharInfo()->GuildID ); becomes
  LARGE_INTEGER guildlarge = {0};
  guildlarge.QuadPart = GetCharInfo()->GuildID;
  char  *pGuild = GetGuildByID( guildlarge.LowPart,guildlarge.HighPart );

- I started correcting the iteminfo struct it's a work in progress so expect more changes to fully implement this.
- Initially the Augment members has gotten a review (and a fix since they where broken)
- So... AugSlot1 etc is now part of its own class
- therefor:
- pitem->AugSlot1 is now pitem->AugData.Sockets[0].Type
- and so on...
- pitem->AugSlot1_Visible is now pitem->AugData.Sockets[0].bVisible
- and so on...
- CListWnd no longer inherits CSidlScreenWnd BUT it has access to the CXWnd class members.
- CComboWnd no longer inherits CSidlScreenWnd BUT it has access to the CXWnd class members.
  Fix Errors like these:
  list->Items becomes list->ItemsArray.Count
  CListWnd*pListWnd = (CListWnd*)pCombo->Items becomes CListWnd*pListWnd = pCombo->pListWnd (it was kinda confusing before, but less so after this change)

13 Dec 2016 by SwiftyMUSE
- Updated GetClassesFromMask to display "ALL" or "ALL EXCEPT:" when appropriate based on the class
  mask.

08 Dec 2016 by eqmule
- Updated for TEST
- Fixed a bug where FindItem and all its derivatives wouldn't look deeper than 20 slots into a bag.
  Now it doesn't matter how many slots a bag has, it is dynamic.
- I #pragma pack(8) where I need it now, dont change them.
- In preparation for automatic updating of the CONTENTS struct
-  I HAD to reorganise it.
-  Therefor:
-	NumOfSlots1 has been renamed to ContentSize Ths also effects macros that use the NumOfSlots1 member.
-	NumOfSlots2 has been renamed to Size

-	MOST of these changes affect core only, I dont think there will be many plugins that needs updating
-	BUT here are some examples of how to fix errors that I have seen:
-	change:
-	pItem->ItemSlot TO pItem->GlobalIndex.Index.Slot1
-	cSlot->pContentsArray TO cSlot->Contents.ContainedItems.pItems
-	cSlot->pContentsArray->Contents[iPack] to cSlot->GetContent(iPack)
-	pInvSlot->pContentsArray TO pInvSlot->Contents.ContainedItems.pItems
-	pInvSlot->pContentsArray->Contents[ucPack] TO EITHER:
-	pInvSlot->Contents.ContainedItems.pItems->Item[ucPack] OR SIMPLY JUST
-	pInvSlot->GetContent(ucPack) BOTH return the exact same thing.

06 Dec 2016 by SwiftyMUSE
- Fixed up the new SPA descriptions in spell display

28 Nov 2016 by eqmule
- Fixed ${Me.ManaRegen}
- CButtonWnd now inherits CXWnd (cause it does).
- GetItemTimerValue has been renamed to GetItemRecastTimer
- Removed ManaGained, HealthGained, EnduranceGained from Pulse() and the exports.
  Use GetEnduranceRegen(), GetHPRegen() and GetManaRegen() instead.
  This change should make Pulse() a bit faster since we dont check that stuff constantly.

20 Nov 2016 by SwiftyMUSE
- Fixed bug waiting for familiars keyring to load

19 Nov 2016 by SwiftyMUSE/eqmule
- Updated for TEST
- Added GuildID and ExpansionFlags to MQ2CharacterType
- Added support for familiars keyring in /cast and /useitem

17 Nov 2016 by eqmule
- Added ${Me.Vitality} ${Me.PctVitality} ${Me.AAVitality} ${Me.AAVitality}
- Fixed CampfireDuration
- Fixed the Task tlo
- Fixed ${Me.Exp} and ${Me.PctExp}
  Thanks to william12 for reporting these bugs.

16 Nov 2016 by eqmule
- Updated for LIVE
- Reorganized SPAWNINFO to reflect how its laid out in memory.
- Feet in Spawninfo has been renamed to FloorHeight
- AvatarHeight2 in Spawninfo has been renamed to Width
- HoldingType in Spawninfo has been renamed to HoldingAnimation
- InnateETA in Spawninfo is now part of SpellGemETA as its LAST member because... well it should be.
- GetMeleeRangeVar2 has been renamed to MeleeRadius
- Class in the spawninfo struct has been moved to its correct location which is inside ActorClient.
  Therefor: (and I know people will post even though the answer is right here)
  ITS NOT pSpawn->Class anymore, its now pSpawn->mActorClient.Class
  same thing goes for Race.
  pSpawn->mPlayerPhysicsClient.Levitate instead of pSpawn->Levitate
  pSpawn->mPlayerPhysicsClient.pSpawn instead of  pSpawn->pSpawn

- mkay...

14 Nov 2016 by eqmule
- Updated for BETA
- GetSpellEffectNameByID fixed to not return a temp buffer - cred HTW
- ReadWindowINI in MQ2AdvPath correctly read the ini but never set the window value
  this has been corrected - cred Brainiac
  a zip which has the corrected version in it is located here : http://www.macroquest2.com/phpBB3/viewtopic.php?f=29&t=11451&p=172713#p172713

- Corrected the zoneinfo struct 
  What we previously had been refering to as "ZoneType" was not in fact it, so it has been renamed to FOgOnOff which is what its for.
  This means that ${Zone.Type} has changed a bit...
  it now returns 0-5 see the EOutDoor enum for more info. And whoever wants to update the wiki should refer to that.
  in short: 0=Indoor Dungeon 1=Outdoor 2=Outdoor City 3=Dungeon City 4=Indoor City 5=Outdoor Dungeon

13 Nov 2016 by eqmule
- Added some missing members to the test cxwnd struct
- Fixed the 4Byte error.

12 Nov 2016 by eqmule
- Updated for TEST

12 Nov 2016 by SwiftyMUSE
- Updated spell effects display

11 Nov 2016 by eqmule
- Updated for BETA

10 Nov 2016 by eqmule
- Updated for BETA
- In preparation for the expansion on the 16th and for future faster patching,
  THE FOLLOWING STUFF has undergone some serious changes:
  You have 5 days to adjust your personal builds and plugins.

- BGColor is now a COLORREF change plugins accordingly.
  and no, it CANNOT be changed back to a ARGBCOLOR since that contains a union with bytes and that screws up the 4 aligned padding.
- UnknownCW has been renamed to CRNormal change plugins accordingly.
- Locked is now a bool
- TimeMouseOver has been renamed to FadeDelay
- dShow is now a bool
- We are using 4 byte alignemnt from now on, set ur plugins to 4 byte alignment.
- ONE MORE TIME, WE ARE NOT USING 1 byte ALIGNMENT ANYMORE.
- the CXWnd struct grew somewhat to make patching of it easier for me.
- Fixed a bug in MQ2EQBC that would crash u on /unload
- The following plugins has had changes made to them:
	MQ2AvdPath.cpp
	MQ2DPSAdv.cpp
	MQ2EQBC.cpp
	MQ2Melee.cpp
	MQ2MoveUtils.cpp
	MQ2Spawns.cpp
- They are located in this post: http://www.macroquest2.com/phpBB3/viewtopic.php?f=29&t=11451&p=172713#p172713

10 Nov 2016 by SwiftyMUSE
- Updated RankName to find an exact match for name. The results from Spell.ID and Spell.RankName will now be
  from the same spell (if it exists in the spellbook).

09 Nov 2016 by eqmule
- Updated for BETA

08 Nov 2016 by eqmule
- Updated for TEST
- Updated for BETA

04 Nov 2016 by eqmule
- Updated for BETA

03 Nov 2016 by eqmule
- Updated for BETA

02 Nov 2016 by eqmule
- Updated for BETA

01 Nov 2016 by eqmule
- Updated for BETA

31 Oct 2016 by eqmule
- Updated for BETA

30 Oct 2016
- Updated for BETA -eqmule
- ChatWindow will again allow itself to be hidden behind other windows when ingame. -SwiftyMUSE

29 Oct 2016 by eqmule
- Updated for BETA

28 Oct 2016 by eqmule
- Updated for BETA
- ChatWindow is now top dog at charselect and will no longer go awol there.
- ChatWindow will no longer crash at charselect when it's children are clicked.
- Made some changes to MQ2DInput.cpp in preparation for going full scale c++
  since CINTERFACE is going bye bye in a future update.

27 Oct 2016 by eqmule
- Updated for BETA

25 Oct 2016 by eqmule
- Updated for BETA

24 Oct 2016 by eqmule
- Updated for BETA

22 Oct 2016 by eqmule
- Updated for BETA

21 Oct 2016 by eqmule
- Updated for BETA

19 Oct 2016 by eqmule
- Updated for LIVE
- Updated for BETA

18 Oct 2016 by eqmule
- Updated for BETA

15 Oct 2016 by eqmule
- Updated for BETA

13 Oct 2016 by eqmule
- Updated for BETA
- Updated for TEST

12 Oct 2016 by eqmule
- Updated for BETA
- Added CharSelectList to the EverQuest TLO, it only has 1 member for now: ZoneID
  it returns the zoneid the character is currently in.
  Usage: /echo Im at charsselect and ${Window[CharacterListWnd].Child[CLW_Character_List].List[1,3]} is in ${EverQuest.CharSelectList[1].ZoneID}
  Output:  (if a char named Eqmule is the first in your charlist) Im at charselect and Eqmule is in 202
  OR:
  /echo Im at charsselect and Eqmule is in ${EverQuest.CharSelectList[Eqmule].ZoneID}
  Output: same as above.

11 Oct 2016 by eqmule
- Updated for BETA
- I had a lot to do and it was difficult to get this working, so it's not tested properly.
  I basically wanted to get it out before they patch again.

01 Oct 2016 by eqmule
- some new stuff added to the map by JudgeD
	/mapactivelayer
	/maploc
	/clearloc
	see this post for more info: http://www.macroquest2.com/phpBB3/viewtopic.php?f=17&t=19987

29 Sep 2016 by eqmule
- Added fellowship to the spawnsearch tlo - Idea Cred: mwilliam
  Example usage:
   /if ${SpawnCount[fellowship loc ${Me.X} ${Me.Y} radius 50]} >= 3) {
		/echo its ok to place a campfire now.
   } else {
		/echo not enough fellowship members here to place a campfire right now
   }
- RemoveBuff now accepts buffnames that are quoted "some buff"
- pinstCSystemInfoDialogBox HAS BEEN RENAMED TO pinstCLargeDialogWnd cause thats what it is.
- /loginchar server:charname will now launch eq and log the char in.
  NOTE: if you run this command and server:char is already running, you will kill his game and
  he will be logged in again, this command ALWAYS launches a new client.
  this is for advanced users only, I use it personally to launch and get back into a game when 
  one of my clients has crashed. (easily detected with the ${Group.Member[soandso].Offline} tlo member... or lets say I havent seen the guy for 15 minutes)
  NOTE2: this command only works if you are using the mq2 login system and have a profile for the character.
  Example: /loginchar tunare:eqmule
  will search all mq2 profile sets for the tunare server and the char eqmule
  if it finds it, it will launch eq and log in that character.
- The ~ key should now be able to cycle full screen windows and in order - SwiftyMUSE

21 Sep 2016 by eqmule
- Updated for LIVE

18 Sep 2016 by eqmule
Sunday is funday... so here is some fluff:
- Added a "Boss Mode" hotkey, alt+~, (alt+tilde) if u click that all your eq windows will be instantly hidden. It's a toggle.
  the hotkey can be changed in the [MacroQuest] section, the value is called BossMode=
  setting BossMode=0 disables it.
- You can now "cycle" eq windows now with the '~' key.... (also known as tilde)
  its not obvious but you CAN change it by editing the macroquest.ini
  in the [MacroQuest] section add a CycleNextWindow=somekey
  Example: (and this is what it defaults to when this entry does not exist)
           CycleNextWindow=shift+`
  u can do alt+ and ctrl+ as well but thats it.
  you cannot combine alt+shift+, i didnt want to make this to complex.
  you CAN however drop the prefixes altogether and just specify it as
  CycleNextWindow=b
  that would make the lettere "b" on your keyboard cycle the windows... (not recommended unless u plan on never using the letter b for any other reason...)
  Setting CycleNextWindow=0 will disable it completely.
----- fluff end -----
- /loadspells no longer "loads them" even when a load technically isn't needed. -code cred: Vyco Dynn
- Fixed a bug related to keyring locations.

16 Sep 2016 by eqmule
- Fixed a crash bug in listwnd::addstring for the test build -report cred: fry
- ISXEQ once again compiles... sorry about the long wait.
  BIG NOTE: it now includes ISXDK 35, this means you should use VS 2015 with toolset 140 to build it.
  one thing though... mq2ic doesnt load for some reason for it
  I have contacted Lax and hope we can figure out a workaround.
  Bottomline... yeah... you CAN build isxeq now...
  but its not protected by mq2ic, so run at your own risk.
  I really didnt want to wait any longer to get something out.
  but if you are the paranoid type, id hold off a couple more days
  until we can figure out a way to load it...

15 Sep 2016 by eqmule
- Updated for TEST
- The Loader now detects if a profile is loaded or not and reloads if needed if clicked,
  prior to this update sessions that u did /unload in game for had their profile name set
  as character (Loaded) and if you clicked such a profile, it would not reload.
- Fixed a bug in GetItemContentsByName
- Fixed a bug in GetItemLink -cred demonstar55 and SwiftyMUSE
- Added a new parameter to FindItemBySlot so we can specify which locations to search.
- NEW FEATIRE: The EverQuest TLO has a new member .LastMouseOver
  it returns a windowtype of the last window the mouse was hovering.
  Want to know the name of a window or its children? Tired of doing /windows and look through a list of a million windows?
  Well now it's easy:
  Example: Place the mouse over a window and do a /echo ${EverQuest.LastMouseOver.Name}
  Example2: /echo ${EverQuest.LastMouseOver.Tooltip}
- NEW FEATURE: Added .MouseOver to the Group TLO
  Usage1: /echo Im hovering my mouse over ${Group.MouseOver.Name} which has ths spawnid: ${Group.MouseOver.ID}
  Usage2: /bct ${Group.MouseOver.Name} hi there I dont want to change my target just to tell u: please heal ${Me.Mame}
  Usage3: /bct eqmule //casting "Complete Heal" -targetid|${Group.MouseOver.ID}
  Usage4: /bct ${Group.MouseOver.CleanName} //setprio 2
  Final Note: YOU CAN hover over your own name in the player window where u see your hp and it will return you.
  There are many more usages for this im sure...
- Fixed GetItemLink
- Fixed AltAbilityReady to only return true for active abilities - cred desgn
- Fixed multiple buffer overflows all over the place in core.
- Note to self:
  The following plugins has had some kind of modification made to them to work with this release:
  MQ2Twist, MQ2SpawnMaster, MQ2LinkDB, MQ2EQBC I should post them on the forum.
  NavigationType.cpp MQ2Netheal.cpp MQ2SpawnMaster.cpp MQ2Twist.cpp


02 Sep 2016 by eqmule
- Reverted a "fix" to the /while command that instead of fixing it made it worse
  im not happy with this command, im gonna have to spend more time on it.

01 Sep 2016 by eqmule
- Misc Fixes to improve stability.
- The Launcher can now launch single sessions without logging u in, i basically just "launches clean"
  rightclick the "Launch Clean" menu item to toggle starting eqgame in suspended mode (for power users)
- The Launcher can now export and import login profiles.
- Added some missing itemtypes.
- The ALTABILITY struct has gotten an overhaul
  CurrentRank is now GroupLevel
  RequirementCount is now RequiredGroups
  RequiresAbility is now RequiredGroupLevels
  grant_only is now QuestOnly
  next_id is now NextGroupAbilityId
  last_id is now PreviousGroupAbilityId
  PointsSpent is now TotalPoints
- PLUGIN AUTHORS: GetAAById has a second parameter, its level, use it or it will default to -1 this is only important when you try to find a aa by name.
	example:
	int level = -1;
	if (PSPAWNINFO pMe = (PSPAWNINFO)pLocalPlayer) {
		level = pMe->Level;
	}
	if (PALTABILITY pAbility = pAltAdvManager->GetAAById(index, level)) {
- I added a wrapper for GetAAById so we can build emu builds.
  its called GetAAByIdWrapper and is exported.

- CTargetWnd__UpdateBuffs is now CTargetWnd__RefreshTargetBuffs (cause it is)
- Bunch of other stuff

17 Aug 2016 by eqmule
- Updated for LIVE
- TRUEBOX nerfed.

15 Aug 2016 by SwiftyMUSE
- Updated to include CreateHtmlWnd in base code. You can now load MQ2Web and MQ2NoNag in the same session.

12 Aug 2016 by eqmule
- Updated for TEST
- EzDetour is now EzDetourwName all EzDetour( calls should be replaced to use the new EzDetourwName
  I did this because debugging /unload crashes is much easier now.
  EzDetour is still in the compile for awhile to give everyone time for the transition but expect it to be gone in due time.
- Misc updates, fixed a bug in macroquest2.exe which would prevent loading profiles that where not checked.
  made edit and delete work on (Loaded) profiles
- Fixed a bug in mq2autologin which would prevent it from working correctly if eqmain was already loaded on its initialization.
- TRUEBOX will not load mq2eqbc, mq2cast, mq2moveutils or mq2melee anymore. It proved to be to much of an nuisance to me and other players.
  And frankly too much negative attention is bad for mq2 as well. I'll take full responsibility for what went down, and I dont want that again.
  We didn't create mq2 to get people banned, we created it to add utility.
  TRUEBOX is likely to be scrapped altogether on the 17th although i might resurrect it in another form in the future.
  BUT IF we ever go down this path again, expect only utility like audio triggers and maybe a dpsparser, think GINA and gamparse etc.

9 Aug 2016
- Added .LayoutCopyInProgress to the EverQuest TLO
  it returns TRUE if a layoutcopy is in progress and FALSE if not.
- Fixed a couple buffer overflow bugs.
- Misc stuff.

8 Aug 2016 by eqmule
- The integrity checker is now 714% faster (or something).
- Updated mq2autologin, its not going to crash you ever again (well in theory at least)
  So, look, mq2autologin has been overhauled, and I also figured out where the serverids
  are being stored, this means that from now on you can place server shortnames in the mq2autologin.ini
  and as long as they have a server LONGNAME that matches what you see in the server select list it will be able to log you in.
  This is particularly useful on emulator login servers that assign dynamic IDs.
  NOTE2: for live servers, like tunare and drinal for example, those really ARE the real shortnames so I use those.
         BUT for emu servers, I have no idea what their shortanmes are, sometimes they dont even use a "short name", but instead, they use like a really long one with
		 spaces in it and so on, so I HIGHLY recommend you stick to a short name with no spaces in it, especially IF you are using the new MQ2 login feature on
		 the tray icon because eqgame only accepts 30 character commandlines so having a really long "shortname" will definaltely break that type of login for you...
		 bottomline, the mq2 login feature doesn't really care if the shortname is fake or real, it will use whatever is in your profile when it look them up in the ini.
  NOTE3: for live and test servers, obviously the static id of those servers is still valid, and mq2autologin will still be able to look those up internally
  like it always have, this new ini setting is mainly for emu servers, but you can of course add any server u like, even live ones.
  so without further ado here is an:
    Example of a [Servers] section in mq2autologin.ini (note that I have no idea if these servers even allow mq2, this is just an example)
	[Servers]
	tunare=Tunare - The Seventh Hammer
	drinal=Drinal - Maelin Starpyre
	firiona=Firiona Vie (Roleplaying Preferred)
	peqtgc=[] [PEQ]The Grand Creation [legit-god]
	ezserv=[] EZ Server - Custom Zones, Vendors, Quests, Items, etc
	stormhav=[] Storm Haven - High-Quality Custom Content
	alkabor=[] The Al'Kabor Project [www.takproject.net]

25 Jul 2016 by eqmule
- THE BIG #pragma warnings SHOULD DIE patch...
- I have removed the #pragma warnings for depreciated string functions.
- This will absolutely break ALL your plugins.
- I am available on skype to help you fix every single one. eq.mule
- This is NOT going to be easy, but I have posted updated plugins
  on macroquest2.com in every thread that I had plugin source for.
- When you get WARNINGS while buidling this version, IT MEANS, you need a fix.
- DO NOT I REPEAT DO NOT ADD A PRAGMA TO FIX IT
- I'm seriously going to go ballistic if i see any more #pragma warnings
  If a #pragam warning is needed we are doing it wrong.

- So... the whambulance will be comming for sure when you update to this version.
  Sorry about that, but it was needed because I'm sick of all the buffer overflows
  that are crashing us randomly and I can never get a good call stack in order to fix them.
  This fix is years overdue, and I consider it crucial in order to move forward
  towards a 100% stable mq2.

- Anyway... I made a whole bunch of stuff stringsafe
  too much to list, if u have plugins that wont build
  post about it or message me and ill help u fix them.
  Here is a link to a post that has all my personal versions of the plugins I use, that I have fixed for this release:
- http://www.macroquest2.com/phpBB3/viewtopic.php?f=50&t=20053
- pMQ2Blech is no longer an export, create your own Blechs, cause hooking into that one is no longer an option.
  (this means mq2moveutils need to be updated see above link for updated plugins.)

13 Jul 2016
- Updated for LIVE
- Updated for TRUEBOX
  Yes... you can probably bypass my code thats in place to make a TRUEBOX version that
  has all the stuff the LIVE one has, but I am appealing to your decency now.
  Please dont. We have a good thing going with dbg now and I hate to see that ruined by someone
  for their own personal gain. -eqmule
- 
- To build a TRUEBOX version of mq2, uncomment //TRUEBOX in mq2main.
- If I find out that people are abusing this newfound power, I WILL have no other choice than
  moving more stuff into mq2ic, please dont make me do that. I like to keep mq2 as open
  as possible.

12 Jul 2016
- Updated for TEST
- winter is comming.

06 Jul 2016
- Updated for LIVE
- You can now enable/disable MQ2login from the tasktray menu.

02 Jul 2016
- Added a check for "You have a character logged into a world server as an OFFLINE TRADER from this account" to mq2autologin
- Added a check for "failed login attempts on your account since the last time you logged in."  to mq2autologin
- Added a check for "This login requires that the account be activated.  Please make sure your account is active in order to login"  to mq2autologin
- Added a check for "Error - A timeout occurred"  to mq2autologin

- Added a setting for the "Trade when you have something on the cursor and click on the name of the target in the target window" feature
  its in macroquest.ini as UseTradeOnTarget. default is 1. (on)

01 Jul 2016
- Updated for TEST
- The Create new Profile window no longer closes after u create a profile.
  you can close it on the [X] when you are done adding profiles, this was a requested feature.
- To celebrate that it looks like we are getting all our accounts back, I decided to comply with some users requests
  so I:
- Added a popupmenu to the Profilemenu on the trayicon
  you can now rightclick the profile and you will see Edit, Delete and Check/Uncheck
  The browse button is active now as well.
  Happy Boxing!, this should make it easier.

30 Jun 2016
- Updated for TEST
- Updated MQ2AutoLogin.cpp - cred: derple.
- Updated Blech - cred derple
  change was done to fix a crash in blech.
- Fixed Spell Dmg in MQ2ItemDisplay - cred: dewey2461
- Misc Stuff to improve stability.
- Changed the way Profile for Login works, you will need to recreate your profiles. -cred: dewey2461
  Im really sorry about that, but its better we get this done now than in 6 months
  when it will affect more people.
  This is new feature to me as well, and im doing my best to make it work the way people want it,
  based on the feedback I get.
  The good news is, next version will have a browse to path button (that works)
  an edit and a delete option for the profiles, this change lays the groundwork for that.

28 Jun 2016
- MQ2AutoLogin is now part of the core zip
- NEW FEATURE: Profiled Logins:
	Basically it's a new menu on the task icon called Profiles.
	The first time you click it you will see a Create New... menu item.
	You click it and a small window asking for 5 things will pop up.
	Server, login, pass, character name and path to eqgame.exe
	Once you have that filled in you click an OK button and your profile will be encrypted and saved in mq2autologin.ini
	You can save as many profiles as you want and they will sort per server on the menu.
	Each server profile has a Load/Unload All option so once you have added all your accounts for a server you just click the Load All and away it goes,
	it will login all of the characters under that server. (Well all that are check marked)

- Check marks: each character can be marked for loading by simply right clicking the character name to toggle it marked on or off.

- Loading individual accounts:
	You just left click on a character name and if it is check marked, it will load and the name will be changed to <Charname> (Loaded)

- Unloading individual accounts:
	If a char is loaded and has the text (Loaded) behind it you just left click it to unload.
	I kept this as simple as I possibly could so its a Toggle.

- I can add window positioning and stuff I guess but for now it's just a easy way to login a box team on a server.

- Batch Files and hotkeys:
	If you currently use batch files or hotkeys or whatever, those should still be usable if you don't want to click the menu.
	Example: (this example assumes you HAVE profiles created with "Create New..." in mq2autologin.ini)
	Batch file can launch your accounts by sending the server_charname to the eqgame client like this: <path to eqgame.exe> patchme /login:drinal_eqmule
	And that's really all there is to it... You would of course change the server and Charname to your server and your char (drinal and eqmule)

- Encryption:
	I strongly recommend getting this setup though, because it encrypts your password in a way that in "theory" makes it only decryptable on YOUR computer,
	this means that even if you accidently post your mq2autologin.ini somewhere, or someone gets hold of it, the information inside it will be useless to them.
-	Finally, no, you don't "HAVE" to use this feature, mq2autologin is backwards compatible to handle any old way you feel more comfortable with.


22 Jun 2016
- Updated for LIVE
- Updated for TEST
- BeepOnTells and FlashOnTells fixed to not beep and flash on pet tells.
- Added .ScreenMode to the EverQuest TLO, it returns the ScreenMode as a integer.
- Added a new command: /screenmode which sets the screenmode.
  Usage: /screenmode <#> Where 2 is Normal and 3 is No Windows
  This is experimental, I noticed you can decrease the memory footprint by setting it to 3 and then back to 2
  in 3 only the main window is drawn and I suspect memory gets freed then.

17 Jun 2016
- Added .PPriority to the EverQuest TLO, it returns the Process Priority as a string.
- Added a new command: /setprio which sets process priority (like in Task Manager)
  Usage: /setprio <1-6>
  Where 1 is Low 2 is below Normal 3 is Normal 4 is Above Normal 5 is High and 6 is RealTime
  Example: You need to build something quick in Visual Studio
  just do a /bcga //setprio 2 and it will zoom by real fast.
- Added .Corrupted and .Cursed to the Me. and Target. TLO's

16 Jun 2016
- Fixed the ISXEQ build errors.
- Fixed a few arrays related bugs:
- ${Me.Book[0]} will now return NULL again instead of assuming the macro author meant ${Me.Book[1]}.
  This fix should make macros and some plugins that relied on NULL returns for invalid tlo member usage work again.
  (hint: there is no such thing as ${Me.Book[0]} all macro arrays start at 1... but whatever...)
- Fixed a /unload crash in mq2autologin
  it has been posted here: http://www.macroquest2.com/phpBB3/viewtopic.php?f=50&t=16427

15 Jun 2016
- Updated for LIVE
- Added xtarhater to the spawnsearch tlo - Idea Cred: Maskoi
  Example usage:
   /if (${SpawnCount[npc xtarhater loc ${Target.X} ${Target.Y} radius ${Spell[Deadening Wave Rk. II].AERange}]} >= ${SpawnCount[npc loc ${Target.X} ${Target.Y} radius ${Spell[Deadening Wave Rk. II].AERange}]}) {
		/echo its ok to cast the aemez it wont aggro more mobs than whats on xtarget.
		/casting "Deadening Wave Rk. II"
   } else {
		/echo if you cast your aemez now, you will agro more mobs than are on your xtarget, which would be stupid.
		/casting "Bewilder Rk. II"
   }
- Fixed a bug in .RankName which would cause it to return the wrong spell.

10 Jun 2016
- .MyCastTime in the spell TLO is now a timestamptype (cause it is)
  OK FINE... LOOK THESE THINGS WILL BREAK "SOME" MACROS:
  Since I changed all these recast and cast timers and so on in the last few days
  A LOT of macros will break...
  Sorry about that but these timers should never have been floats in the first place
  and we better get this done now or it will cause problems down the road for us, when we add new stuff.
  TO DEAL WITH THIS I have Added .Raw to the timestamp TLO it will just output total milliseconds
  And IF you really need the old Float output I also added .Float
  this will allow you to still see things as floats if that's what you prefered.
  Example: /echo ${Me.Book[1].MyCastTime.Float}
  Output: 1.50

09 Jun 2016
- Updated for TEST (yes really)
- Added .DurationValue1 to the Spell TLO
- Changed the way /unload and re/inject works, those things are now part of the Processgame detour
  that should prevent some crashes related to us interfering with the window drawing.
  In fact direct calls to eqgame functions from mq2start or any other thread is asking for trouble.
  This change should minimize that behaviour.
- .CastTime in the spell TLO is now a timestamptype (cause it is)
- .RecoveryTime in the spell TLO is now a timestamptype (cause it is)
- .FizzleTime in the spell TLO is now a timestamptype (cause it is)

  See yesterdays changes for an example of usage using .RecastTime

09 Jun 2016 by SwiftyMUSE
- Additional updates for spell effects

08 Jun 2016
- Sorry TEST players this update is NOT for todays TEST patch. Expect one tomorrow.
- Added .IsSkill to the spell tlo
- Fixed a crash in Me.CombatAbility when doing ${Me.CombatAbility[0]}
- Fixed some potential crashes that could occur because of signed/unsigned integer misuse.
- Added .DoOpen and .DoClose Methods to the Window TLO
  Usage: /echo ${Window[somewindow].Child[somechild].DoOpen}
  Expected Result: it will echo TRUE and open it.
- Addded .NumGems to the character TLO it returns the number of spellgems you currently have.
  Usage: /echo ${Me.NumGems}
  Expected output for a level 1 character: 8
  Expected output for a level 105 character which has Mnemonic Retention AA at rank 4: 12
- .RecastTime in the spell TLO is now a timestamptype (cause it is)
  Usage: /echo ${Spell[Steadfast Stance Rk. II].RecastTime.TotalSeconds}
  Expected Output: 150

01 Jun 2016
- fixed a bug that would always return NULL instead of TRUE or FALSE
when doing ${AdvLoot.SList[x].AlwaysGreed} - cred hoosierbilly

25 May 2016
- Updated for TEST

24 May 2016
- Updated for TEST

23 May 2016
- Updated for TEST

22 May 2016
- Updated for TEST

18 May 2016
- Fixed a crash in MQ2itemDisplay
- Fixed a crash in merchinfo (/mac scribe)

18 May 2016
- Updated for LIVE
- /echo now accepts colorcodes -cred htw see http://www.macroquest2.com/phpBB3/viewtopic.php?f=47&t=17141&p=152508#p152508
- Fixed a few bugs related to aa indexes.
- Dont make a big thing out of this but:
- /caption now takes a new argument "anon"
  You can use this to anonymize your session.
  It was brought to my attention that there was an interest in recording/streaming video - cred: maskoi
  while at the same time protecting the privacy of the player as well as other players.
  NOTE 1: This is cosmetic and LOCAL only, in other words NOT AN ACTIVE HACK.
  NOTE 2: You are NOT anonymous to other players OR the server.
  NOTE 3: I recommend leaving this option OFF at all times unless you really need to use it, because it WILL use a lot of cpu time.
  NOTE 4: The mq2labels plugin need to be loaded for the "full anonymity effect".
  NOTE 5: Chat is NOT anonymized at all. Although if people want that, we can certainly make it happen in a future update.
  Usage: /caption anon on
- And finally see changes for test in changes below from 13 May 2016, they apply to LIVE now as well.

13 May 2016
- Updated for TEST
- Note that the following Values was removed from the ITEMINFO Struct in the TEST build:
  	.Accuracy
	.StrikeThrough
	.Avoidance
	.DoTShielding
	.SpellShield
	.StunResist
	.CombatEffects
	.Shielding
	.DamageShieldMitigation
	Its unlikely that these will return, but I will know in a few days when I have had more time to investigate this.
	I *MIGHT* create wrapper functions for these values like ((EQ_Item*)pItem)->GetAccuracy();.
	BUT IF YOU HAVE PLUGINS OR MACROS THAT USE THESE VALUES: //Comment them out for now...
	I will know more before this stuff gets pushed to the LIVE client next week...
- Updated for LIVE

12 May 2016 by SwiftyMUSE
- Finally... move the NetStatus indicator on the screen. You are no longer limited to the upper left corner.
  Using NetStatusXPos and NetStatusYPos these will be added the to default (0,0) coordinates to allow placement
  at other areas on the screen.
- Added commands /netstatusxpos, /netstatusypos to update the (x,y) screen coordinates for the NetStatus indicator.

10 May 2016
- Updated for TEST
  This will get u in game, but there are still some stuff that needs fixed, 
  the Caps needs calced for example.
  I just wont spend to much time on it now, since one or more repatches are likely.

08 May 2016
- Maintenance release PART II:
- Added .IsSwarmSpell to the Spell TLO, it return TRUE/FALSE if a spell is a swarmspell or not.
 Usage: /echo ${Spell[Chattering Bones].IsSwarmSpell}
 Output: TRUE
- Fixed the offset for EQ_PC__GetCombatAbilityTimer_x (again)
- Fixed another crash in mq2map.

06 May 2016
- Fixed a crash in mq2map. Thanks to everyone that sent in crash dumps.
- Fixed a /unload crash.

04 May 2016 by SwiftyMUSE
- Added to Zone TLO
  ZoneType, NoBind, Indoor, Outdoor, Dungeon
- Added to Spawn TLO
  EQLoc, MQLoc
- Added to Spell TLO
  Location

02 May 2016
- Maintenance release PART I: I highly recommend everyone update to this release.
- NEW STUFF:
- Added ${Me.ItemReady[xxx]} it returns a bool true or false, it was 10 years overdue, and yes i know we can check it with Item Timer but
  I like the consistency of having SpellReady, AltAbilityReady, CombatAbilityReady and now ItemReady
  it also makes it easier to remember to macro writers. -Idea cred: Maskoi
- Usage: /echo ${Me.ItemReady[=worn totem]}
- will look for an item name that exactly matches "worn totem" and return true if its ready to click/cast/use and false if not.
- Usage: /echo ${Me.ItemReady[drunkard]}
- will look for an item name that has the word "drunkard" in it and return true if its ready to click/cast/use and false if not.
- the item name is not case sensitive.

- CHANGES:
- MacroQuest2.exe should once again be winxp compatible.
- ${Me.AltAbilityTimer[xxxx]} does NOT return a pTickType anymore, its NOW a pTimeStampType, so update your macros.
- Changed the name of __bCommandEnabled_x to g_eqCommandStates_x (cause thats what it is)

- FIXES:
- Created a wrapper for ExecuteCmd cause it has 4 paramters now, and i didnt want to break plugins.
- This should fix multiple crashes as well as the "mash hotkeys too quickly crash". (yes that was likely us)
- Fixed the offset for EQ_PC__GetCombatAbilityTimer_x
- Corrected the _ZONEINFO struct(s)
- Corrected the function declaration for CSidlScreenWnd::GetChildItem note that it takes 2 arguments now.
- Corrected the function declaration for CXWnd::GetChildWndAt note that it takes 3 arguments now.
- Corrected the function declaration for CXWnd::Move (for the CXWnd__Move1_x offset).
- Corrected the function declaration for EQPlayer__DoAttack_x on EMU builds.

26 Apr 2016
- Updated for TEST
- Removed fancy progressbar message for now, it might return or not, dont know yet but im hunting a memory leak so... we'll see.

23 Apr 2016
- Fixed a crash in ${Merchant.Item[x]}

22 Apr 2016
- Updated for LIVE

20 Apr 2016
- Updated for LIVE

15 Apr 2016
- Fixed broken spell stuff for TEST - cred demonstar55
- Added support for specifying buildtype (TEST/LIVE/BETA/EMU) in the preprocessor.
- Updated Macroquest.exe to only inject in the right eqgame.
  Example: you have macroquest loaded in the tasktray from your
  Releast(test) directory it will not try to inject into a live eqgame session.
  if you have live macroquest running and start eqgame for test it will not try
  to inject into the live client.
  This means you can have 2 macroquest.exes running and they will only inject in
  the exe that mq2main.dll is built for. (it knows what dir it was started from).

14 Apr 2016
- Updated for TEST
- Fixed ${Me.AbilityReady[Taunt]} and other abilites not on hotkeys so they work even when not "hotkeyed"
  Thanks mwilliam for the bug report
- Added some more items to actordef.

12 Apr 2016
- Updated for TEST

11 Apr 2016
- Fixed /face to use pCharSpawn instead of pLocalPlayer
  this should make moving work while mounted again... sorry about that...

07 Apr 2016 by SwiftyMUSE
- Updated Charmed, Brells to correctly identify buffs on yourself.

07 Apr 2016
- Updated for TEST

06 Apr 2016
- Updated for TEST

02 Apr 2016
- Updated for TEST
- Added the missing members to the Spell struct. - demonstar55

01 Apr 2016
- Updated for TEST

31 Mar 2016
- Moved the charinfo pIllusionsArray cause it was in the wrong place.
  This prevented FindItem from finding items in the illusion keyring.

30 Mar 2016
- I think I got Advloot under control now, go for it, test it as hard as u can.
- Added a new Member .LootInProgress to the AdvLoot TLO
  use it or face imminent doom!
  Usage Example:
  [code]
  /if (!${AdvLoot.LootInProgress}) {
		/echo its safe to loot
		if (${AdvLoot.SCount}>=1) {
			/echo im going to give 1 ${AdvLoot.SList[1].Name} to myself
			/advloot shared 1 giveto ${Me.Name} 1
		}
  } else {
		/echo do something else, loot is in progress...
  }
  [/code]

29 Mar 2016
- Made some adjustments to make advloot more stable
- Made some adjustments to doors , thanks htw

25 Mar 2016
- Fixed GetFriendlyNameForGroundItem to support instanced zones
- Misc fixes

24 Mar 2016
- Fix for ISXEQ build, it will compile again, report any weirdness on the forum.
- Fix to make /itemtarget select the closest item first
- Update to /items and /doors so they sort by Distance3D
- Updated /doortarget let me know if it fails to target
- Updated /click left door let me know if u find a door it cant open.
- Added a .DoTarget Method to the Ground TLO
  Usage: /if (${Ground[egg].DoTarget.ID}) {
               /echo we just targeted a ${Ground[egg]}
         }
- Added a .DoFace Method to the Ground TLO
  Usage: /echo (${Ground[egg].Doface.Distance3D}) {
  Will face the closest item on the ground which has the word "egg" in it.
  and then echo the distance to it in the mq2 window.
  well if it finds an item with the word "egg" in it on the ground that is, otherwise it will just echo NULL
  .DoFace does NOT target the ground item, it just faces it.

- Changed how /items <filter> work, its now case insensitive and takes any part of a word into account
  Usage: /items egg will display all items on the ground that has the word "egg" in them.
- Changed how /doors <filter> work, its now case insensitive and takes any part of a word into account
  Usage: /doors pok will display all doors in the zone which has the word "pok" in them.


23 Mar 2016
- Updated for LIVE
- WARNING! Task TLO has changed, update your macros.
- Well, I was gonna release the new Task TLO in the next zip
  but then dbg decided to patch so you guys get whatever I could finish
  before I had to release the zip.
  It needs more documantation and definately more testing as well,
  but I can say this much for now:
  /echo Task 1 is ${Task[1]}
  Output: Task 1 is Hatching a Plan
  /echo The task with "hatch" in is name is called: ${Task[hatch]} 
  Output: The task with "hatch" in is name is called: Hatching a Plan
  /echo ${Task[hatch]} is listed as number ${Task[hatch].Index} in the tasklist.
  Output: Hatching a Plan is listed as number 1 in the tasklist.
  /echo The ${Task[hatch]} first objective is to ${Task[hatch].Objective[1].Instruction}
  Output: The Hatching a Plan first objective is to find where the eggs are being incubated
  /echo The ${Task[hatch]} first objective status is ${Task[hatch].Objective[1].Status} 
  Output: The Hatching a Plan first objective status is 0/1
  /echo The ${Task[hatch]} first objective should be completed in ${Task[hatch].Objective[1].Zone}
  Output: The Hatching a Plan first objective should be completed in Hatchery Wing
  /echo I should be working on ${Task[hatch].Step} in ${Task[hatch].Step.Zone}
  Output: I should be working on find where the eggs are being incubated in Hatchery Wing
- Added .Type to the Task TLO: it outputs a string Quest or Shared depending on the task:
  Usage: /echo ${Task[hatch].Type}
  Output: Shared
- The Task TLO also has a .Select "Method" (see below for an explaination of TLO methods.)
  .Select can select list items and combobox items.
  .Select returns TRUE if a selection was made and FALSE if not.
  Usage: /if (${Task[hatch].Select}) {
			/echo I just Selected a task that has the name "hatch" in it...
		} else {
			/echo I did not find a task that has the word "hatch" in it, so nothing was selected.
		}

- Fixed a racecondition crash in mq2bzsrch.
- Fixed a plugin unload/load crash
- Made some changes to mutex locks.
- Fixed the loot and the trade struct for the test build.
- Added a new command /invoke to invoke TLO Methods...
  Basically we have had TypeMethods in the source for years, but it was never finished.
  Consider these methods beta for now.
  So from the command line or hotbuttons you can do stuff like: /invoke ${Spawn[eqmule].DoTarget}
  and it will execute the DoTarget method of the Spawn TLO... (and /target eqmule IF it finds that spawn)
  In macros it should make things more simple but at the same time add more power
  because now you can do stuff that saves a few lines, like:
  /if (${Spawn[eqmule].DoTarget.ID}) {
		/echo i just targeted ${Target}
  }
  or
  /if (${Spawn[eqmule].DoFace.ID}) {
		/echo i just faced eqmule
  }
  the following Methods are available for use and testing as of this patch:
  For the Task TLO:
	.Select
  For the Spawn[]. TLO:
	.DoTarget
	.DoFace
	.DoAssist
	.LeftClick
	.RightClick
  For the Me. TLO:
	.Stand
	.Sit
	.Dismount
	.StopCast
  For the Me.Buff TLO Member:
	.Remove
  For the Switch TLO:
	.Toggle
  For the Ground TLO:
	.Grab
  For the Window TLO:
	.LeftMouseDown
	.LeftMouseUp
	.LeftMouseHeld
	.LeftMouseHeldUp
	.RightMouseDown
	.RightMouseUp
	.RightMouseHeld
	.RightMouseHeldUp
	.Select

- And finally, there seem to be some problem with /click left door
  I will have a look at that tomorrow.

17 Mar 2016
- Fixed a crash in the ${Merchant} TLO
- Fixed a crash in the ${Task} TLO

16 Mar 2016
- Updated for LIVE
- Added a new TLO: GroundItemCount
  usage: /echo There are ${GroundItemCount[apple]} Apples on the ground
  Output: There are 5 Apples on the ground
- usage: /echo There are ${GroundItemCount} items on the ground in this zone.
  Output: There are 12 items on the ground in this zone.
- Extended the Ground TLO to accept searches
  usage: /echo The closest ${Ground[brew].DisplayName} is ${Ground[brew].Distance3D} away from you.
  output: The closest Brew Barrel is 26.4 away from you.
  Note that both of the searchfunctions are case insensitive and are sorted by distance colosest to you.
  The only acceptale parameter in the search filter is by name or partial name.

- Added .Distance3D and .DisplayName to the Ground tlo
  DisplayName will display the actual name of the ground item, .Name will still display the actorname...
  ${Ground} now defaults to ${Ground.DisplayName} instead of ${Ground.ID}
- Doortargets as well as GroundTargets are now cleared when you do a /target clear

15 Mar 2016
- Maintenance Release, bunch of cleanups and stuff that should improve overall stability.

-Updated all vcxproj files and solutions to use build.props for easier administration - Cred: brainiac

- Fixed Me.Dar, Me.Counters, Buff Dar and Buff Counters - Cred: Demonstar55
- Community can provide input if we should separate them into their elements.
- For now they return combined, which might be useless.

- FRIENDLY DEV TIP OF THE DAY:
- Some people has been asking me how to run VS as admin by default in windows 8-10:
- There is a simple trick to it, and I recommend that everyone do this, but
- especially if you are going to debug MQ2 OR build ISXEQ because it needs
- to copy files to your InnerSpace directory and that is usually located
- under Program Files (which requires admin privs).
- Anyway... to do this, paste the following link in your browser:
- http://lmgtfy.com/?q=make+visual+studio+always+run+as+administrator
- When you have followed those steps, navigate to this directory:
- C:\Program Files (x86)\Common Files\Microsoft Shared\MSEnv
- Now locate the VSLauncher.exe in that dir, rightclick it, select properties
- Go to the compatability tab, and check the "Run this proram as an administrator" box.
- Click ok. That's it. From that point on, your VS will always start itself as admin.

12 Mar 2016
- Updated for TEST

09 Mar 2016
- Updated for TEST
- New SPA's added
- IsBodyType has been renamed to HasProperty (cause thats what it is)
- Bunch of changes to mq2windows, lets see if it works as intended.

- Added a new TLO Member to ${Me} .AssistComplete
. You can check it after you do a /assist. It will be true when the assist request has been completed.
.  Usage Example: /assist Eqmule
.                 /delay 5s ${Me.AssistComplete}==TRUE
.				  /if (${Target.ID}) {
.				      /echo EqMule wants me to help fighting ${Target}
.				  }
- Turned on Exception Handling (/EHsc) for all projects except mq2main
- when we move to the v140xp toolset we can use the noexcept keyword to turn it on for mq2main as well...

- --------------------> VERY IMPORTANT STUFF BEGIN <-------------------
- It's time to upgrade to Visual Studio 2013 Community or newer.
- From this version and onward we will not support older compilers.
- There just isn't any good reason now that Microsoft has free Community Editions
- which can build mq2 just fine.
- Therefor:
- All vcxproj files has been updated to use the vs2013 toolset (v120xp) (thanks Brainiac)
- We want to move to 2015, but we will have to wait until ISXDK supports that version.
- If you use 2015, just install the vs 2013 community edition if you want to build ISXEQ
- For mq2 it doesn't really matter, you can build it with 2015 toolset (v140 or v140xp)
- just let it upgrade if it asks for it.

- Older solution files has been removed:
- For building MQ2 use MacroQuest2.sln
- --------------------> VERY IMPORTANT STUFF END <---------------------

- If you have no interest in building ISXEQ you can stop reading now.

- For building ISXEQ use ISXEQ.sln PLEASE NOTE: --------------->
- The red headed stepchild ISXEQ has gotten some love this week.
- You might have noticed that the zip grew a bit in size this release
- the reason is that it now includes all files needed to build ISXEQ.
- So...
- This means that from now on, you can just open ISXEQ.sln and build it.
- DO NOT LET IT UPGRADE THE TOOLSET! it only works with the v120xp toolset.
- Having said that, No more additional downloads, googling for libs, headers, updating paths
- patching files, reading pages and pages of forum threads, and all that extra
- shiz that we all love to spend time on...
- In other words we made it easier to build ISXEQ "out of the box" (aka the zip)

24 Feb 2016
- Updated for TEST
- Changed how GroupAssistTarget and RaidAssistTarget works
  before this change you could get a return that was invalid when no mainassist was assigned.
  since I make sure there actually is a mainassist in the group or raid
  this is no longer possible.
- Fixed /pickzone so picks above 9 can be picked - cred: derple

19 feb 2016
- Added .BuffsPoplulated to ${Target}
-  Usage example:
-  /target pet
-  /delay 5s ${Target.ID}==${Pet.ID} && ${Target.BuffsPopulated}==TRUE
-  /echo ${Target} has ${Target.BuffCount} buffs on him.

- Trampoline following - cred: brainiac

18 Feb 2016 by SwiftyMUSE
- Updated to make GetNumSpellEffects inline.
- Updated MQ2Map to use layer 2 again.
- Updated more groundspawn names.

17 feb 2016
- Updated for LIVE
- I refer you all to the change message from 12 feb 2016
  the changes described in it, now applies for LIVE build as well.
- Fixed SpellReady so it's 111% reliable now.

14 feb 2016 HAPPY VALENTINES DAY!
- Removed most of the holes I punched in the source with #if defined(TEST) in the last version cred: brainiac
- Updated some stacking code cred: demonstar55
- Fixed SpellReady so it's 110% reliable now.
- minor fixes

12 feb 2016
- Fixed SpellReady so it's 100% reliable now.
- Other stuff
- Updated for TEST
- BELOW THIS LINE ARE TEST RELATED CHANGES, BUT LIVE BUILDERS SHOULD READ IT AS WELL (cause it is comming your way)

- Added CalcIndex to ${Spell} (on TEST)
- Added NumEffects to ${Spell} (on TEST)
-  Both of them SHOULD be used in macros that enumurate Base, Base2, Calc,Attrib and Max
-  Example: lets say your macro does this:
-		/for i 1 to 12
-			/echo Base ${i} is : ${Spell[Augmentation].Base[${i}]}
-		/next i
-	FROM NOW ON: IT SHOULD LOOK LIKE THIS: (or you will get errors running it)
-		/varcalc count ${Spell[Augmentation].NumEffects} + 1
-		/for i 1 to ${count}
-			/echo Base ${i} is : ${Spell[Augmentation].Base[${i}]}
-		/next i
-							

- Ok, listen PEOPLE WHO BUILD MQ2 FOR -> TEST <- : this is IMPORTANT!:
-  This patch punched a bunch of holes in mq2, and Im telling you folks right now:
-  IF YOU DONT UPDATE YOUR PLUGINS THEY WILL Fail to build.
-  ok and here is how to update them:
-  Search EVERY single plugin you have for references to ->Base[, ->Base2[, ->Calc[, ->Attrib[ and ->Max[
-  Replace EVERY result with a proper call to the corrosponding new APIs:
-	LONG GetSpellAttrib(PSPELL pSpell, int index);
-	LONG GetSpellBase(PSPELL pSpell, int index);
-	LONG GetSpellBase2(PSPELL pSpell, int index);
-	LONG GetSpellMax(PSPELL pSpell, int index);
-	LONG GetSpellCalc(PSPELL pSpell, int index);
-	Let me give and example: You do the search and you find this code:
-	for (int a = 0; a < 12; a++) {
-		switch (spell->Attrib[a])
-	YOU MUST replace that code... with this:
-	if (PSPELL spell = GetSpellByID(SpellID)) {
-		for (int a = 0; a < GetSpellNumEffects(spell); a++) {
-			switch (GetSpellAttrib(spell, a))

-	Notice what I did there? you CANNOT and SHOULD NOT use hardcoded "12" anymore
-	It just isn't how spell effects are stored anymore, they only store
-	the ACTUAL number of effects in memory, not all 12 slots...
-	So... the new Spell member function GetSpellNumEffects(x) SHOULD ALWAYS be used from now on.

-	Mkay? questions?, come talk to us on irc/skype/email whatever...
-	And finally, for the LIVE people... this is comming your way within a week or so when
-	they patch for LIVE, so get ready, cause I'm not going to repeat this info again.
-  This message will self destruct in 3...2...1...

28 Jan 2016
- The changes to the Task TLO from the Jan 14 patch has been reverted, they where not ready for production yet.
- Me.Pet has been fixed for TEST along with a bunch of other spawninfo offsets that where all off.
- Me.Trader has been fixed for LIVE
- Me.Buyer has been fixed for LIVE
- Added Poisoned and Diseased to ${Target}
- Added Poisoned and Diseased to ${Me}
- RewriteMQ2Plugins has been removed, it was a dangerous function that could set all plugins to 0 if you crashed while doing /plugin someunstableplugin unload
- RewriteMQ2Plugins has been replaced with SaveMQ2PluginLoadStatus
- Added Krono to ${Me}
- Added XTargetSlots to ${Me}
- Misc other fixes.
- Stuff

22 Jan 2016
- Updated for TEST
- Updated for LIVE

20 Jan 2016 by MacroQuest2.com Devs
- Updated for LIVE
- Fixes to the task tlo by dewey2461 see: http://www.macroquest2.com/phpBB3/viewtopic.php?f=30&t=19912
- New feature map highlights see http://www.macroquest2.com/phpBB3/viewtopic.php?f=17&t=19895
  code cred: JudgeD

17 Jan 2015 by MacroQuest2.com Devs
-Added CursorPlatinum,CursorGold,CursorSilver and CursorCopper to the ${Me} tlo

16 Jan 2016 by MacroQuest2.com Devs
- Fixed Open in the CONTENTS struct
- Added .Open to the itemtype, it works for containers. its a boolean.

14 Jan 2016 by MacroQuest2.com Devs
- Updated for TEST
- Added a new feature. cred: dewey2461
- Description: Extends the Task TLO with the TaskElementList's Objective[ ]

- The TaskElementList is a row,column address where column 0 is the text, 1 is the status, etc.

- Examples: 

- /echo ${Task.Objective} The first objective
- /echo ${Task.Objective[0]} The first objective
- /echo ${Task.Objective[0,1]} The first objective's status
- /echo ${Task.Objective[0,2]} The first objective's zone
- /echo ${Task.Objective[1]} The second objective

16 Dec 2015 by MacroQuest2.com Devs
- Updated for LIVE
- Change: LoreGroup and LinkDBValue in the CONTENTS struct has been renamed
  to GroupID and OrnamentationIcon (cause thats what they are)
  Make changes to your plugins if you use them.
- switches got some love - thanks brainiac.

14 Dec 2015 by SwiftyMUSE
- Added Slowed, Rooted, Mezzed, Crippled, Maloed, Tashed, Snared, Hasted, Aego,
	Skin, Focus, Regen, Symbol, Clarity, Pred, Strength, Brells, SV, SE,
	HybridHP, Growth, Shining, Beneficial, DSed, RevDSed, Charmed to ${Target}
- Added Aego, Skin, Focus, Regen, Symbol, Clarity, Pred, Strength, Brells, SV, SE,
	HybridHP, Growth, Shining, Beneficial, DSed, RevDSed, Charmed to ${Me}
- Updated MQ2Linkdb code to generate links for most all items (98.04% of lucy items)
- Added new groundspawns for MQ2Map

12 Dec 2015 by Eqmule
- Please don't use MQ2 for unattended gameplay (afk botting)
- Updated for TEST

09 Dec 2015 by Eqmule
- Please don't use MQ2 for unattended gameplay (afk botting)
- Updated for LIVE
- Dont try to use mq2 or any other third party tool on the Phinigel server.
  Consider this a friendly warning.

08 Dec 2015 by Eqmule
- Please don't use MQ2 for unattended gameplay (afk botting)
- Updated for TEST
- Misc Buffer Overflow fixes.

07 Dec 2015 by Eqmule
- Please don't use MQ2 for unattended gameplay (afk botting)
- Updated for TEST

05 Dec 2015 by Eqmule
- Please don't use MQ2 for unattended gameplay (afk botting)
- Updated for TEST

03 Dec 2015 by Devs
- Please don't use MQ2 for unattended gameplay (afk botting)
- Updated for TEST
- Updated mq2ic for isxeq, copy it to your extensions folder and isxeq will load it for you.

02 Dec 2015 by Devs
- Well... This is probably the most important update to MQ2 in years.
  Recent changes to the client released with the new Broken Mirror expansion
  added a new type of MQ2 detection which is meant to prevent mq2 usage on the new Phinigel server.
  We fully support the NO MQ2 policy on Phinigel, and we want to continue
  supporting that policy and backup DBG any way we can that’s within reason.
  We have therefor decided to add a new type of integrity checker to MQ2.
  We have placed the code in a MQ2 plugin that has been named MQ2Ic.dll. (MQ2 Integrity checker)
  We feel strongly that MQ2 is in a symbiosis with Everquest, and it’s important to us
  that all MQ2 users feel safe while they use MQ2.
  MQ2 users are an important part of the Everquest community and we wish to keep it that way.
  In short, we recommend you keep MQ2Ic.dll loaded while you are playing Everquest.
  It will protect your integrity on all servers EXCEPT Phinigel.
  It will be included in every zip from now on, and will be maintained by active mq2 devs.
  Its usage is optional though, and you can unload and load it like any other plugin, but it comes loaded by default.
  This plugin will also fix some recent plugin issues and crashes as well as improve the fps performance.
  All questions about this plugin should be directed to eqmule@hotmail.com

26 Nov 2015 by EqMule and Braniac
- HAPPY THANKSGIVING EDITION!
- Please don't use MQ2 for unattended gameplay (afk botting)
- Updated for TEST
- Fixed a few annoying issues with mq2 message wrapping multiple lines in tools like DebugView. -Brainiac
- Updated ITEMINFO. AugRestrictions was in the wrong place.
- Added code to ${Target.AggroHolder} so it returns yourself as well as other now.

23 Nov 2015 by EqMule
- Please don't use MQ2 for unattended gameplay (afk botting)
- Fixed some ISXEQ stuff
- The following commands now work in ISXEQ:
  - /beepontells
  - /flashontells
  - /timestamp
  - /click left door (remember to do /doortarget before u do that though)
  - /click left item (remember to do /itemtarget before u do that though)
  - /click left target
  - /click right target
  - /useitem "some item" (or partial name) or without the quotes... this one works for items in keyrings as well (illusions, mounts)

22 Nov 2015 by EqMule and Demonstar55
- Please don't use MQ2 for unattended gameplay (afk botting)
- Added .Index to the AltAbility TLO.
- Added .NextIndex to the AltAbility TLO.
- Added .CanTrain to the AltAbility TLO.
  Usage: /if (${AltAbility[Companion's Aegis].CanTrain}) /alt buy ${AltAbility[Companion's Aegis].NextIndex}  
- Added a few new APIs:
- AltAdvManager::CanSeeAbility
- AltAdvManager::CanTrainAbility
- PcZoneClient::HasAlternateAbility
- Added the /pick # command to the ISXEQ build.

20 Nov 2015 by EqMule
- Please don't use MQ2 for unattended gameplay (afk botting)
- Updated for TEST
- Updated for LIVE

19 Nov 2015 by EqMule
- Please don't use MQ2 for unattended gameplay (afk botting)
- Fixed the /ranged crash

18 Nov 2015 by EqMule
- Please don't use MQ2 for unattended gameplay (afk botting)
- Updated for LIVE
- Updated for TEST
- Change the MQ2MountType TLO has been renamed to MQ2KeyRingType
  it works exactly like the mount tlo would, but it also take illusions now
  so u can do:
  Usage: /echo ${Mount[1].Name}
  Outputs: [MQ2] Whirligig Flyer Control Device
  Usage: /echo ${Illusion[2].Name}
  Outputs: [MQ2] Polymorph Wand: Steam Suit
  Usage: /echo ${Illusion[Polymorph Wand: Steam Suit].Index}
  Outputs: [MQ2] 2
- New Feature: you can now use /useitem on illusion items even if they are in the keyring
  usage: /useitem Polymorph Wand: Steam Suit
- Change: there used to be a value in the itemstruct called CastTime
  I noticed it was actully FoodDuration, so it has been renamed.
  If you have any plugins that used "someitem->CastTime" from that struct,
  you need to change that to whatever you intend it to do, cause for whatever
  reason you have been using it up til this point, you have gotten FoodDuration back...
  Im guessing that was a bug, and you really wanted someitem->Clicky.CastTime instead...
  so adjust accordingly.

11 Nov 2015 by EqMule and Demonstar55
- Please don't use MQ2 for unattended gameplay (afk botting)
- BIG NEWS!
- After a really long time, messing with this on and off
  I'm proud to present support for splash spells in the cast command.
  You can now cast any splash spell as long as you have a target.
  If you dont have a target it will just cast it at your own location.
  There is no need for window in focus, or full screen or any of that stuff
  you dont even have to be facing the target.
  Basically the only requirement is that its in lineofsight and in range.
  The splash feature was brought to you as a joined effort
  with Demonstar55 as the main contributor, his tireless dissasembling
  and reverse engineering as well as updates on the progress on skype, irc etc
  was a major help in bringing this to you all, so give him a shoutout!
  I need to mention ctaylor22 as well for pushing me to work on it at all.
  Anyway... enjoy.
- Added a new member to the Spawn TLO: CanSplashLand, it returns true or false
  usage: /echo ${Target.CanSplashLand}
  I suggest you use this tlo member in your macros BEFORE you try to cast a splashspell
  there is no point in casting it if it wont land due to a line of sight problem.
  NOTE! This check is ONLY for line of sight to the targetindicator (red/green circle)
  its NOT a range check, you need to check range yourself like for every other spell
  before you cast it...
  
01 Nov 2015 by EqMule
- Please don't use MQ2 for unattended gameplay (afk botting)
- Updated for BETA

31 Oct 2015 by EqMule
- Please don't use MQ2 for unattended gameplay (afk botting)
- Updated for BETA

30 Oct 2015 by EqMule
- Please don't use MQ2 for unattended gameplay (afk botting)
- Updated for BETA
- Misc other stuff

29 Oct 2015 by EqMule
- Please don't use MQ2 for unattended gameplay (afk botting)
- Updated for BETA
- Fixed some ISXEQ code

 28 Oct 2015 by EqMule
- Please don't use MQ2 for unattended gameplay (afk botting)
- Updated for TEST
- Updated for BETA

26 Oct 2015 by EqMule
- Please don't use MQ2 for unattended gameplay (afk botting)
- Updated for LIVE
- Updated for BETA
- Misc other stuff

25 Oct 2015 by EqMule
- Please don't use MQ2 for unattended gameplay (afk botting)
- Updated for BETA
- Misc other stuff

24 Oct 2015 by EqMule
- Please don't use MQ2 for unattended gameplay (afk botting)
- Updated for TEST
- Updated for BETA
- Corrected address of AugRestrictions in the iteminfo struct

23 Oct 2015 by EqMule
- Please don't use MQ2 for unattended gameplay (afk botting)
- note that /useitem <some mount> doesnt work in the beta client yet, ill see what i can do...
- Added .SkillModMax to the ItemType TLO
- Fixed a crash in mq2map when doing /loadskin

21 Oct 2015 by EqMule
- Please don't use MQ2 for unattended gameplay (afk botting)
- Updated for LIVE
- Fixed and cleaned a bunch of small stuff but it is possible I broke some stuff as well,
 report if u find something that worked in last zip and not in this one.
- ${DisplayItem} now takes an index as an option parameter index can be 0-5
  you can still just do ${DsiplayItem} and it will just pick whatever you inspected last.
  Example: /echo ${DisplayItem[5]}
- Added a few new members to the DisplayItem TLO:
		Info = 1,
		WindowTitle = 2,
		AdvancedLore = 3,
		MadeBy = 4,
		Information = 5,
		DisplayIndex = 6
  There is a difference between .Info and .Information .Info contains for example:
  .Info can return text like; this item is placable in yards, guild yards blah blah , This item can be used in tradeskills
  .Information can return text like Item Information: Placing this augment into blah blah, this armor can only be used in blah blah

17 Oct 2015 by EqMule
- Please don't use MQ2 for unattended gameplay (afk botting)
- Updated for TEST
- Fixed a few VS 2015 compile warnings.

07 Oct 2015 by EqMule
- Please don't use MQ2 for unattended gameplay (afk botting)
- Added some stuff to the ALTABILITY struct, cred demonstar55
- Renamed AARankRequired to CurrentRank in the ALTABILITY struct
- Added .PointsSpent to the altbility TLO it returns points you spent on an AA
- Added .Rank to the altbility TLO it returns current rank of an AA
- Reminder: .MaxRank in the altbility TLO it returns max rank of an AA
- I'm sorry (not really) but in my ongoing efforts to clean up the API
  I had to rename a couple functions, so take notice and go over your plugins:
  mq2cast and mq2melee calls these for example. See below:
- Renamed GetAltAbility to GetAAById (cause thats what it is)
- Renamed GetAltAbilityIndex to GetAlternateAbilityId (cause thats what it is)

01 Oct 2015 by EqMule
- Please don't use MQ2 for unattended gameplay (afk botting)
- Fixed a bunch of POSIX stuff
- Made sure Target.Buff and Target.BuffDuration now works on spells without having to specify Rank
  example: /echo ${Target.BuffDuration[Pyromancy]} would FAIL prior to todays patch
  now it wont.
  example 2: /echo ${Target.Buff[Pyromancy]} would return NULL prior to todays patch
  now it returns the correct name including its rank: so Pyromancy XV for example...

30 Sep 2015 by EqMule (ALERTS AND MORE ALERTS AND STUFF)
- THIS IS A MACROBREAKING PATCH! (so read these notes)
- Please don't use MQ2 for unattended gameplay (afk botting)
- Fixed .Mercenary in the spawnstruct for TEST -cred demonstar55
- GetGuildIDByName now returns 0xFFFFFFFF and not 0x0000FFFF if a guild is NOT found, so if you use this function in a plugin adjust acordingly.
- Fixed a problem with searching through spawns for guild members
  This might break you macros so pay attention!:
  Prior to THIS patch there was a difference in CASE with guild/GUILD in spawn searches:
  IF you wanted to search for a spawn like this:
  /echo ${Spawn[radius 75 pc guild noalert 6]}
  THAT WOULD MAKE MQ2 THINK the guild you where looking for was called "noalert" 
  now if that was not your intention, you should have used UPPERCASE GUILD instead
  and it would just search for people in YOUR guild.
  In order to not use this confusing method of searching through spawns
  I have decided to rename lowercase guild to guildname
  so from this point and onward, you CAN specify guild OR GUILD and it will just pick your own guild
  in order to search for players of a specific guild use "guildname" and note that if there are spaces in the guildname you need encase with "".
  Example: ${Spawn[radius 75 pc guildname "Some Cool Guild" noalert 6]}
- Added a new TLO: ${Alert}
  it has 2 members: List which returns a AlertListType and Size which returns a IntType
  Usage Example 1: /alert add 1 ${Me.Name}
		 /echo ${Alert[1].List[0].Name}
		 Outputs: eqmule
		 /echo ${Alert[1].List[0].Spawn.Race}
		 Outputs: Dark Elf (or whatever my Class is)
  Usage Example 2: /alert add 1 id ${Me.ID}
         /echo ${Alert[1].List[0].SpawnID}
		 Output: 12345 (or whatever my spawnid is)
         /echo ${Alert[1].Size}
		 Output: 2 (or whatever size your alert list for 1 is)
  Usage Example 3: /alert remove 1 id ${Me.ID}
         removes the list entry from alert 1 that matches: id ${Me.ID}
- Added a new TLO Type: MQ2AlertListType which has the following members:
  well it has a crapload of members look at the source to list them but basically
  it has all the members SEARCHSPAWN has plus one extra that I call Spawn
  Spawn inherits the spawntype see the example above...
  Note that: .Spawn will only work if your alert has either .Name or .SpawnID set.
- Bunch of other stuff fixed/added/fightclub/updated/rewritten etc.
- ${Spell[some spell]} now looks through your aa list as well if it cant find a spell
  I did that to take the new ranks into account for example prior to this patch
  /echo ${Spell[Boastful Bellow].Range} would fail because the Boastful Bellow spell
  has been renamed to Boastful Bellow I
  anyway the fix is now in and it also means .RankName will return ranks for these kinds
  of alt abilities.

25 Sep 2015 by EqMule
- Please don't use MQ2 for unattended gameplay (afk botting)
- Updated for TEST again... (cmon man are u trying to kill me?!!, scowls at hludwolf ready to attack ;)
- So... when they patch at 8.30pm I have 2 choices:
  1. wait until the morning and go over it manually.
  2. run a quickpatch, cross fingers and release without proper testing.
  Well, I did 2. and went to bed, I guess it didnt work as intended
  uhm, so the structs has been corrected, castready and so on
  should be working again...

24 Sep 2015 #2 by EqMule
- Please don't use MQ2 for unattended gameplay (afk botting)
- Updated for LIVE

24 Sep 2015 by EqMule
- Please don't use MQ2 for unattended gameplay (afk botting)
- Updated for TEST
- Corrected the wwsCrashReportCheckForUploader_x offset and detour. :cred SwiftyMUSE

23 Sep 2015 by EqMule
- Please don't use MQ2 for unattended gameplay (afk botting)
- Updated for LIVE

19 Sep 2015 by EqMule
- Please don't use MQ2 for unattended gameplay (afk botting)
- Updated for TEST
- fixed a compile error in CustomPopup when building isxeq. 

19 Sep 2015 by SwiftyMUSE
- Updated autorun to allow for all toons instead of having to specify them individually.
  I did not change the /autorun command which is used to set the autorun value for the current
  toon.
  Eg., add ALL=<command> under [Autorun]
- Modified ground spawn detection to allow the value based on the actual zone.
- Updated pluginhandler to fix a timing issue with running zoned.cfg.

17 Sep 2015 by EqMule
- Please don't use MQ2 for unattended gameplay (afk botting)
- Updated for TEST
- DmgBonusType in the itemstruct has been renamed to ElementalFlag (because thats what it is)
- DmgBonusVal in the itemstruct has been renamed to ElementalDamage (because thats what it is)
  if you have plugins that refer to these make sure u rename as well.
- the size of the _AGGROINFO struct changed. Cred: demonstar55
- Added .Icon to the MQ2ItemType TLO
- Added Scroll to the mouseinfo struct. Thanks Brainiac,
- Fixed a crash in /windowstate that could happen when using a (bad) Custom UI. Thanks demonstar55
- since GetCombatAbilityTimer now accepts -1 as a timer, I have removed that check
  this means you should remove it from mq2melee as well for example:
  this line: if (EFFECT->ReuseTimerIndex && TYPE != AA && EFFECT->ReuseTimerIndex != -1)
  becomes this: if (EFFECT->ReuseTimerIndex!=0 && TYPE != AA)

26 Aug 2015 by EqMule
- Please don't use MQ2 for unattended gameplay (afk botting)
- Updated for TEST
- New feature: you can now search spawns by if they are aggresive or not
  for more info see this post by demonstar55 http://www.macroquest2.com/phpBB3/viewtopic.php?f=30&t=19813
- Added new command: /removepetbuff
  it will remove a pet buff by name or partial name.
  Usage: /removepetbuff Spirit of Wolf
  Feature requested by: standred
- New Commands: /popcustom and /popupecho
  for more info on these 2 commands see this post: http://www.macroquest2.com/phpBB3/viewtopic.php?f=30&t=15800&p=142608#p142608
  Cred: PMS
- Added new TLO member for the Character TLO: SpellInCooldown
  it returns TRUE if you have a spell in cooldown and FALSE when not.
  Cred:demonstar55 see this topic for more info: http://www.macroquest2.com/phpBB3/viewtopic.php?f=47&t=19689

21 Aug 2015 by EqMule
- Please don't use MQ2 for unattended gameplay (afk botting)
- Updated for TEST
- Updated for LIVE
- Made a few changes to how the zoned.cfg is processed
  hopefully that should fix a crash I have gotten reports about.
  *crossing fingers*

19 Aug 2015 by EqMule
- Please don't use MQ2 for unattended gameplay (afk botting)
- Updated for LIVE
- This is a heads up:
  In the near future I will restrict /target to a radius of 360
  I do this because its unreasonable to target stuff across zones.
  There is absolutely no scenario where you have a reason to target a mob
  until its within that range. So change your macros now if they do this.
  If you have line of sight to a mob there will be no radius restriction.

14 Aug 2015 by EqMule
- Please don't use MQ2 for unattended gameplay (afk botting)
- Updated for TEST

08 Aug 2015 by EqMule
- Please don't use MQ2 for unattended gameplay (afk botting)
- Updated for ninjapatch.
- Updated mkplugin.exe mkplugin.cpp and ISXEQ\PostBuild.bat with changes by D2U
  See http://www.macroquest2.com/phpBB3/viewtopic.php?f=30&t=19790
- Updated TelnetServer.cpp with changes by rmaxm
  See http://www.macroquest2.com/phpBB3/viewtopic.php?f=28&t=19793
- Updated the _LOOTITEM struct with addition by dewey2461
- Bugfix: ${Me.Inventory[someslot].Augs} now returns correct number of augslots the item has.
  example: /echo My gloves has ${Me.Inventory[Hands].Augs} augslots.
  NOTE: I dont know how this worked in the past, but this only counts how
  many augslots an item has, it doesnt check if there is actually an augment
  in the slot...
  Cred: Nytemyst for the report.
- Updated MQ2ItemDisplay.cpp with changes by dewey2461
  Added ${GearScore.UpgradeName}
  Added ${GearScore.UpgradeSlot}
  See http://www.macroquest2.com/phpBB3/viewtopic.php?f=30&t=19792

03 Aug 2015 by EqMule
- Please don't use MQ2 for unattended gameplay (afk botting)
- Fixed a 10 year old bug where GetSpellDuration would use pCharSpawn (which can be a level 30 mount)
  instad of the correct pLocalPlayer (which is actually your characters spawn with correct level)
  the impact of this would be that spells that scale their duration by the level of the caster
  would return a shorter duartion when on a mount...
  example: doing /echo ${Spell[Enticer's Command].Duration.Minutes} on a level 105 enc would return 4 when on a mount and 7 when not
  bug report: Maskoi

24 Jul 2015 by EqMule
- Please don't use MQ2 for unattended gameplay (afk botting)
- Updated for todays TEST ninja patch
- Fixed a struct that would crash eq if mq2hud was used.
- same struct messed up keypresses as well...
- /mouseto is back... and thats all I have to say about that at 
   this point, more on this some other time.

23 Jul 2015 by EqMule
- Please don't use MQ2 for unattended gameplay (afk botting)
- Updated for todays LIVE ninja patch

2 Jul 2015 by EqMule
- Please don't use MQ2 for unattended gameplay (afk botting)
- Updated for todays LIVE client

21 Jul 2015 by EqMule
- Please don't use MQ2 for unattended gameplay (afk botting)
- Updated for the TEST client
- Fixed a bug with finding items in bags for the test build.

16 Jul 2015 by EqMule
- Please don't use MQ2 for unattended gameplay (afk botting)
- Updated for TEST build.
- Removed SetForegroundWindow from the FlashOnTells feature.
  (it was not working as intended when using ISBoxer)
  It will still flash the window.

15 Jul 2015 by EqMule
- Please don't use MQ2 for unattended gameplay (afk botting)
- New Command: /flashontells
  You can use it to turn flashing of the eq window on or off when you recieve a tell.
  Usage:
  You either do /flashontells [on|off] or just /flashontells for a toggle.
  Or just set it in MacroQuest.ini to FlashOnTells=1 in the [MacroQuest] section.
  NOTE: You have to have tell windows enabled in options for this to work.
- TimeStampChat, BeepOnTells and FlashOnTells are now default ON if no setting is found in MacroQuest.ini.

14 Jul 2015 by EqMule
- Please don't use MQ2 for unattended gameplay (afk botting)
- Fixed a problem with combat abilities (thanks to William12 for the report)
  Before this change you could buy a rank 1 combatability, lets say Rest
  Then you bought Rest Rk. II
  At that point BOTH are saved in your combatabilities array...
  (I think thats a eq bug cause it sure isn't needed)
  Anyway... doing something like ${Spell[Rest].RankName}
  would then fail cause it would find "Rest" first...
  The fix is basically calling pCombatSkillsSelectWnd->ShouldDisplayThisSkill
   in every place NUM_COMBAT_ABILITIES is used...

06 Jul 2015 by SwiftyMUSE
- Updated to include new currencies (Fists of Bayle, Arx Energy Crystals, Pieces of Eight)
- Fixed ${Me.AltCurrency} to be able to use Medals of Heroism not Marks of Heroism

01 Jul 2015 by EqMule
- Please don't use MQ2 for unattended gameplay (afk botting)
- Updated for the LIVE Client
- Updated for the TEST Client
- Fixed ${Me.Drunk}
- Fixed ${Me.Trader}
- Fixed ${Me.Buyer}

25 Jun 2015 by EqMule
- Please don't use MQ2 for unattended gameplay (afk botting)
- Updated for the TEST Client

18 Jun 2015 by EqMule
- Please don't use MQ2 for unattended gameplay (afk botting)
- Fixed ${Me.UseAdvancedLooting} thanks to william12 for reporting it as broken.

17 Jun 2015 by EqMule
- Please don't use MQ2 for unattended gameplay (afk botting)
- Updated for today's LIVE patch
- GetCombatAbilityTimer for the LIVE build now takes 2 arguments pSpell->ReuseTimerIndex and pSpell->SpellGroup
  do a search for GetCombatAbilityTimer in your plugins and change accordingly.

11 Jun 2015 by EqMule
- Updated for the TEST build
- GetCombatAbilityTimer for the TEST build now takes 2 arguments pSpell->ReuseTimerIndex and pSpell->SpellGroup
  do a search for GetCombatAbilityTimer in your plugins and change accordingly.
  GetCombatAbilityTimer for the LIVE build has not changed. (but it will next patch.)
- Clicking on the name of someone in the targetwindow will now open a trade if you have coin (or an item) on the cursor.

08 Jun 2015 by EqMule
- Please don't use MQ2 for unattended gameplay (afk botting)
- Fixed /pickzone you can now do /pick 5 or whatever and it WILL send you to the 5 instance (if it exist)
  /pick 0 will just pick MAIN instance.

28 May 2015 by EqMule
- Please don't use MQ2 for unattended gameplay (afk botting)
- Updated LIVE build.
- Comming in next zip: /pickzone will take a instance number as an argument
  Usage: /pickzone 3 will pick instance 3 and zone you in (provided its valid)
  /pickzone 0 will select the main instance
  this might be buggy its a work in progress.
  NOTE: You should only use this in zones where /pickzone can be used.

23 May 2015 by EqMule
- Fixed ${Me.DSed} and ${Me.RevDSed} crashes thanks to klaarg for the bug report
- consolidated some other stuff and event related things

19 May 2015 by EqMule
- Updated for today's LIVE and BETA patches.

18 May 2015 by EqMule
- Added .NoDrop to the advlootitemtype tlo it returns TRUE if an item is NoDrop and FALSE if not.
  Usage: /echo ${AdvLoot.PList[1].NoDrop}
- Updated BETA build.

16 May 2015 by EqMule
- Updated TEST and BETA builds.
- Fixed an issue with the TEST build which prevented it from building correctly.
- Fixed a ctd in ${DisplayItem} if used after a /unload and reload but no item displayed. reporter: SwiftyMUSE
- Added ItemLink to the Item TLO it just prints the actual hexlink for an item (not clickable)
  this is useful for when creating hotbuttons with links in them manually...
  Usage: /echo ${Cursor.ItemLink}

15 May 2015 by SwiftyMUSE
- Updated GetItemLink to return a clickable or non-clickable link based on a parameter.

13 May 2015 by EqMule
- Added .IconID to the AdvlootItemType TLO it returns an int - cred randyleo
  usage: /echo ${AdvLoot.PList[1].IconID}
- Added .UseAdvancedLooting to the character TLO it returns TRUE if advanced looting is turned on otherwise FALSE -cred maskoi
  Usage: /echo ${Me.UseAdvancedLooting}

12 May 2015 by SwiftyMUSE
- Corrected GetSpellByID to return NULL when the spell is not found. (necessary to fix mq2cast, where it tries to cast
  an item that is not a clicky item and causes a CTD).

07 May 2015 by EqMule & demonstar55
- AltTimer in the _SKILL struct has been renamed to (the correct name) SkillCombatType (whatever that is...)
- Added .Stuck to the SpawnType TLO, i never seen it return TRUE, so more testing is needed...
- Added .PlayerState to the SpawnType TLO, it returns a mask as an inttype which has the following meaning:
  0=Idle 1=Open 2=WeaponSheathed 4=Aggressive 8=ForcedAggressive 0x10=InstrumentEquipped 0x20=Stunned
  0x40=PrimaryWeaponEquipped 0x80=SecondaryWeaponEquipped
  This too needs more testing.
- Added .Stunned to the spawntype TLO it returns TRUE or FALSE if a mob is stunned or not
  NOTE: .Stunned DID exist in the spawntype TLO before, but it only returned your character's Stunstate
  THIS MEANS IF YOU RELY ON THIS IN YOUR MACROS, use ${Me.Stunned} in your macros from now on instead
  when you need YOUR stunstate and the below examples when you need a SPAWNS stunstate, you have been warned...
  Usage: /echo ${Target.Stunned} or ${Spawn[npc somespawnname].Stunned}
- Added .Aggressive to the spawntype TLO it returns TRUE or FALSE if a mob is aggressive or not
- Cred .PlayerState and .Stuck: demonstar55
- Couple additions to /advloot
- /advloot shared # now accepts leave and giveto as arguments
  Usage:
  /advloot shared <#(index) or "item name"> giveto <name> <opt:qty> (qty is optional, if you leave it out it will give full stack)
  /advloot shared <#(index) or "item name"> leave
  Examples:
  Lets say there is a stack of 4 spiderling silks in the first list item of the shared lootwindow
  /advloot shared 1 giveto eqmule 1
  /advloot shared 1 giveto SwiftyMUSE
  Will give 1 spiderling silks to eqmule
  Will give the remaining 3 spiderling silk to SwiftyMUSE (we didnt specify qty, so it just gave the rest)
  /advloot shared "spiderling silk" leave
  Will just leave the first "spiderling silk" it finds in the shared list on the corpse...
  or /advloot shared 1 leave
  Will just leave whatever is in list index 1 in the shared list on the corpse... (in our example spiderling silk)

05 May 2015 by SwiftyMUSE
- Fixed bug with Me.AltAbility where it would not identify alt abilities that were granted but have
  no cost associated.
- Updated ItemDB.txt with new summoned items.

02 May 2015 by SwiftyMUSE
- Added .TankMercCount, .HealerMercCount, .MeleeMercCount, CasterMercCount to the Group TLO

30 Apr 2015 by SwiftyMUSE
- Fixed crash in MQ2Map when zoning with a custom filter

29 Apr 2015 by eqmule
- Updated for the latest LIVE client
- Fixed /bzsrch command
  this means it works again...
  Usage Example: see this post: http://www.macroquest2.com/phpBB3/viewtopic.php?f=17&t=19699&p=169467#p169467
- Fixed a crash that would happen if you logged all the way into the game
  then all the way out to server select, and back in again
  and at that point tried to call GetSpellByName or any
  of the TLO's that calls it.
- Added a few more members to the AdvLoot TLO: all return TRUE or FALSE if checkbox is checked
  .AutoRoll .Need .Greed .No .AlwaysNeed .AlwaysGreed .Never
  Usage Example: /if (${AdvLoot.SList[1].Need}==TRUE) item 1 in the shared list has Need checked. 
- Added PWantCount and SWantCount which counts the number of items in each list that has a checkmark
  in any of the need and greed boxes.
  Usage Example: /echo /if (${AdvLoot.SCount} && ${AdvLoot.SWantCount}) /advloot shared set ${Me.Name}

24 Apr 2015 by SwiftyMUSE
- Allow any case of NULL, TRUE, FALSE to be accurately calculated by our evaluation used in math.calc (and therefore
  in any IF condition.

23 Apr 2015 by SwiftyMUSE
- Fixed missing ground spawn names on the map

23 Apr 2015 by eqmule
- Updated for the LIVE client dated Apr 22 2015 15:38:04

22 Apr 2015 by SwiftyMUSE
- Added .MercenaryCount to the Group TLO

22 Apr 2015 by eqmule
- Updated for the latest LIVE client

21 Apr 2015 by SwiftyMUSE
- Removed unnecessary CleanName useage, as DisplayedName already has the cleaned up name
- Added LocYXZ to spawntype TLO

18 Apr 2015 by eqmule
- /itemnotify "${FindItem[${spellname}].Name}" rightmouseup
  will now actually mem spells...

17 Apr 2015 by eqmule
- Fixed GroupNumber in the raid TLO
  This means : /echo ${Raid.Member[xxxx].Group} will work again.
- Added MasterLooter as a member to the Raid TLO
  Usage: /echo ${Raid.MasterLooter}

16 Apr 2015 by eqmule
- Updated for latest TEST Client
- /notify now takes address as an argument (useful when a window have nested children and you cant find it by name...)
  Usage: /notify ${Window[SomeWindow].FirstChild.FirstChild.Next.Address} leftmouseup
  Usage: /notify ${Window[SomeWindow].Next.Child[Alist].Address} listselect 2

15 Apr 2015 by eqmule
- Added a new TLO for AdvLoot, this is a first draft, test it, report bugs, and so on to me.
  I need a volunteer to update the wiki with this new TLO and its usage/members
  It has a few members SList,PList,SCount and PCount
  /echo ${AdvLoot.PList[1].Name}
  Output: [MQ2] Bone Chips
  /echo there are ${AdvLoot.PCount} items in the personal loot list
  Output: [MQ2] there are 3 items in the personal lootlist
  /echo the item in index 1 has a StackSize of ${AdvLoot.PList[1].StackSize}
  Output: [MQ2] the item in index 1 has a StackSize of 2
  Alright at this point we know the item in index one is a stack of 2 bone chips
  Now we can decide to do something about it:
  /advloot personal/shared 1 leave
  That will click the leave button...
  /advloot personal/shared 1 ag
  That will click the ag checkbox
  And so on...
  Finally you can do
  /advloot shared set Eqmule 
  Or whatever other group member or Never or Leave on corpse or 
  any of all the other choices in the combobox for shared loot and it will set it...
- Added Support for the 6th Augslot in all TLO's dealing with Augs
  Thanks to demonstar55 for reminding me.
- Fixed multiple bugs where CleanName was used to clean names directly on pointers we werent supposed to modify.
  Thanks to Ceedopey for reporting the bug.

31 Mar 2015 by eqmule
- Updated for the latest TEST client
- Updated for the latest LIVE client

30 Mar 2015 by eqmule
- Fixed CSidlScreenWnd__CalculateVSBRange_x offset

28 Mar 2015 by eqmule
- Updated for the latest TEST client
- Updated for the latest LIVE client

27 Mar 2015 by eqmule
- Updated for the latest TEST client
- Updated for the latest LIVE client
- Spell.Dar is back in its full glory (Dar means DamageAbsorbRemaining) -cred demonstar55
  This is useful.
- Spell.Counter is back in its full glory -cred demonstar55
  This is useful for getting for example poisioncounters.

25 Mar 2015 by eqmule
- Updated for the latest LIVE client patch
- Added MarkNpc and MasterLooter to the groupmember TLO
- Fixed a potential crash in case FreeInventory: - cred htw

25 Mar 2015 by SwiftyMUSE
- Fix to /multiline command that would potentially cause incorrect parsing of the commands.

24 Mar 2015 by eqmule
- Fixed NewVardata cred: ctaylor22 
- Added a catch section to GetSpellByName to not try so hard to crash your eqgame(s)
- SwiftyMUSE added a fix from the future.

22 Mar 2015 by eqmule
- Updated for the latest TEST Client patch

19 Mar 2015 by eqmule
- Updated for the latest TEST Client patch
- Fixed Group.MainTank and the other roles

16 Mar 2015 by EqMule
- Added a sanitycheck for GetSpellByName - cred htw
- Misc Fixes
- HAPPY 16th EQ!

12 Mar 2015 by SwiftyMUSE
- Updated ${If[]} to allow one of two user-defined delimiters. The default delimiters are ',' and '~'.
  In the MacroQuest.ini file, you can change the delimiters using IfDelimiter and IfAltDelimiter values.

11 Mar 2015 by eqmule
- Updated for the latest TEST Client patch
- Updated for the latest LIVE Client patch
- Misc Fixes

07 Mar 2015 by eqmule
- Updated for the latest TEST Client patch
- the Alias TLO has been updated to be compatible with ISXEQ

04 Mar 2015 by eqmule & SwiftyMUSE
- made a few changes to how GetSpellByName works
  from now on I placed all of the spelldb in a map.
  the main reason for this is so we can pick spells that best matches our class
  and if it doesnt , at least pick a spell that is class usable.
  if both of those selections fails, we will just revert to old pick, which is to select whichever spell comes first
  in the db...
  Using this map has made spell lookup between 20-200 times faster than before.
  If you are interested in testing this, add a QueryPerformanceCounter before and after
  the call and you will see this for yourself.
- this also fixes problems with getting correct spells for .RankName
- Misc Fixes & Code cleanup
- ${Zone[xxxxx] if xxxxx is larger than MAX_ZONES no longer crashes the client.
- .RankName now returns the input spell if there is no rank found or if the character you do the query on doesnt have the spell.

27 Feb 2015 by eqmule
- Updated for the latest TEST Client patch

25 Feb 2015 by eqmule
- Updated for the latest LIVE Client patch

23 Feb 2015 by eqmule
- Added .Instance to the character TLO
  Usage: /echo ${Me.Instance} will return a int representing the instance ID
- ${Zone.ID} should now return the correct zone id even for instances and neighborhoods.
  as well as campfire zone id's and so on...
- Misc Fixes
- Fixed GROUPMEMBER struct for the test build
  This should fix a crash reported by dogstar, thanks for the reports buddy!


20 Feb 2015 by eqmule
- Updated for test client patch
- Changed all qsort calls to std::sort -Cred demonstar55
- Fixed /who sort guild (has it ever worked?)
  it will display all non guilded players first then sort the rest by guild.
- Fixed a bug where unloading mq2 while the ProcessGameEvents detour was in use would crash the game...
  This means using /unload should be safer than ever now.
- Misc fixes -Cred Htw and uploaders of minidumps.

13 Feb 2015 by eqmule
- Updated for the Test Client patch.

10 Feb 2015 by eqmule
- Updated for the Live Client patch.

07 Feb 2015 by eqmule
- Updated for the Test Client patch.

06 Feb 2015 by eqmule
- Fixed Task.Timer , it can now be trusted even when the task window is closed.
  ALSO TAKE NOTE: it returns a TimeStampType from now on. (used to be a TicksType)

03 Feb 2015 by eqmule
- Added new TLO Alias - Code by Cr4zyb4rd
  see this post for more info: http://www.macroquest2.com/phpBB3/viewtopic.php?f=30&t=19240&p=167005&hilit=alias#p167005
- Added IsActiveAA to the Spell TLO
  Usage: /echo ${Spell[Origin].IsActiveAA}
  returns: TRUE since Origin is a "Active" AltAbility as opposite to a Passive ability.
- Fixed the EQMisc__GetActiveFavorCost_x offset how long has it been broken?
- Added some stuff to make ISXEQ compile

02 Feb 2015 by eqmule
 - Added .Expansion to the Me.AltAbillity TLO it returns a inttype
 - Added .Flags to the Me.AltAbillity TLO it returns a inttype
 - Added .Passive to the Me.AltAbillity TLO it returns a booltype TRUE if its a passive ability and false if its an active.
 - Added a check for plugin unloading to not try to unload plugins that has already been unloaded...
   not exactly sure if it will help, but im trying to mitigate a crash i have seen when doing /unload
   time will tell.
- Added pcpet and npcpet to searchspawn
  This means you can do stuff like /who pcpet and see a list of all pets that belong to players
  OR /who npcpet and you only see a list of pets that belong to NPCs
  OR /echo ${SpawnCount[npcpet]} to get a count of all npc pets in a zone...
  just specifying pet works as it always have and returns all pets... npc and pc owned...
  Idea: Nytemyst
- Added /mercswitch functionality it will now accept Healer, Damage Caster, Melee Damage and Tank as arguments
  usage: /mercswitch Damage Caster
  and it will switch your merc to the Damage Caster (if you have one and its not already active
  which brings us to:
- Added Mercenary.Index which returns your mercenary's Current list index
- Added Me.MercListInfo which is used in the following ways:
  usage1: /echo ${Me.MercListInfo[1]} returns whatever mercenary type is in Index 1 (there are max 7) as a string and it can be : Healer, Damage Caster, Melee Damage or Tank
  usage2: /echo ${Me.MercListInfo[Healer]} returns the index to the first Healer it finds... as a IntType or 0 if not found.
  This is new code, so there might be some changes to it in the future depending on feedback.

29 Jan 2015 by eqmule
- Updated for test client
- New Command (Idea Cred:brihua) /removeaura
  Usage: /removeaura someaura
  It will take partial auranames as well.
- Added ${Macro.CurLine} Idea:Maskoi
  It will tell you what line you are on in your macro
  usage: /if (${something}) /echo blah blah something happened on Line ${Macro.CurLine}
- Updated Instructions: .Equipment[x].ID doesnt exist, see example below:
  .Equipment in the Spawn TLO returns a inttype, it takes numbers 0-8 or names: head chest arms wrists hands legs feet primary offhand
  Usage: /if (${Pet.Equipment[primary]}==12507) /echo my pet is holding a Frightforged Ragesword in his primary hand
  Usage: /if (${Group.Member[mymagesname].Pet.Equipment[primary]}==12507) /echo my mages pet is holding a Frightforged Ragesword in his primary hand

24 Jan 2015 by SwiftyMUSE
- Modified .RankName to handle spells and potions with the same name

23 Jan 2015 by eqmule
- Updated for today's live client patch

22 Jan 2015 by eqmule
- Removed a MacroError from the ini TLO (sigh)
- I need a vacation...

22 Jan 2015 by eqmule
- Fixed ${Ini (which I broke yesterday)
  It now reads sections and keys correctly again.
  Thanks for the reports.
- Fixed /alert clear #

21 Jan 2015 by eqmule
- Updated for live patch
- Made a change to the Ini TLO (Requester: TreeHuginDruid)
  it should be able to read Section names with commas in them now
  Let me know if this breaks any macros.

19 Jan 2015 by eqmule
- Updated for test server

18 Jan 2015 by eqmule
- Added a workaround for a wineq2 crash.
- Added CCustomMenu so we can create custom menus...
  This is still a work in progress and Ill have more
  to say about it in a later release.
- Stackchecks have been slightly modified to try to take higher level version override into account. -SwiftyMUSE
  Report any issues with this on the forum.

15 Jan 2015 by SwiftyMUSE
- added /break and /continue for /for loops.

14 Jan 2015 by eqmule
- Updated for test patch
- This is a pretty extensive patch, please do a FULL Rebuild.
- New Feature see: http://www.macroquest2.com/phpBB3/viewtopic.php?f=17&t=19610
  you can now have your pet attack a mob without having to target the mob first.
  Usage: /pet attack/qattack # where # is the spawnid of the mob u want the pet to attack
  Example: /pet attack ${Spawn[npc targetable los radius 200 range 1 20].ID}
- Changed the way crashreports are handled.
  You will get an option to break into debugger now.
  I also added some info to the crash detected messagebox
  that lets you know where you can find a copy of the crashdump.
  Not every crash is related to mq2, but if you have a call stack
  where you see mq2main.dll, mail the .dmp to me.
- Added .InInstance to the character TLO
  it returns true if you are in an instance.
  Credit: PeteSampras
- Added a line of code to prevent a ctd in chatwindow
- Added .Offline to the Group.Member TLO
  Usage: /echo ${Group.Member[x].Offline}
  will return a Bool TRUE if offline and FALSE if online
- Added .OtherZone to the Group.Member TLO
  Usage: /echo ${Group.Member[x].OtherZone}
  will return a Bool TRUE if online but in another zone and FALSE if online and in same zone as you.
- Added .AnyoneMissing to the Group TLO
  Usage: /echo ${Group.AnyoneMissing}
  returns TRUE if someone is missing in group, offline, in other zone or simply just dead...
- Rewrote /Alerts again, I wasn't happy with the last version
  lets see if this one is better.

31 Dec 2014 Happy New Year Edition by eqmule
- New Feature see: http://www.macroquest2.com/phpBB3/viewtopic.php?f=17&t=19608
  if you have an item on your cursor and click the name on the targetwindow
  a trade will be initiated and the tradewindow will open.
  Good for tradeing stuff quickly in crowded places like raids or guildhall
- Added a new argument to the /Alerts command [remove]
  it just removes an alert from a list
  Example: /Alert remove 1 npc los
  will remove a previously added alert from list 1 that has is alert on npc and los
  Also alerts are now in a std::list, let me know if there are any problems with this.
  I really hope this wont break any macros, cause code seems to execute a bit faster...

31 Dec 2014 by SwiftyMUSE
- Updated spell stacking (stacks, stackspet, stackswith, willstack)
  Allow stacking of spells that have a greater effect over a lesser one. Used with damage absorption, spell haste, aggro multiplier.
  The change should not break anything existing as I have just put the triggered effects override in the stackswith/willstack code.
  Only updated the stackswith code, willstack is using the old code for comparison purposes. Once we determine the fix doesn't break
  anything, the willstack code will be converted to the new code.
- Added .Hour12 to Time TLO
  returns a string of the format ## AM/PM.
- Change: included "told you," in chat events.

29 Dec 2014 by eqmule
- Botauthors, you can stop summoning pet weapons when its not needed:
- Added .Primary and .Secondary to the Spawn TLO
  both return a inttype which is the idfile id for whatever the spawn is holding in his primary or secondary slot.
- Added .Equipment to the Spawn TLO
  it returns a inttype, it takes numbers 0-8 or names: head chest arms wrists hands legs feet primary offhand
  Usage: /if (${Pet.Equipment[primary]}==12507) /echo my pet is holding a Frightforged Ragesword in his primary hand
  Usage: /if (${Group.Member[mymagesname].Pet.Equipment[primary]}==12507) /echo my mages pet is holding a Frightforged Ragesword in his primary hand
- Change: spawn tlo member .Holding is now a booltype.
  it will return 0 of spawn is not holding anything and 1 if it is.
- BugFix: InitializeMQ2Commands is now called before InitializeMQ2Pulse so we wont end up with a race condition in HideDoCommand...
  the only reason this has worked mostly? fine the last 10 years or whenever it was added in this order
  is cause computers where slower back in the day...
  Anyway if the gCommandCS Critical Section is not initialized when used in HideDoCommand ( CAutoLock DoCommandLock(&gCommandCS);)
  we will hang... (Also changed EnterCriticalSection to a TryEnterCriticalSection, cause there is no reason to get stuck if its the same thread calling it, or is there?
  I'm prepared to revisit this topic if any weird problems arises, let me know...)
- Fix/New Feature: /notify QuantityWnd QTYW_slider newvalue # works now/again (did it ever?) Thanks to nytemyst for the report.
- /windows open now only returns actual open and visible windows.
  I dont know if we need to make an adjustment to this, lets see what people who use that command think.

27 Dec 2014 by SwiftyMUSE
- Fix for /sellitem, the offset was wrong.

24 Dec 2014 Christmas Edition by Santa
- I finally managed to bring perfect LineOfSight to MQ2
  This means no more false positives... Ever...
  Now, poeple ask me, why did it take you 10 years to fix this when it was
  such a simple fix? Well, I actually had to write 1000 lines of code to know which 999 to throw away...
  Anyway Enjoy it, Please see:
  http://www.macroquest2.com/phpBB3/viewtopic.php?f=35&t=19601

  -Usage ${Target.LineOfSight} or ${LineOfSight[${Me.Y},${Me.X},${Me.Z}:${Target.Y},${Target.X},${Target.Z}]}
   Example: /echo there are ${SpawnCount[npc los radius 200 range 100 110]} mobs within a radius of 200 that i can see between level 100 and 110
   Ouptut there are 3 mobs within a radius of 200 that i can see between level 100 and 110

- Splitted ${Target.Maloed} and ${Target.Tashed}
  Maloed only returns a spelltype if the mob actually has a resist debuff casted by a mage or a shaman
  and Tashed only returns a spelltype if the mob actually has a resist debuff casted by a enchanter.

11 Dec 2014 by eqmule
- Updated for patch
- /useitem now works for mounts in the mount key ring.
  Please see change message from the 09 Dec 2014
  for more info on this.

09 Dec 2014 by eqmule
- Added Feature:
  /useitem now works for mounts in the mount key ring.
  /useitem now accepts both quoted and unquoted arguments.
  /useitem now accepts partial arguments.
  Example: /useitem 1 0 or /useitem "Abyssal Steed" or /useitem Abyssal Steed or /useitem Abyssal
  NOTE: if you enclose the argument with quotes, it WILL expect that whats inside the quotes is
  an exact name, so /useitem "Abyssal" wont work, but /useitem Abyssal will...
  also, its not case sensitive, so /useitem abyssal will work as well.
- Added Feature:
  ${FindItem[blah blah]} now finds mounts that are in the mount keyring as well.
- Added MQ2MountType TLO for now it only have 2 members, Index and Name
  Usage: /echo ${Mount[1].Name}
  Outputs: [MQ2] Whirligig Flyer Control Device
  Usage: /echo ${Mount[2].Name}
  Outputs: [MQ2] Abyssal Steed
  Usage: /echo ${Mount[Abyssal Steed].Index}
  Outputs: [MQ2] 2

03 Dec 2014 by eqmule
- Updated for Test patch
- Fixed a problem with /setwintitle
  it wasnt checking for windowclass which would result in
  title not being set for the correct window at all times.

22 Nov 2014 by eqmule
- Added a fix (to a eqbug) which affects Target.Beneficial.
  the player buffs "leak" and shows up briefly in the target buff window
  you can see this if you make target buff window large enough.
  Of course the best fix would be if the eqdevs just made sure player buffs
  dont show up in the targetbuff window, but I dont know if they
  see this a bug or a feature, or even if they are aware.

19 Nov 2014 by eqmule
-Updated for patch
- Added Me.DSed and Me.RevDSed, both return a spelltype
  Usage:
  /if (${Bool[${Me.DSed.ID}]}==TRUE) {
		/echo I have a Damage Shield on its: ${Me.DSed}.
  }
  /if (${Bool[${Me.RevDSed.ID}]}==TRUE) {
		/echo I have a Reverse Damage Shield on its: ${Me.RevDSed}.
  }
- Changes since last zip where made to the following file(s):
	EQData.h
	eqgame.h
	EQUIStructs.h
	MQ2DataTypes.cpp
	MQ2DataTypes.h
	MQ2Utilities.h

13 Nov 2014 by eqmule
- Fixed QuestItem in the Iteminfo struct, it was off by four bytes.
- Added .Quest and .Expendable to the Item TLO.
  both return a pBoolType
  Usage:
  /echo ${FindItem[Drachnid Carapace].Quest}
  Outputs: [MQ2] TRUE
- Changes since last zip where made to the following file(s):
	EQData.h
	MQ2DataTypes.cpp
	MQ2DataTypes.h

12 Nov 2014 by eqmule
- Added Target.Beneficial, Target.DSed and Target.RevDSed
  they all return spelltype
  Usage:
  /if (${Bool[${Target.Beneficial.ID}]}==TRUE) {
		/echo need to debuff cause the target has ${Target.Beneficial} on.
  }
  /if (${Bool[${Target.DSed.ID}]}==TRUE) {
		/echo the target has a Damage Shield on its: ${Target.DSed}.
  }
  /if (${Bool[${Target.RevDSed.ID}]}==TRUE) {
		/echo the target has a Reverse Damage Shield on its: ${Target.RevDSed}.
  }
- Added Spell[somespell].Beneficial
  Usage:
  /echo ${Spell[Skin Like Wood].Beneficial}
  Outputs: TRUE
- Changes since last zip where made to the following file(s):
	MQ2DataTypes.cpp
	MQ2DataTypes.h
	MQ2Utilities.cpp

07 Nov 2014 by eqmule
- Fixed a few Buffer Overflow bugs in our somethingsomething(char* szFormat, ...) functions...
  was long overdue...
- Fixed /buyitem and /sellitem
- Changes since last zip where made to the following file(s):
	eqgame.h
	MQ2Commands.cpp
	MQ2DataVars.cpp
	MQ2PluginHandler.cpp
	MQ2Utilities.cpp

06 Nov 2014 by eqmule
- Changed NUM_BOOK_SLOTS to 0x320 (yes really this time)
  this will fix any problems with the charinfo2 struct...
- Changes since last zip where made to the following file(s):
	EQData.h

04 Nov 2014 by eqmule
- Changed NUM_BOOK_SLOTS to 0x320
  Thanks to woobs for reporting this bug
  This should also fix .RankName
  Thanks to Gnits for reporting that bug.

31 October 2014 by eqmule
- Added Heirloom, Collectible and NoDestroy to the Item TLO.
  They all return pBoolType.
  Been on my todo list forever, so it was long overdue.
- Changes since last zip where made to the following file(s):
	EQData.h
	EQUIStructs.h
	MQ2DataTypes.cpp
	MQ2DataTypes.h

30 October 2014 by eqmule
- Updated for the patch
- Changes since last zip where made to the following file(s):
	eqgame.h

29 October 2014 by eqmule
- Fixed an ISXEQ bug thanks to Kannkor for reporting it.
- Fixed Me.Shrouded thanks to dewey2461 for reporting it.
- Fixed Merchant.Item thanks to Fry for reporting it.
- Added Support for Test Server compile
- Changes since last zip where made to the following file(s):
	EQData.h
	EQUIStructs.h
	MQ2DataTypes.cpp
	MQ2DataTypes.h
	MQ2Main.h
	zipit.lst

28 October 2014 by eqmule
- Updated for the patch
- Fixed offset for __ProcessGameEvents_x
  I dont think there is much of a difference but it was
  pointing to __ProcessMouseEvent_x before this change
  I have no idea if that was intentional or not...
- Changes since last zip where made to the following file(s):
	EQData.h
	eqgame.h
	EQUIStructs.h
	MQ2Main.cpp
	MQ2Main.h
	MQ2DataTypes.cpp
	MQ2DataTypes.h
	MQ2Internal.h
	MQ2Benchmarks.cpp

15 October 2014 by eqmule
- Change: struct _MQBENCH Count member is now a ULONGLONG

01 October 2014 by eqmule
- Added .Endurance to the Item TLO it returns IntType
- Added .PctMana to the Spawn TLO it returns IntType
- Added .Zoning to the Character TLO it returns BoolType TRUE if Zoning FALSE if not.

27 September 2014 by eqmule
-Added support for beta server compile

26 September 2014 by eqmule
- Added a new member to the MQ2FloatType TLO: .Raw it returns a pIntType
  Usage: /echo My heading is: ${Me.Heading.Degrees.Raw.Hex} (${Me.Heading.Degrees})
  Outputs: [MQ2] My heading is: 0x43334C00 (179.30)
- The format for all .Hex members are now "0x%X" instead of "%x"
  Let me know if this has any adverse effects on your MQ2 usage.

19 September 2014 by eqmule
- Updated for the patch for the patch for the patch.
- Fixed a couple ISXEQ bugs, see post:
  http://www.macroquest2.com/phpBB3/viewtopic.php?f=48&t=19538
- Changes where made to the following file(s):
	EQData.h
	eqgame.h
	EQUIStructs.h
	MQ2ChatHook.cpp
	MQ2Template\ISXEQTemplate.cpp

17 September 2014 by eqmule
- Updated for the patch for the patch
- Changes where made to the following file(s):
	eqgame.h

17 September 2014 by eqmule
- Updated for the patch
- Support for the new alt currency "Noble" is hereby announced.
  (it was added on the 12th of Sep)
- Changes where made to the following file(s):
	EQData.h
	eqgame.h
	EQUIStructs.h

13 September 2014 by eqmule
- Fixed ${Me.Fellowship.CampfireZone.ShortName}
- Added BuffDuration to the Pet TLO, it returns a pTimeStampType
  Usage: /echo My pets haste will fade in ${Pet.BuffDuration[Hastening of Sviir Rk. II].TotalSeconds} seconds.
  Outputs: [MQ2] My pets haste will fade in 3200 seconds.
- Added support for getting Duration on Songs.
  See notes (below) from 12 September 2014 updates.

12 September 2014 by eqmule
- WARNING!!! MACRO BREAKING CHANGES!
- I have continued my effort to get a higher resolution on timers in MQ2...
  I just can't do them all at once cause it will
  wreak to much havoc in your macros...
- I have updated the following TLOs:
  MQ2TargetBuffType and MQ2BuffType
  The BuffDuration and Duration members.
  They NO longer return a pTicksType.
  Both return a pTimeStampType now.
  This means you can get a higher resolution since default return is milliseconds.
  BUT IT ALSO MEANS ALL MACROS THAT EXPECT TICKS WILL BREAK...
  So go through all you macros and search for ".Duration"
  and ".BuffDuration" and make sure they are working.
  Usage examples:
  /echo ${Target.Hasted.Duration.TotalSeconds}
  returns: 3668
  /echo ${Target.BuffDuration[Hastening of Sviir Rk. II].TotalSeconds}
  returns: 3537
  /echo ${Me.Buff[Hastening of Sviir Rk. II].Duration.TotalSeconds}
  returns: 3432
- Changes where made to the following file(s):
	EQData.h
	EQUIStructs.h
	MQ2DataTypes.cpp
	MQ2DataTypes.h
	MQ2Main.h
	MQ2Utilities.cpp

08 September 2014 by eqmule
- Added support for clicking Sell in barter window.
  Usage: /notify BarterSearchWnd BuyLineList listselect 2
         /notify BarterSearchWnd Sellbutton leftmouseup
- Added support for clicking Buy in bazaar window.
  Usage: /notify BazaarSearchWnd BZR_ItemList listselect 17
         /notify BazaarSearchWnd BZR_BuyButton leftmouseup
- Changes where made to the following file(s):
	MQ2Windows.cpp

25 August 2014 by eqmule
- Updated for patch.
- Added Maloed and Tashed to the Target TLO
  they both return a pTargetBuffType TLO which has 3 members:
  Address (pIntType), Index (pIntType) and Duration (pTicksType).
  It also inherits pSpellType.
  This means that you can to stuff like:
  /if (${Bool[${Target.Tashed]}==TRUE) /echo ${Target.Tashed.Name} will fade in ${Target.Tashed.Duration.TotalSeconds}s
  [MQ2] Tashania will fade in 114s
 
21 Aug 2014 by eqmule
- Added .Slowed.Rooted.Mezzed.Snared and .Hasted to the Character TLO.
  it returns a pBuffType
	Usage: /echo ${Me.Snared}
	Output: [MQ2] Ensnare
- Changes where made to the following file(s):
	MQ2DataTypes.cpp
	MQ2DataTypes.h
	MQ2KeyBinds.cpp
	MQ2Main.h
	MQ2Utilities.cpp

20 August 2014 by eqmule
- Updated for patch.

05 August 2014 by eqmule
- Updated for patch.

30 July 2014 by eqmule
- Added MercID to the spawn TLO it returns an inttype
  if the spawn is player and has a merc up this is it's spawn ID
  Usage: /echo Eqmule has a merc up, it's a ${Spawn[${Spawn[=Eqmule].MercID}].Class} named ${Spawn[${Spawn[=Eqmule].MercID}].Name}
  Output: [MQ2] Eqmule has a merc up, it's a Cleric named kandrella_012345

- Added ContractorID to the spawn TLO it returns an inttype
  if the spawn is a merc this is its contractor's spawn ID
  Usage: /echo My target (${Target.Name}) is contracted by ${Spawn[${Target.ContractorID}].Name}
  Output: [MQ2] My target (kandrella_012345) is contracted by Eqmule

24 July 2014 by eqmule
- Attempting to fix charselect crashes when macros are running there.
- Changes where made to the following file(s):
	eqgame.h
	MQ2Commands.cpp
	MQ2Globals.cpp
	MQ2Globals.h
	MQ2Mouse.cpp

22 July 2014 by eqmule
- Fixed the CListWnd__Sort_x offset
- Changes where made to the following file(s):
	EQData.h
	eqgame.h
	MQ2DataTypes.cpp
	MQ2DataTypes.h
	MQ2KeyBinds.cpp
	MQ2Main.cpp

21 July 2014 by eqmule
- Added FirstFreeSlot to the Item TLO, it returns an Int.
  Usage:
  /echo ${FindItem[Spell Research Kit].FirstFreeSlot}
  [MQ2] 5
- Added SlotsUsedByItem to the Item TLO, it returns an Int.
  NOTE: it only works for containers and checks only each slot of the container
  this means you CAN have a stack of 100 water flask in slot 1 of the container
  it will still just return 1 cause it counts only how many slots that has "Water Flask"
  in them not the actual stacksize of the item.
  Usage:
  /echo My Spell Research Kit has ${FindItem[Spell Research Kit].SlotsUsedByItem[Water Flask]}} slots that has Water Flask(s) in them.
  [MQ2] My Spell Research Kit has 4 slots that has Water Flask(s) in them.

19 July 2014 by eqmule
- Fix for missing offset

18 July 2014 by eqmule
- Updated for friday night ninja patch...
- Added 2H Piercing to skill definitions.

16 July 2014 by eqmule
- Updated for patch
- NUM_SPELL_SETS is now 30
- /useitem now searches for items by exact name.
  Example: /useitem "Philter of the Wolf V"
  will uee that potion
  /useitem "Philter of the Wolf VI"
  will use that one...
  prior to this patch doing a /useitem "Philter of the Wolf VI"
  would use "Philter of the Wolf V" if it found that one first...

30 June 2014 by eqmule
- Added new command: /removebuff
  it will remove a buff or a song by name or partial name.
  Usage: /removebuff Summon Drogmor
- Added new command: /makemevisible
  it will make you visible.
  Usage: /makemevisible

26 June 2014 by eqmule
- Fixed MercAAExp,MercAAPoints and MercAAPointsSpent
  this means /echo ${Mercenary.AAPoints} works again.
- Added Leader to the Task TLO it returns a pStringType
  Usage: /echo The task leader is ${Task.Leader}
  Outputs: The task leader is eqmule

23 Jun 2014 by SwiftyMUSE
- Corrected several CTD bugs when a character did not have anything in
  their bank and/or shared bank.

21 Jun 2014 by SwiftyMUSE
- Fixed a bug with pMacroQuestType where pEverQuestType members wouldn't
  inherit correctly. All old ${MacroQuest.} members should work correctly
  now again.

20 Jun 2014 by eqmule
- Updated for patch
- Fixed a problem with writing plugins to MacroQuest.ini when ReadOnly.
  Bug Reported by: Xath
  See: http://www.macroquest2.com/phpBB3/viewtopic.php?f=47&t=19458

19 Jun 2014 by eqmule
- Added back Windows XP Support for GetTickCount64()
  Plugins should change all calls from GetTickCount64()
  to GetTickCount642() which detects if its on winxp
  and calls the old function instead of the new one.
  As a sidenote, if you are still using winxp, know that right this
  moment you have already been pwned and with 100% certainty you are part
  of someones botnet. If you are lucky they wont steal you eqlogin
  just use your computer to click ads or something...
- Fixed a bug with .RankName where two different spells
  can belong to same spellgroup.
  The solution was to compare by SpellGroup AND the spellname.
  Bug Reported by: MacQ
  See http://www.macroquest2.com/phpBB3/viewtopic.php?f=48&t=19455

18 Jun 2014 by eqmule
- Updated for patch.
- The Spell TLO member .RankName now works for combatabilities as well
  Example: /echo My version of Rest is: ${Spell[Rest].RankName}
  Outputs: [MQ2] My version of Rest is: Rest Rk. II

17 Jun 2014 by eqmule
- ${Me.PID} ha been moved to the EverQuest TLO
  so it is now ${EverQuest.PID}
- ${Me.WinTitle} has been moved to the EverQuest TLO
  so it is now ${EverQuest.WinTitle}
- New TLO: EverQuest - Cred: Cybertech
  it has basically the same members as the old MacroQuest TLO
  but I think most of them are more fitting under the EverQuest TLO.
  MacroQuest TLO will inherit EverQuest TLO so backward compatibility is maintained
  BUT new macros should use EverQuest instead.
- Added SpellGroup and SubSpellGroup to the Spell TLO
- Added RankName to the Spell TLO - Cred: petesampras,htw,maskoi
  it returns a pSpellType rather than a pStringType, but since default is the .Name
  and I think thats how most people will use it, its called "RankName"
  Usage: /echo I have the ${Spell[Certitude].RankName} version of Certitude its ID is: ${Spell[Certitude].RankName.ID}
  Output:
  [MQ2] I have the Certitude Rk. II version of Ceritude its ID is:
  Second example: Lets say you have Vinespur Rk. II in your spellbook (and memmed)
  then doing a /cast "${Spell[Vinespur].RankName}" in your macro will cast it, since its
  going to be resolved as /cast "Vinespur Rk. II"
  This should decrease the edititing of inifiles everytime you buy a new rank of a spell.

Friday the 13th!! (of June 2014 by eqmule)
- Added Rank to the Spell TLO, it returns a pIntType thats either 1, 2 or 3 for spells
  and 4-30 for clickys and potions. - Cred: petesampras
  This represents the spell rank, i.e a Rk. II Spell will return a 2.
  Usage: /echo ${Spell[Certitude Rk. II].Rank}
  Outputs: [MQ2] 2
- Added 3 new members to the Character TLO: (a while ago, just forgot to mention it.)
    ZoneBoundX, ZoneBoundY, ZoneBoundZ
	they return a pFloatType
- ${Me.Name}, ${Me.Surname} ${Me.Level} ${Me.ID} now works at charselect as well.
  There is no good reason to duplicate them, so from now on they are fetched from
  LocalPlayer instead since that one exist at charselect, but pCharInfo does not.
- Removed the follow since they are no longer in the client:
	TypeMember(GroupLeaderExp);
	TypeMember(RaidLeaderExp);
	TypeMember(GroupLeaderPoints);
	TypeMember(RaidLeaderPoints);
	TypeMember(PctGroupLeaderExp);
	TypeMember(PctRaidLeaderExp);

10 Jun 2014 by eqmule
- Since someone asked me this:
  -Q: Can you make the /setwintitle set it each time u zone?
  -A: Yes, create a file called zoned.cfg into your Release\Configs Folder
  and paste for example: /SetWinTitle EverQuest - ${Me.Name} (${Zone.ShortName})
  into it.
- Fixed a problem with Auras being detected as a Named spawn. Cred Maskoi.
- Fixed a bug in SearchSpawn where it would return Untargetable mobs
  even though the untargetable flag wasnt set.
  This means ${Spawn[npc radius 100]} wont return Arcane Distillect anymore,
  but ${Spawn[npc untargetable radius 100]} will. (if one is in radius)
- IsInGroup and IsInRaid now checks for Player's corpse as well as Player
  (as long as you specify [pccorpse] in the spawnsearch.)
  This means you can now do stuff like:
  /echo ${SpawnCount[pccorpse Group zradius 50 radius 110]}
  /echo ${SpawnCount[pccorpse Raid zradius 50 radius 110]}

09 Jun 2014 by eqmule
- Fixed? /while
  Feel free to test it and report any bugs.
- Added /GetWinTitle and /SetWinTitle Commands
- Added WinTitle to the Character TLO: it returns a pStringType
- Added PID (Process ID) to the Character TLO: it returns a pIntType
  Usage:
  /SetWinTitle [${EverQuest.PID}] EverQuest - ${Me.Name} (Lvl:${Me.Level} ${Me.Class})
  /echo ${EverQuest.WinTitle}
  [MQ2] [2319] EverQuest - Eqmule (Lvl:100 Shadow Knight)

01 Jun 2014 by eqmule
- Added three new MQ2Type(s): MQ2TimeStampType, MQ2Int64Type and MQ2DoubleType
  MQ2TimeStampType has the same submembers as pTicksType
  with the difference being that the default return value is milliseconds.

- MACRO-BREAKING CHANGE! (if your macro uses Me.GemTimer)
  Look, for years we relied on updating stuff every 6 seconds (1 tick)...
  I had to make this change since the client updates more often nowadays.
  Which is why:
  ${Me.GemTimer[x]} now returns a pTimeStamp.
  The default return is milliseconds until gem is refreshed.
  Usage Example: /echo ${Me.GemTimer[5].TotalSeconds}
  Outputs: [MQ2] 25

- All references to GetTickCount() have been replaced with GetTickCount64()
  This will fix problems related to all timers for people who dont do a complete
  shutdown of their computer earlier or on every 49.7th day.
  Plugin authors should replace all references to GetTickCount() in their plugins
  with GetTickCount64() as well.
- ${Macro.Runtime} now returns a pInt64Type to be able to hold the return of GetTickCount64
  if you are using ${Macro.Runtime} in your macro, make sure it works as intended. 

23 May 2014 by eqmule
- Fixed a fix...
  Sorry but I was in the middle of testing stuff yesterday and today they patched so
  in order to get everything out quick for x2 weekend
  I missed a bug in GetSpellByID, its fixed now (again)

23 May 2014 by eqmule
- Updated for patch

22 May 2014 by eqmule
- Secured a few functions that calls GetSpellByID against buffer overflows.

21 May 2014 by eqmule
- Updated for patch

15 May 2014 by eqmule
- Updated for patch

14 May 2014 by eqmule
- Updated for patch

12 May 2014 by eqmule
- Added nogroup to searchspawn - cred htw
  This means you can do stuff like /echo ${Bool[${NearestSpawn[1, nogroup pc radius 300]}]}
  it will return TRUE if there is at least 1 player within 300 radius of you thats NOT in your group.
- Added case Range: to ItemType

08 May 2014 by SwiftyMUSE
- Update of SpellSlotInfo for SPA's 157 to format as a ranged value
- Added MaxBuffSlots, changed FreeBuffSlots to use the new function that gets the max buff slots

29 Apr 2014 by eqmule
- Updated for patch

26 Apr 2014 by eqmule
- If using an old ItemDB.txt you will now see a message asking you to update it.

24 Apr 2014 by SwiftyMUSE
- Fix for reuse timer in spell slot information
- Fix for random CTD on some spell display
- Fix for CTD when item missing in ItemDB
- Added command /SpellSlotInfo [#|"spell name"]. You can use this to see the spell slot
  information for any spell without having to right-click display through the MQ2ItemDisplay plugin.
- Ground spawn updates

18 Apr 2014 by eqmule
- Fixed a bug in GetSpellByID that would make it return "Unknown Spell" when it 
  should just return 0
  This means macros like scribe.mac will work again.

16 Apr 2014 by eqmule
- Fixed the EQRAIDWINDOW struct
  This means caption classcolors for raidmembers will again work as intended.
- Changed how plugins are loaded from MacroQuest.ini
  I don't think this will affect anyone, but from now on
  when a plugin is unloaded the [Plugins] section will not be erased
  The old mq2plugin=mq2plugin is still valid, but eventually
  you will end up with a list of plugins where the entries
  will look like mq2plugin=1 or mq2plugin=0
  I did this because I'm preparing the loader for being able to unload/load
  plugins directly from its iconmenu.

13 Apr 2014 by SwiftyMUSE
- Added GemIcon, HateGenerated, PvPCalc, Unknown182, Unknown222, Unknown223 to the SPELL struct
- Added HateGenerated to MQ2ItemDisplay output

11 Apr 2014 by SwiftyMUSE
- Merged the MQ2GearScore logic into the base code for MQ2ItemDisplay. This means that MQ2GearScore
  is no longer necessary and MQ2Bzsrch will work correctly for those that want scores.
  In order to use the new functionality, rename your old ini file to MQ2ItemDisplay.ini to get all
  the same values. You can stop using MQ2GearScore and go back to use the base code MQ2ItemDisplay

10 Apr 2014 by SwiftyMUSE
- Update of SpellSlotInfo for SPA's 124/125/132 to format as a ranged percent and specify that SPA 132
  is a # of tick(s)

08 Apr 2014 by SwiftyMUSE
- Rewrite of SpellSlotInfo, uses new function ParseSpellEffect. Pass a pSpell structure, slot number,
  character buffer and it will return a character buffer with the spell effect information
- Fixed issue with MQ2ItemDisplay that would sometimes display the wrong usable classes

08 Apr 2014 by SwiftyMUSE, eqmule
- Corrected datatype refactor to allow for correct type inheritence in MQ2 parser

08 Apr 2014 by eqmule
- Added MaxTargets to the SPELL struct
  This means we can check how many targets a spell will affect, 12 for example.
- Added SpellGroup to the SPELL struct
  This is used to display the spell family for the "Limit: SpellGroup"

06 Apr 2014 by SwiftyMUSE
- Fixed issues with GetSpellNameByID and GetSpellbyID that would cause undefined results or CTD

05 Apr 2014 by eqmule
- Fixed a crash in GetSpellEffectName
- MacroQuest2.exe should work on windows 8.x now

04 Apr 2014 by eqmule
- Update for patch

02 Apr 2014 by SwiftyMUSE
- TEMPORARY fix for C2065 compiler issue on vs2008

02 Apr 2014 by eqmule
- Update for patch
- MacroQuest.ini is now created (from the _default template) if it doesnt exist.
- The item and spelldisplay plugin should display more correct info now
  SwiftyMUSE did most of that grunt work, big props to him for taking it on.
  We will carefully monitor this code and add more fixes as we go to make stacking
  and spell/iteminfo 100% perfect.

30 Mar 2014 by SwiftyMUSE
- Added CreateMQ2NewsWindow for Macroquest.ini file to turn on/off the creation of
  the news window
- Updated stacking checking to ignore bard songs and song window illusions
- Removed the stat change portion of the additional checks for stacking introduced
  on 23 Mar 2014

30 Mar 2014 by eqmule
- Fixed /lootall
- Added Caster to the Spell TLO
  returns a pStringType of the caster of a buff
  Usage: /echo ${Target.Buff[Ancient Flames].Caster}
  [MQ2] eqmule

27 Mar 2014 by CyberTech
- Refactor datatype definitions for MQ2 and ISEQ code
    All datatypes are declared in one file (DataTypeList.h), one time, for both ISXEQ and MQ2.
    Inheritance and Persistence are defined at the same time and location.
    This will avoid the ISXEQ build breaking or falling behind when new datatypes are added to MQ2.
    Additionally, it simplifies the code required for a new MQ2 datatype -- 1 line of code instead of 4

26 Mar 2014 by eqmule
- Fixed Spell[some spell].Description
  it now returns the correct string.
- Added a Slowed,Rooted,Mezzed,Crippled,Snared and Hasted
  to the TargetType TLO.
  they all return a pTargetBuffType TLO which has 3 members:
  Address (pIntType), Index (pIntType) and Duration (pTicksType).
  It also inherits pSpellType.
  This means that you can to stuff like:
  /echo ${Target.Slowed.Name} will fade in ${Target.Slowed.Duration.TotalSeconds}s
  [MQ2] Tepid Deeds will fade in 114s
  /echo ${Target} will break mezz in ${Target.Mezzed.Duration.TotalSeconds}s
  [MQ2] a_pyre_beetle48 will break mezz in 66s

24 Mar 2014 by eqmule
- Added exact match option to spawn searches (Suggested by: petesampras)
 example: /echo ${Spawn[=eqmule]} will find eqmule but not eqmulee.
- Fixed GroupMemberTargeted (this means /target clear works again)
- Added new TLO Member 'Inviter' to the character TLO. (its a pStringType)
 You can check ${Me.Invited} to see if you have a
 group invitation so I figured it would be useful
 to know who actually sent the invite:
 Usage: /echo ${Me.Inviter} just invited me to join their group
 Output: [MQ2] uberplayer00 just invited me to join their group

23 Mar 2014 by SwiftyMUSE
- Corrected itemdisplay to show useable classes for the spell when over level 70
- Corrected to make sure cfg files are executed during refresh injections
- Additional checks for spell stacking.
  (Buffs/Songs will stack (both land) if they are benefical spells and it's some type
  of stat change that was currently causing it to fail)

22 Mar 2014 by SwiftyMUSE
- Corrected useable class name in itemdisplay extension.
- Additional updates for spell effects
- Updates for spell stacking. Added .StacksWith as an alias
  for .WillStack

22 Mar 2014 by eqmule
-NOTE, THIS UPDATE WILL BREAK PLUGINS. (but not that much see below)
 SPELL struct member Level is now ClassLevel
 this was done cause i want you to know which plugins to update.
 ANY place that refers to Level-1 muct be changed to ClassLevel
 do NOT forget to remove the -1
-Updated the launcher.
-Injecting is now faster, it will happen even when eq is not in focus.
 This means injecting will no longer attach to any process it feels like.
 it will only attach to eqgame.exe.
 This is a good thing, (cause it means you wont have to kill the tasktray icon)
 if you need to /unload to do a rebuild for example.
 Also, since mq2main only attaches to eqgame, launchpad will now
 run just fine without dying even when the tasktray icon is up...
 If you /unload you can "reload" from the tasktray icon by selecting
 "Refresh Injections"
 If you start a new session of eqgame.exe mq2main.dll will be autoinjected.
 "Refresh Injections" will only reattach to eqgame.exe(s) that doesn't already
 have a mq2main.dll loaded in its address-space. 
 If one is loaded already it will move on to the next eqgame.exe it finds and try there
 until it has made sure all running eqgame.exe has mq loaded...

18 Mar 2014 by SwiftyMUSE
- Added CountSongs
- Changed .Stacks and .StacksPet to allow the comparison of the songs too
- Added MercType to the list of PlayerClasses
- Added the ability to allow custom offsets for those that need that (See the new privates files, MQ2Globals-private.cpp/.h)
- Added an actordef list to define the names for the various groundspawns.
  (If you find any missing (there are some), please post and they can be added.) Use "/items drop" to see
  the value that needs to be added. I removed the use of weapons.h and grounds.h. They were merged into
  the actordef list.
- Added some missing expansion names
- Added additional spelltype members (thanks PeteSampras)

18 Mar 2014 by eqmule
-IMPORTANT: MacroQuest.ini has been renamed to MacroQuest_default.ini
 I did this because I got tired of that unzipping would overwrite
 mine (which has custom settings in it) everytime there was a new zip.
 New Users that never run MacroQuest2.exe before
 SHOULD remove the _default extension on that file before they start MacroQues2.exe.
 (I want to make MacroQuest2.exe automatically do that at some point if no ini exist,
 but for now its a manual thing)
-Fixed a ctd when you did a /echo ${FindItemBankCount[blah]} with an empty shared bank...
-Fixed EQRAID struct (again)
-Added all known SPAs (458 of them), this means you should not get any more Unknown Spell Effects
 in the Spell Display. (You will get "Please Check" instead but thats for me
 so I know which ones I need to look closer at, dont worry about that for now.
-Added Spell restrictions as well to the spell display info - cred htw

-This is mainly a maintenance release, which means, it has code i am going to finetune later
 as well as some code that is now redundant and will be removed at a later point so we can avoid bloat.
 Hopefully releasing this now, will give those of you that maintain your own versions enough time
 to merge in the new stuff with your own builds before next patch...

-The Readme.chm file is back! (Click ReadMe on the macroquest2 icon...)
 it has compile instructions for VS 2012...

 more can be done to update other sections of it, but we need to start somewhere.
 contact me if you are interested in helping out with that.

16 Mar 2014 by eqmule
-Fixed EQRAIDMEMBER struct
 This means /echo ${Raid.Member[${Me}].Class} (and the likes) will work again.
-Fixed a bug with pRaidType where pSpawnType members wouldn't inherit correctly.
 This means things like /echo ${Raid.Member[${Me}].Race} will work properly (again)... (did it ever work?)

15 Mar 2014 by eqmule
-Fixed the EQRAID struct 
 This means, things like /echo ${Raid.Members} will work again.

13 Mar 2014 by eqmule
-Updated for patch
-Fixed a problem with MQ2Labels showing up as Unknown

12 Mar 2014 by eqmule
-Updated for patch
-The MQ2Type destructor is now virtual Cred: TypePun

09 Mar 2014 by eqmule
-Added Distance3D float member to the Switch TLO
-/click left item is back!! (in all its old days glory...)
 To use: first /itemtarget then /click left item
 Yes you can pick up stuff from the ground without facing it.
 Yes you can open a tradeskill container without facing it.
 BUT make sure you are in range. (20)
 Even though you do not have to be facing the item I still recommend
 you do a /face item (for appearances) before you issue a click left item...
 Please dont abuse this.

01 Mar 2014 by eqmule
-Fixed InvitedToGroup (it was in the wrong place in the struct)

26 Feb 2014 by eqmule
-Made some preparations for future updates related to Custom Help Windows
 Not a critical update unless you are a hardcore plugin author.

23 Feb 2014 by eqmule
-Corrected some offsets that where wrong.
 This should fix a couple ctd's reported on the forum (hopefully)
 Sorry about any downtime this may have caused to your crews...
-CampfireZone wont ctd in neigboirhoods or greater guild halls anymore
 however it wont return anything either until I figure out where that info is located.
-Updated /beepontells and /timestamp to take on AND off as arguments.
 no argument will just toggle, just like before this change.
 This is also saved to macroquest.ini from now on.

21 Feb 2014 by SwiftyMUSE, eqmule
- Updated for patch

20 Feb 2014 by eqmule
-Fixed EQRAID struct 
 This means, things like /echo ${Raid.Members} will again work.

19 Feb 2014 by eqmule
-Updated for patch
-Added LoreGroup and LinkDBValue to CONTENTS struct
 It is used in the linkdb plugin. Cred: SwiftyMUSE

-Added a new TLO Member for Song/Buff, HitCount which will return a pIntType of how many hits a song/buff has left before it fades.
 Usage /echo ${Me.Song[Lich Sting Recourse].HitCount}

-made some adjustments to /itemnotify
 Im not really finished with it, more testing is needed
 but now it can select items when merchantwindow is open.

 and /ctrl /itemnotify should pick up single items as well... *should*
 more to come on this, its complicated... I know the code looks like a complete mess
 but I will clean it up when I know exactly how I want it to work...

05 Feb 2014 by eqmule
-Changed /ini to work in the following way (see below), apperantly there was a bug in my understanding
 of how people wanted it to work.
//	/ini "someini.ini" "the section" "NULL" "NULL"
//	adds a key named NULL and a value named NULL under the [the section]:
//	to remove the key named NULL:
//	/ini "someini.ini" "the section" "NULL" NULL
//	OR /ini "someini.ini" "the section" "NULL"
//	to remove section "the section":
//	/ini "someini.ini" "the section" NULL
//	OR /ini "someini.ini" "the section"
//
//	Basically leaving the third and/or fourth parameter blank will be interpreted as NULL
//	enclosing NULL in quotes will interpret it as an actual string "NULL"

29 Jan 2014 by eqmule
-Fixed a bug in MQ2DataVars.cpp
 itemlinks now works as intended. (again)
-Added some support for ISXEQ and some new commands(/beepoontell,/timestamp) + a lineofsight code change
 cred: Red-One

28 Jan 2014 by eqmule
-Updated for patch

27 Jan 2014 by eqmule
-New Feature: /useitem "item name here"
-New Feature: /itemnotify "item name here" left/rightmouseup
 This means no more need to figure out which slot an item is in, as long as its in our inventory
 it will be "clicked".
 For obvious reasons, rightmouseup only works on clicky items...

-NOTE! MACRO AUTHORS:
Keeping with my modus operandi of "breaking things that are'nt fixed" (properly)
I have made changes to the following:
Macro breaking changes: (please dont panic, its easy to adjust)
1. TLO ${Me.XTarget[x].Type} is now ${Me.XTarget[x].TargetType}
 Reason: XTarget inherits Spawn and since that already contains a .Type member, it was necasary to change it.

2. Ok , so I noticed that everquest sometimes mark chat as SPAM
and in order to do that, they "tag" say,tell, and the rest of the chat if it orignates from another player.
This messes up our eventhandling, and I believe it has for several years.
So, its well overdue for a change, I am sorry about this though, cause this WILL
break some macros (and possibly plugins) that "fixes" this internally...
Here is an example of how a macro would deal with this:

#event healme "#1# says,#*#heal me#*#"

Sub Event_healme(line, Sender)
	/varset Sender ${Sender.Right[-2].Left[-1]}
	/if (${Sender.Equal[eqmule]}) {
		/echo eqmule needs a heal
		/varset healneeded 1
	}
/return

As you can see, unless we "strip" ${Sender} it will never be equal to "eqmule"
cause "eqmule" is actually "\x12\x31eqmule\x12"

Now, the fix for this obviously should be taken care of by core mq, and not your individial macros.
So I have done precicely that.
After building this version of mq, the new event should look like this instead:
Sub Event_tagged(line, Sender)
	/if (${Sender.Equal[eqmule]}) {
		/echo eqmule needs a heal
		/varset healneeded 1
	}
/return

Ok? questions? post on the forum, im releasing this version a month or so before next patch, 
so u should all have plently of time to adjust to this change.

22 Jan 2014 by eqmule
-Updated for patch

21 Jan 2014 by eqmule
-Added two new features
-New Command: /beepontells which is a toggle, can be set in MacroQuest.ini BeepOnTells=1 in the [MacroQuest] section.
 well... thats what it does, u get a tell... it beeps...
-New Command: /timestamp which is a toggle, can be set in MacroQuest.ini TimeStampChat=1 in the [MacroQuest] section.
 Basically it timestamps all chat when its on...
 NOTE: The timestamp takes place AFTER chatevents are handled, so at least in theory
 this should NOT have any adverse effects when turned on.

20 Jan 2014 by eqmule
-pinstCTaskWnd is back, dont know when it got lost...
-Added new TLO "Task" its useful for shared tasks(quests).
 it has the following members:
 -Title returns a pStringType of the shared task.
 -Timer returns a pTicksType of the amount of time left before task expires.
 -Members returns a pIntType of how many members the task has.
 -Member returns a pTaskMemberType
  pTaskMemberType has the following members:
  -Name returns a pStringType
  -Leader returns a pBoolType of TRUE or FALSE if the member is the task leader or not
  -Index returns a pIntType of the members taskindex, i.e where in the list it is... 1-6
Usage:
       /if (${Task.Member[Eqmule].Leader}) {
              /echo I am the leader of ${Task.Title} which expires in ${Task.Timer.TotalMinutes}...
	   }
	   /echo Task Member 2 is ${Task.Member[2]}
Output:
      [MQ2] I am the leader of Hatching a Plan which expires in 243 minutes...
      [MQ2] Task Member 2 is Eluidiaan

-XTarget now inherits pSpawnType
 this means that you can now do stuff like:
 /echo ${Me.XTarget[1].PctHPs}
 [MQ2] 93
 /echo ${Me.XTarget[8].Level}
 [MQ2] 16
 NOTE: max XTarget is 10... I dont think doing /echo ${Me.XTarget[11].Level} will turn out good for anyone...

 Please update ALL macros that targets mobs around you *when fighting* to check their HP to use XTarget[x].PctHPs instead.
 HINT: This is not a suggestion, its a very strong recommendation/borderline order.
 The reason for this is that:
 1. Targeting multiple mobs over and over just to check their HP, SLAMS the eq servers with targetpackets.
 2. It is BAD practice and it slows down YOUR macro, as well as the eq servers.
 3. For your own good, detecting botters are extremely easy by just watching how your character targets.
    no "real" player will target 50 mobs around him in a couple seconds, just to select the one with the lowest HP.

04 Jan 2014 by eqmule
-Added ActiveDisc to the Character TLO, it returns a pSpellType if a discipline is active. (otherwise NULL)

 usage: /if (${Me.ActiveDisc.ID}) {
			/echo Yes I am using a Discipline, and its ${Me.ActiveDisc.Name}, the spell id is ${Me.ActiveDisc.ID}
		}
 
02 Jan 2014 by eqmule

								HAPPY NEW YEAR!!!
We have had a good 2013, I expect to add some exciting new things as well as continue
work on updating and making MQ2 better and better this year.
Stay tuned, and thank you for all of your support!

-This is NOT a critical update (no need to update unless you really need the following:)
-Added GetCurrencyIDByName
-Added new Character TLO Member AltCurrency which returns a pIntType
 usage: /echo ${Me.AltCurrency[Marks of Valor]}
        /echo ${Me.AltCurrency[31]}
 Cred: desgn
-Added ZoneFlags to the pZoneType TLO, it returns a pIntType
-Added Category and Subcategory Members to the Spell TLO, they return pStringType
-Fixed a CTD in ${DisplayItem.StackSize}
-Added delete functionality to the /ini command
 usage: NULL required: http://www.macroquest2.com/phpBB3/viewtopic.php?t=12574&highlight=delete
       no NULL needed: http://www.macroquest2.com/phpBB3/viewtopic.php?f=28&t=18467

 Both approaches are valid and will work for backward compatability.

15 Dec 2013 by eqmule
-This is NOT a critical update (no need to update unless you really need the following:)
 I just added FindItemByID and renamed FindItem to FindItemByName
-Updated ${Mercenary.State} to return "NOMERC" if you dont have a merc.

-There is a /while command in right now (has been for a while -pun intended)
 I just wasnt ready to announce it earlier, look, this is extremely beta.
 IF you are gonna try it, you cannot expect it to work perfectly
 I basically only tried:
 /while (${Target.ID}) {
	/delay 1s <--- IMPORTANT
	/echo Hi there we have a target
 }
 You can NOT do:
 /while (something) /echo hi there
 
 right now it NEEDS the {} enclosure...
 and please unless you want your cpu to freak out... use a "/delay something" within that closure...
 see my example above (the <-- IMPORTANT)

11 Dec 2013 by eqmule
-Updated for patch
-Updated AltAdvManager::GetAltAbility with second parameter, I dont know what it is yet, rank? level?
-Fix for SpawnInfo->Trader and SpawnInfo->Buyer

06 Dec 2013 by eqmule
-Fixed void CTabWnd::SetPage(int,bool,bool);
(this means aapurchase and the likes works again...)
your're welcome...

05 Dec 2013 by eqmule
-Updated for patch

27 Nov 2013 by SwiftyMUSE
-Added AAPointsAssigned to Me TLO

16 Nov 2013 by EqMule
-Fix for ${Target.AggroHolder} it now properly return Pets and Mercenary SpawnTypes as well as Players.
 There is still some work to do on this TLO, for example it wont return
 yourself, this is not intentional, its on my todo list.

-Added support for /itemnotify with bags closed for bank and shared bank as well.

-Fixed a bug where if you sent a /itemnotify in <pack> <slot> leftmouseup 
 and you had the item on a hotbutton, instead of picking it up, it would activate it.
 This means that from now on, if you issue a /itemnotify leftmouseup command... you can be 100% sure
 it WILL pick up the item, not activate it...

14 Nov 2013 by EqMule
-Updated for patch
-"/itemnotify in" changed to work even if bags are closed.
 example: /itemnotify in pack1 1 leftmouseup ( Will pick up the item in pack1 slot 1 even if the bag is closed...)

 Note: that this is pretty much untested right now, let me know of any issues.

10 Nov 2013 by SwiftyMUSE
- added MaxLevel to Spell TLO
  the purpose was to allow autobot to get the max mezz level automatically
  and avoid hardcoding it in the macro itself.

07 Nov 2013 by EqMule
-Fix for Contents.Power
-Added a manifest to MacroQuest2.exe so it will requireAdmin automatically.
-Updated all visual studio vcxproj files to use the v110xp toolset.

its time for you guys to update to vs2012 sp3 or newer if you want to use the vs2012 .sln
For the rest of you, this shouldnt have an impact, just use old MacroQuest2.sln

as for the strcpy_s error, this is intentional, upgrade your visual studio to a version released after 2006.
you cannot use vs 6.0 anymore (unless you change them all back to strcpy)

06 Nov 2013 by EqMule
-Updated for patch
- Changed top #turbo to 80, still defaults to 20
-Brought back an old friend from the dead... /click left door
 You do not *HAVE* to face the door to "click" it but I still recommend that you do, your char doesn't need the attention...
Usage:
Sub OpenDoor
:retrydoortarget
	/doortarget DOOR1
	/delay 1
	/if (!${Switch.ID}) {
		/goto :retrydoortarget
	}
	/face door nolook
	/delay 1
:retryopendoor
	/if (!${Switch.Open}) {
		/click left door
		/delay 1s
		/goto :retryopendoor
	}
/return

29 Oct 2013 by EqMule
-Cast item works on items in bags now if you have VoA or higher expansion.
cred to desgn for code/suggestion

26 Oct 2013 by EqMule
-Added a new member to the Target TLO:
${Target.AggroHolder} it returns a pSpawnType of whoever your target is most angry with and currently attacking, 
i.e they guy that has the most aggro.
This can be used for ANY Target, you dont even have to have aggro yourself or even be in group with them.
You can run by someone fighting, select their target and this will return whoever its most angry with...
/echo ${Target.AggroHolder}
[MQ2] EqMule

***OK THE NEXT FIX "might" break some macros, BUT, this is how it is meant to work for consistency, so... deal with it please.***
-Fixed ${Group.Member[<thename>].PctAggro and ${Group.Member[x].PctAggro
/echo ${Group.Member[eqmule].Index}
[MQ2] 3			<-- im groupmember 3
/echo ${Group.Member[3].Name}
[MQ2] Eqmule	<-- see?
/echo ${Group.Member[3].PctAggro	<-- it works with the number
[MQ2] 54		<-- my aggro
/echo ${Group.Member[Eqmule].PctAggro	<-- as well as the name
[MQ2] 54		<-- my aggro

23 Oct 2013 by EqMule
-NOTE TO: Macroauthors, Macro breaking CHANGE!

 Look, to prepare for a PctAggro fix, I needed to make a change to how ${Group.Member[<TheName>]} works
 This will most likely BREAK some people macros
 BUT it is going to be consistant with how other TLO's work that deal with Names and so on.
 so in the end you will thank me for making this change.
 From Now On: ${Group.Member[<TheName>} returns a pGroupMemberType NOT a pIntType
 SO IF you need the Index of a GroupMember, I have added a new member called: Index
 Example of how it worked BEFORE THIS PATCH:
 /echo ${Group.Member[${Me.Name}]}
 [MQ2] 0
 Example of how it works AFTER THIS PATCH:
 /echo ${Group.Member[${Me.Name}]}
 [MQ2] Soandso
 BECAUSE the new type is a pGroupMemberType, it also inherits pSpawnType which is why you can also do:
 /echo ${Group.Member[${Me.Name}].Class}
 [MQ2] Wizard
 I hope you all can see the benefit of being able to directly access the pSpawnType in this way...
 But, to get back to the index:
 To actually get the index do a:
 /echo ${Group.Member[${Me.Name}].Index}
 [MQ2] 0

 We good?

21 Oct 2013 by EqMule
-Fixed ${Pet.Body.ID} and ${Mercenary.Body.ID} crashes (when no pet/mercenary was up)

20 Oct 2013 by EqMule
-Added Prestige to the Item TLO:
usage: /echo ${Cursor.Prestige} returns a pBoolType TRUE if its a Prestige item otherwise FALSE

19 Oct 2013 by EqMule
-Added Subscription to the Character TLO:
usage: /echo ${Me.Subscription} returns a pStringType "UNKNOWN","FREE","SILVER" or "GOLD"

15 Oct 2013 by EqMule
-Added EnduranceCost to the Spell TLO:
usage: /echo ${Spell[Malarian Mantle].EnduranceCost} returns a pIntType
-Added PctPower to Item TLO:
usage /echo ${Me.Inventory[powersource].PctPower} returns a pFloatType

14 Oct 2013 by EqMule
-Added 2 new Members to the Character TLO:
${Me.PctMercAAExp} which returns a float of the current percent of exp your mercenary has.
and
${Me.MercAAExp} which returns the actual pIntType

13 Oct 2013 by EqMule
-Fix For macros not loading...

13 Oct 2013 by EqMule
-Fix for ${Group.Member[x].Pet}

12 Oct 2013 by EqMule
-Added Support for CustomPlugins.ini
 it only have 2 sections and in the Macroquest Section only DebugSpewToFile is valid
 in the Plugins section you can add as many plugins as u like...
 /plugin unload on a custom plugin will unload it (as it should), but it will NOT write the change to the CustomPlugins.ini.
 That behaviour is by design. If you dont want a plugin to be loaded, you should manually remove it from the list.
 Example of what my CustomPlugins.ini looks like:
 [MacroQuest]
 DebugSpewToFile=1

 [Plugins]
 mq2AutoLogin=mq2AutoLogin

12 Oct 2013 by EqMule
-Fix for a crash in the "Clearing A Path" instance in Dead Hills
 this will most likely fix other instance crashes as well in the new zones.
 however i couldnt log in game to test, so report in bugs forum if u still crash
 when zoning in.

12 Oct 2013 by EqMule
-Fix for ${Me.Pet.Following} and ${Me.Mercenary.Following}
-Todo: Fix ${Me.Inventory[powersource].Power}

11 Oct 2013 by EqMule
-Removed PetTarget and PetCombat
-Added new TLO members for ${Me.Pet}
- Buff		example: /echo ${Me.Pet.Buff[1]} returns a pSpellType
			example: /echo ${Me.Pet.Buff[Spirit of Wolf]} returns a pIntType (The slot the buff is in)
- Combat	example: /echo ${Me.Pet.Combat} returns a pBoolType TRUE or FALSE (on/off)
- GHold		example: /echo ${Me.Pet.GHold} returns a pBoolType TRUE or FALSE (on/off)
- Hold		example: /echo ${Me.Pet.Hold} returns a pBoolType TRUE or FALSE (on/off)
- ReGroup	example: /echo ${Me.Pet.ReGroup} returns a pBoolType TRUE or FALSE (on/off)
- Stance	example: /echo ${Me.Pet.Stance} returns a pStringType "FOLLOW" or "GUARD"
- Stop		example: /echo ${Me.Pet.Stop} returns a pBoolType TRUE or FALSE (on/off)
- Target	example: /echo ${Me.Pet.Target} returns a pSpawnType of the pets current target
- Taunt		example: /echo ${Me.Pet.Taunt} returns a pBoolType TRUE or FALSE (on/off)

10 Oct 2013 by EqMule
-Updated for patch
-Added new TLO ${Mercenary}
It returns a SpawnType so you have access to all spawnmembers.
As well as these four new ones:
${Mercenary.State} (stringtype) which returns strings: "DEAD" "SUSPENDED" "ACTIVE" or "UNKNOWN";
${Mercenary.StateID} (int) which returns the state as a number (mostly good for debugging)
${Mercenary.Stance} (stringtype) which return the Stance as a string
${Mercenary.AAPoints} (int) returns how many unspent mercenary AA you have.
I Plan to add more stuff later if needed. Those are the most useful for now...

09 Oct 2013 by EqMule
-Fix for Bank and SharedBank members in CHARINFO struct
(thanks to Drakhhen for making me aware of this bug)

08 Oct 2013 by EqMule
- Updated for Oct 7-8 2013 patch
- Shared Bank now has 4 slots
- I will add a TLO for the new mercenary AA
 but I need more time to look into it, unless someone beats me to it.
 For now use the UI...
- Added a couple new TLO's
 /echo ${Me.PetTarget}
 will return the spawn your pet has targeted.
 so you can do /echo ${Me.PetTarget.ID} and so on to get more info out... 
- /echo ${Me.PetCombat}
 is the pet attacking something? 
 returns TRUE or FALSE 

Im pretty sure these 2 can use some more work, but should work in most situations I think...

22 Sep 2013 by EqMule
- Added Me.ZoneBound which returns Zone information for the zone you are bound in
  Usage:
	/if (${Zone.ID}==${Me.ZoneBound.ID}) {
		/echo crap im back at bindpoint, did I die?
	}
18 Sep 2013 by EqMule
- Updated for patch
21 Aug 2013 by EqMule
- Updated for patch
18 July 2013 by EqMule
- Added support for /useitem
  Example: /useitem ${FindItem[=worn totem].ItemSlot} ${FindItem[=worn totem].ItemSlot2}
  Note: you need VOA expansion or newer for /useitem to work, its a soe, not an mq2 command
- Fixed listselect *
	Example: /notify MMTW_MerchantWnd SubtypeListBox listselect 10
			 Will select the Tier V Healer listitem in the Mercenary Merchant Window.
	
	*listselect wasnt able to actually "select" items, it only "highlighted" them prior to this fix.
17 July 2013 by EqMule
- Added comboselect*
	Example: /notify MMTW_MerchantWnd TypeComboBox comboselect 2
			 Will select Journeyman Mercenaries in the Mercenary Merchant Window.
	
	*listselect still works when you just need to "set" an item in a combobox
	but when you want it to actually do the "select" use comboselect.

16 July 2013 by EqMule
- Updated for Jul 16 patch
- Added Item.Damage (thanks to nod77)
- Added new TLO GetCurSel (thanks to Dewey2461) see http://www.macroquest2.com/phpBB3/viewtopic.php?f=30&t=18947
- report bugs to me on irc or on the forum

22 June 2013 by ieatacid
- Fixed window.Enabled

20 June 2013 by EqMule, ieatacid
- Updated for Jun 19th patch

2 June 2013 by ieatacid
- MacroQuest.GameState now returns 'PRECHARSELECT' when applicable

17 May 2013 by EqMule, ieatacid
- Updated for May 14th patch

21 April 2013 by ieatacid
- MQ2Map fixed

21 April 2013 by ieatacid, EqMule
- Updated for April 17th patch

21 March 2013 by ieatacid
- Fixed keybind issues (?)

16 March 2013 by ieatacid
- Updated for March 13th/14th patch

16 February 2013 by ieatacid
- Updated for Feb. 13th/14th patch

20 January 2013 by ieatacid
- Fixed _CXWND.pParentWindow crash
- Fixed MQ2ItemDisplay crash

19 January 2013 by ieatacid
- Fixed MQ2ItemDisplay
- Fix corpse crashes
- Fixed a couple inventory struct members that were off -- item.stack and some others should work correctly now
- Fixed Me.Pet

18 January 2013 by ieatacid
- Updated for January 16/17 patch

4 January 2013 by ieatacid
- Fixed _ITEMINFO.Clairvoyance
- Fixed HasExpansion function

24 December 2012 by ieatacid
- MQ2ItemDisplay: fixed duplicate spell data being displayed

13 December 2012 by ieatacid
- Updated for December 12th patch
- FIXED OLD COMPILER WARNINGS

9 December 2012 by ieatacid
- Added ability to check if your account has a specific expansion enabled
... bool character.HaveExpansion[n]: Check if you have an expansion by number
... bool character.HaveExpansion[name]: Check if you have an expansion by name (full name not abbreviation)
... Added function for checking expansion availability. See HasExpansion function in MQ2Utilities.cpp for more info
- Added access to aggro data
... int character.PctAggro: Your aggro percentage
... int character.SecondaryPctAggro: Secondary aggro percentage
... spawn character.SecondaryAggroPlayer: spawninfo for secondary aggro player
... spawn character.AggroLock: spawninfo for aggro lock player
... int target.PctAggro: target's aggro percentage on you (same as character.PctAggro)
... int target.SecondaryPctAggro: target's secondary aggro percent (same as character.SecondaryPctAggro)
... spawn target.SecondaryAggroPlayer: spawninfo for target's secondary aggro player (same as character.SecondaryAggroPlayer)
... int groupmember.PctAggro: group member's aggro percentage
... int xtarget.PctAggro: xtarget's aggro percentage

3 December 2012 by ieatacid
- Fixed MQ2Bzsrch.  bazaaritem.Value has been removed because it's no longer sent with the item data

29 November 2012 by ieatacid
- Fixed alternate ability bug
- Fixed Me.CombatState
- MQ2Bzsrch is still broken, don't load it

28 November 2012 by ieatacid
- Updated for today's patch

23 November 2012 by ieatacid
- Fixed MQ2FPS (it once again stops rendering)

15 November 2012 by ieatacid
- Fixed custom chat channel join/leave messages not firing

12 November 2012 by ieatacid
- Fixed UI crashes

10 November 2012 by ieatacid
- Fixed alt ability bug

9 November 2012 by ieatacid
- Updated for November 7th patch
- Due to the introduction of ASLR into the client, offset names in eqgame.h have been changed as it was the easiest route to take in adapting the code base
- A function has been added to MQ2Inlines.h for plugins that need to adjust their own offsets for ASLR: DWORD FixOffset(DWORD nOffset);
... It takes the offset as a parameter and returns the recalculated offset

18 September 2012 by ieatacid
- Updated for patch on the 16th

25 September 2012 by ieatacid
- Updated for patch

19 September 2012 by ieatacid
- Updated for patch

16 August 2012 by ieatacid
- Updated for patch

19 July 2012 by dkaa, ieatacid
- Updated for patch

27 June 2012 by ieatacid
- Updated for patch

13 April 2012 by ieatacid
- Updated for patch

31a March 2012 by dkaa
-- Fixed DeleteAll, which was crashing MQ2Tracking...

31 March 2012 by dkaa
-- Fixed MyTradeReady, etc
-- Fixed various window crashes
-- Broke all the plugins that create their own window.  While consolidating some code, I ran into the problem that Show is both member data and function.  Do the data member changed to dShow, which means plugins like MQ2BagWnd have to change too.

23 March 2012 by ieatacid, dkaa
- Updated for March 22nd patch
- Added mapfilter TargetPath
... when enabled, right-clicking a spawn on the map will make it your target and draw a path to it on the map and in the world
... off by default

03 February 2012 by dkaa
- Kill launchpad if we are injected.  Launchpad is snooping into all processes.

15 January 2012 by dkaa
- Updated to fix /lootall

17 December 2011 by ieatacid
- Updated for today's patch

15 December 2011 by ieatacid
- Fixed spell manager crash

14 December 2011 by ieatacid
- Updated for today's patch

23 November 2011 by ieatacid
- Fixed _EQINVSLOTWND struct
- Added Me.GemTimer to retrieve the refresh time on spell gems, returns ticks type

18 November 2011 by ieatacid
- Updated for November 15th patch

11 October 2011 by ieatacid
- Fixed Me.TributeTimer

15 September 2011 by ieatacid
- Updated for today's patch

19 August 2011 by ieatacid
- Fixed some campfire stuff

30 June 2011 by ieatacid, dkaa
- Updated for today's patch

28 April 2011 by dkaa
- updated for the patch

20 April 2011 by dkaa
- fix for XTarget -- thanks, drkrain

19 April 2011 by dkaa
- added Me.SkillCap

14 April 2011 by ieatacid
- Updated for April 13th patch

6 April 2011 by ieatacid
- Added Me.MercenaryStance -- returns current active mercenary stance as a string, default is NULL

23 March 2011 by dkaa
- Fixed GetSTMLText -- you need the new eqbcs
- Fixed SetSTMLText -- you need the new eqbcs
- Fixed AppendSTMLText -- you need the new eqbcs
- Added a constant for the chat font offset so the /bcfont will work again
- Added the class CXStr &  CXStr::operator=(class CXStr const &) offset.
- This is all brainiac's fault.

17 March 2011 by dkaa
-  Jaysus, a patch on Paddy's day.

9 March 2011 by ieatacid
- Updated for today's patch

5 March 2011 by dkaa
- Fixed window.Enabled

19 February 2011 by ieatacid
- Me.Aura now returns the effect name as a string instead of a spell type.  If you need access to the spell data, look it up using the Spell TLO

17 February 2011 by ieatacid
- Updated for today's patch

15 February 2011 by dkaa
- fixed NoDrop again

13 February 2011 by ieatacid
- Fixed item.NoDrop
- Me.Aura now returns the name of the effect in the aura window if it can't find the matching spell
- _FELLOWSHIPINFO fix (thanks, Drakhhen)
- Fixed CListWnd::DeleteAll function offset (thanks, brainiac)

12 February 2011 by ieatacid, dkaa
- Updated for February 9th and 11th patches

16 January 2011 by dkaa
- Fixed IsNamed for some of the newer zone.  Thanks, el_nene.

16 January 2011 by ieatacid
- Fixed spawn.Levitate
- Fixed Me.FreeInventory

13 January 2011 by ieatacid
- Updated for today's patch

8 December 2010 by ieatacid
- Updated for today's patch

7 December 2010 by ieatacid
- Fixed "/click left" crash

4 December 2010 by ieatacid
- Added Me.Haste which reports total haste as it appears in the stats tab of the inventory window
- Changed EQ_Character::DoCombatAbility to return bool instead of void, as it is in the client

16 November 2010 by ieatacid
- Fixed for Me.FreeInventory

10 November 2010 by ieatacid
- Updated for today's patch

9 November 2010 by ieatacid
- Fixed /lootall crash

5 November 2010 by dkaa
- Fixed RightClickedOnPlayer
- Fixed item.Stacks, item.FreeStacks, and item.StackCount

1 November 2010 by ieatacid
- Fixed GetFullZone and GetShortZone crashes

29 October 2010 by dkaa
- Fixed SelectedItem and some crashes

26 October 2010 by ieatacid
- Updated for today's patch

23 October 2010 by dkaa
- Fixed the loot window and looting

22 October 2010 by dkaa
- Fixed the VC6 compile issue.
- Fixed some crashes.
- Fixed FindItem so it returns the correct slot.

21 October 2010 by ieatacid, dkaa
- Updated for today's patch
- Bug fixes and code changes for the October 16th patch

16 October 2010 by ieatacid, dkaa
- Updated for October 12th patch

15 September 2010 by ieatacid, dkaa
- Updated for today's patch

8 September 2010 by ieatacid, dkaa
- Updated for today's patch

18 August 2010 by ieatacid
- Updated for today's patch

29 July 2010 by dkaa
- Fixed a problem with Dar.  Thanks, Minymezz

28 July 2010 by ieatacid
- Updated for today's patch
- Adjusted /doability to look for your abilities in a similar way the client does, further eliminating it relying on abilities being mapped to action window buttons

14 July 2010 by ieatacid, dkaa
- Updated for today's patch

9 June 2010 by ieatacid
- Updated for today's patch

13 May 2010 by dkaa
- made the chat window history a constant to promote harmony

13 May 2010 by ieatacid
- Updated for today's patch
- Fixed Me.Dar and Me.Buff.Dar

12 May 2010 by ieatacid
- Updated for today's patch

10 May 2010 by ieatacid
- Fixed the 'listselect' window notification so you no longer need to 'leftmouse' and 'leftmouseup' after. Macros will need to be adjusted accordingly

14 April 2010 by ieatacid
- Updated for today's patch

10 March 2010 by ieatacid
- Updated for today's patch

13 January 2010 by ieatacid
- Updated for today's patch

7 January 2010 by dkaa
- Fixed the buff count to 30, song count to 20

24 December 2009 by ieatacid
- Added Me.XTarget.  See wiki for details: http://www.macroquest2.com/wiki/index.php/DataType:xtarget

18 December 2009 by SwiftyMUSE
- Updated for today's patch

15 December 2009 by SwiftyMUSE
- Updated for today's patch

14 December 2009 by dkaa
- Fix for AltAblity and Underfoot

8 December 2009 by ieatacid, SwiftyMUSE
- Updated for today's patch

19 November 2009 by ieatacid
- Updated for today's patch

18 November 2009 by dkaa
- added npccorpse and pccorpse to the spawn search filters

14 November 2009 by ieatacid
- Fix for EQMERCHWINDOW struct which will fix various things that reference it

14 November 2009 by dkaa
- Fix for labels -- added CLABELWND which is not, in fact, a CSIDLWND

13 November 2009 by dkaa
- Fix for inventory problems (corrected InvSlotWnd)

12 November 2009 by ieatacid, dkaa, SwiftyMUSE
- Updated for November 11th patch

21 October 2009 by ieatacid
- Updated for today's patch

8 October 2009 by ieatacid
- Updated for today's patch

21 September 2009 by ieatacid
- FindItemCount TLO now searches for augs on items

15 September 2009 by SwiftyMUSE
- Updated for today's patch

6 September 2009 by dkaa
- added el_nene's FromData changes

6 September 2009 by ieatacid
- Added spawn.Following which returns the spawn that a player is /following, or your pet's target

31 August 2009 by ieatacid
- Fixed _SPELL struct that changed in July
- Changed GAMESTATE_PRECHARSELECT from '6' to '-1'

19 August 2009 by ieatacid
- Updated offsets for today's patch

17 August 2009 by ieatacid
- Mouse_Aux3, Mouse_Aux4, Mouse_Aux5 added to dikeys.h

16 August 2009 by ieatacid
- Added mouse buttons to dikeys.h (Mouse_Mid, Mouse_Aux1, Mouse_Aux2).  This should let you /bind them now and eliminate associated crashes

14 August 2009 by pms
- fix for shownames
  http://www.macroquest2.com/phpBB2/viewtopic.php?t=16365

14 August 2009 by brainiac, dkaa
- Updated for the 08/12 patch

15 July 2009 by SwiftyMUSE
- Updated for today's patch

14 July 2009 by SwiftyMUSE
- Changed NUM_SPELL_GEMS to reflect the additional 2 added by the devs.

3 July 2009 by ieatacid
- Fixed /loadspells and other functions that rely on the _SPELLFAVORITE struct
- Updated MQ2ItemDisplay -- it now shows our extra item info when the modified/unmodified button is pressed (thanks pms for the idea)

29 June 2009 by ieatacid
- gGameState now gets set correctly when camping to desktop or server-select screen

24 June 2009 by ieatacid
- Reverted changes to CleanUI detour to fix MQ2ChatWnd crash when reloading the UI
- Changed tooltip handling in MQItemdisplay to work more efficiently and fix a bug with the left ear slot

24 June 2009 by SwiftyMUSE
- Updated for today's patch

21 June 2009 by ieatacid
- Fixed suffix display bug in captions (the error was in _SPAWNINFO)

20 June 2009 by SwiftyMUSE
- Backed out bug fix for MQ captions.
- Generate correct gGameState when camping (server/desktop).  This should fix random crashes in plugins when they think they are still "INGAME" but are really at server select screen.

18 June 2009 by SwiftyMUSE, ieatacid
- Updated for today's patch
- Added NUM_BUFF_SLOTS to handle the everchanging number of buffs in the target and pet windows.

17 June 2009 by SwiftyMUSE
- Added the command history functionality to MQ2ChatWnd (thanks PMS)

15 June 2009 by dkaa
- Fixed bug NoDrop on items on FV and other special servers

15 June 2009 by SwiftyMUSE
- Fixed bug with flashing MQ captions.
- Fixed bug with tooltips.  If you had a clicky item equipped in the left ear, the target window (and possibly others) would show tooltips baseed on "item name(ready)" instead of "buff name (time remaining)".
- Added filtering of macro ended messages.
- Added additional functionality to MQ2ChatWnd (thanks PMS)
   The window will redraw right away when you reload your UI in game, rather than waiting for the first text output request to recreate itself. 
   AutoScroll - on by default/normal behavior 
   NoCharSelect - off by default/normal behavior 
   SaveByChar - on by default/normal behavior 

12 June 2009 by SwiftyMUSE
- Updated for today's patch

11 June 2009 by ieatacid
- Fixed /unload crash on Windows 7 (and Vista?)

11 June 2009 by SwiftyMUSE, dkaa
- Fixed target.buff

10 June 2009 by ieatacid, SwiftyMUSE
- Updated for today's patch

21 May 2009 by SwiftyMUSE
- Updated for today's patch

15 May 2009 by ieatacid, dkaa
- Fixed guild struct and related functions
- Fixed pet window struct
- Removed MAX_GUILDS as it is no longer used

14 May 2009 by SwiftyMUSE
- Updated for today's patch

6 May 2009 by ieatacid
- Added spawn.Owner which returns a spawn type for a mercenary's owner

26 April 2009 by ieatacid
- Fixed group role issues

08 April 2009 by ieatacid
- TOTAL_SPELL_COUNT fix

07 April 2009 by SwiftyMUSE, dkaa, ieatacid
- Updated for today's patch

29 March 2009 by ieatacid
- Added Me.Mercenary which returns one of the following: SUSPEND, ACTIVE, NULL, UNKNOWN

21 March 2009 by ieatacid
- Me.CombatAbilityTimer and Me.CombatAbilityReady should now function correctly

19 March 2009 by SwiftyMUSE
- Updated for today's patch

15 March 2009 by ieatacid
- Fix for active leadership abilities
- Fix for GetCombatAbilityTimer crash (dkaa)

12 March 2009 by ieatacid, SwiftyMUSE
- Updated for today's patch

09 March 2009 by SwiftyMUSE
- Fixed aura (by name).  You can determine if an aura is active with Me.Aura[#aura name effect].ID
- Fix for buff stacking issue
- Cleaned up merc names for Group.Member[#]

12 February 2009 by dkaa, ieatacid, SwiftyMUSE
- Fixed pet buff window information/stackspet
- Fixed NPCCorpse mapfilter toggle

12 February 2009 by ieatacid, SwiftyMUSE
- Updated for the patch on the 11th

9 February 2009 by SwiftyMUSE
- Added exact match option to spawn searchs (use a "=" immediately preceeding the name being searched for)
- Updated named mob identification.  Named mobs will not exist in non-combat zones and warders, familiars, etc. have been demoted from their named status.
- Added /mapfilter option for named spawns (will toggle between named/normal npcs when npc filtering is active)
- Updated /mapfilter corpse as a master toggle for PC/NPC corpses.  When active, you can toggle PC/NPC filtering using PCCorpse/NPCCorpse respectively.
- Added Faycites, Chronobines as additional alternate currencies

31 January 2009 by dkaa
- added "targetable" as a spawn search modifier

20 January 2009 by ieatacid, dkaa
- Updated for today's patch

18 January 2009 by ieatacid
- Adjusted spawn types for banners.  The client lists the following races as banners: 500, 553-557, 586

17 January 2009 by ieatacid
- Added "/mqclear" command to MQ2ChatWnd which, you guessed it, clears the MQ2 chat window.  This does it the right way and removes all text from the window, unlike some plugins I've seen that just add 11ty new lines (\n) to the chat window
- Fixed "/setautorun".  It was saving incorrectly so AutoRun ini entries would never be processed (thanks pms)
- The "/dosocial" command should now work properly

11 January 2009 by ieatacid, SwiftyMUSE
- Events will once again trigger on "You have entered <zone name>."
- Completed formatting corrections for using spaces vs. tabs
- Corrected bug with spawnsearch.  Spawn[id 0] WILL NO LONGER return the same values as ${Me}.  You have been warned.
- Corrected spell stacking bug with some new spells (.Stacks/.WillStack)

29 December 2008 by dkaa
- added params to the /exec command (thanks three-p-o)

11 December 2008 by dkaa
- fixed a bug in the pet window with BuffFadeETA
- turned of macro error logging by default because it causes crashes if the log file is unwriteable

11 December 2008 by SwiftyMUSE
- updated for today's patch

10 December 2008 by SwiftyMUSE, ieatacid, dkaa
- updated for today's patch

10 December 2008 by dkaa
- Macro errors are now logged to a file

29 November 2008 by ieatacid
- Removed window manager drawing of the cursor on each pulse while in screen mode 3 (UI hidden) -- not needed since EQ switched to using Windows' cursor

05 November 2008 by ieatacid
- Fixed caption crash that happened on some untargetables
- Added "Flyer" spawn type for spawns that appear in some zones with NaN location data, which will filter them from NPC spawns
- Fixed Me.Aura bug when passing a number to it

03 November 2008 by dkaa
- added Triple Attack to skills.h

29 October 2008 by SwiftyMUSE
- Updated for today's patch

27 October 2008 by ieatacid
- Removed BuffUpdate from the target type. It's no longer cleared when you switch/release targets and, as such, serves no real purpose

22 October 2008 by ieatacid
- Added mercenary as a spawn type and map filter option
- Added bool mercenary to groupmember type
- Me.Aura now can now receive an index to access more than one aura (no index defaults to the first aura)

21 October 2008 by SwiftyMUSE
- Updated for October 21st patch

19 October 2008 by dkaa
- fixed the problem with the first line of macro not being run if /macro 
    was invoke within a macro.

17 October 2008 by SwiftyMUSE
- Added Spawn.Loc and .LocYX.  Loc is a float formatted string, LocYX is an int formatted string.
- Display permanent buff timers as "Perm" not "-0:18"
- Misc source cleanup

12 October 2008 by ieatacid
- Added BuffDuration to target type. It takes the buff name or number as a parameter and returns a ticks type.
- Added to Group TLO: string MainTank, string MainAssist, string Puller
- Added to groupmember type: bool MainTank, bool MainAssist, bool Puller

11 October 2008 by SwiftyMUSE
- Update mappable commands with all correct values, looks like it was not done in initial patch
- Update for Me.State.  If you are on a mount it will return "MOUNT" instead of continuing on and returning "STAND"

11 October 2008 by dkaa
- Fix for mappable commands -- thanks, brainiac
- Fix for class type 71, merc liaison.

10 October 2008 by dkaa
- Fix for VC6 compile problems.

09 October 2008 by ieatacid
- Changed target TLO. It now uses the new TargetType which inherits the spawn type.  The TargetType contains the following members:
   Buff (access to spell type): returns the target's spell by index (${Target.Buff[n]}) or name (${Target.Buff[name]}).  If no index is given (${Target.Buff}) it returns the first spell name or "NULL" if the target has no buffs
   BuffCount: returns the number of buffs on the target
   BuffUpdate: since there's a delay between when you target a spawn and when you get their buff data, this lets you know if the buff data is available
      
09 October 2008 by ieatacid, dkaa, SwiftyMUSE
- Updated for October 7th patch
- Added spawn type members: CurrentMana, MaxMana, Current Endurance, MaxEndurance -- these behave like CurrentHPs (only updated when you target a spawn)

08 September 2008 by ieatacid
- Added Level to groupmember type

07 September 2008 by SwiftyMUSE, ieatacid
- Fixed Group.Member[x].Name and .Leader 

06 September 2008 by SwiftyMUSE
- Fixed Group.Member[x].Name

05 September 2008 by SwiftyMUSE
- Fixes for group CTD issues
- Added Group.GroupSize back in... it's in the html manual but wasn't in the source

05 September 2008 by SwiftyMUSE, dkaa
- Fix for v6 compiles

05 September 2008 by ieatacid, SwiftyMUSE, dkaa
- Updated for today's patch

21 August 2008 by dkaa
- Add Tradeskills to TLO Item courtesy of brainiac

20 August 2008 by ieatacid
- Added Counters to the character type (total number of detrimental counters you have) and Counter to the buff type (counters per buff)

11 August 2008 by ieatacid
- Updated for today's patch

17 July 2008 by ieatacid, SwiftyMUSE
- Updated for today's patch
- Added a bunch of stat bonus stuff to the character type (differentiation).  See this thread for more info: http://macroquest2.com/phpBB2/viewtopic.php?t=15646

14 July 2008 by ieatacid
- Added "PCCorpse" map filter to MQ2Map, "Corpse" filter now just works on NPC corpses. Default color is the same as default NPC corpse color.

14 July 2008 by dkaa
- Fixed the pet info wnd struct

9 July 2008 by ieatacid, SwiftyMUSE
- Updated for today's patch

19 June 2008 by dkaa
- added augs to item TLO -- thanks dewey2461

19 June 2008 by dkaa
- HeroicWIZ is now HeroicWIS -- thanks dewey2461

09 June 2008 by ieatacid
- Added raidmember Raid.MainAssist
- Added function EQPlayer *GetSpawnByName(char *spawnName)
- Changed some stuff that used map::SpawnByName to use GetSpawnByName (should fix other stuff)

29 May 2008 by ieatacid, dkaa, SwiftyMUSE
- Updated for today's patch

23 May 2008 by SwiftyMUSE
- Updated class descriptions (DoN Merchants / Fellowship Registrar)

22 May 2008 by SwiftyMUSE, ieatacid
- Updated for today's patch

22 May 2008 by SwiftyMUSE
- Added dead, stunned, hovering to Spawn TLO
- Fixes to getspellduration

12 May 2008 by dkaa
- Added Friends TLO

7 May 2008 by SwiftyMUSE, ieatacid
- Updated for today's patch

24 April 2008 by SwiftyMUSE, ieatacid
- Updated for today's patch

17 April 2008 by SwiftyMUSE, ieatacid, dkaa
- Updated for today's patch

1 April 2008 by ieatacid, dkaa
- Updated for today's patch

17 March 2008 by ieatacid
- Redid item tooltip timers to just use one hook.  This also allows timers to be displayed when all bag tooltips are displayed (i.e., <alt>+<mouse over> a bag)

10 March 2008 by dkaa
- Fix for #XXXXXX color processing. Thanks QuestionTheAnswers.

7 March 2008 by ieatacid
- "some dev please do a new zip and be sure it contains the new ISXEQ.NET folder, thx (Lax)"

28 February 2008 by SwiftyMUSE, ieatacid
- Updated for today's patch

7 February 2008 by ieatacid
- Fixed /buyitem and /sellitem to work with stacks of up to 100 -- includes a sanity check so you don't request a stack size from the server that's greater than what's allowed for that item (so, theoretically, you can do "/buyitem 100" on everything to always buy the max stack size of the selected item)

6 February 2008 by ieatacid, SwiftyMUSE
- Updated for today's patch

26 January 2008 by ieatacid
- Added ticks type Me.Downtime (the time left on your combat timer)
- Added to the item TLO: EnduranceRegen, HealAmount, Clairvoyance,
  DamageShieldMitigation, SpellDamage, and all the Heroic stats

21 January 2008 by dkaa
- Added a list of actor defs for ground items.

19 January 2008 by SwiftyMUSE
- Fixed /lootall command

18 January 2008 by SwiftyMUSE
- Added Macro.Paused, Spawn.StandState

17 January 2008 by ieatacid, SwiftyMUSE, dkaa
- Updated for latest patch

2 January 2008 by ieatacid
- Changed "/cast item" so that it should now work on all items

24 December 2007 by ieatacid
- Added adjustable HUD font size (off by default)
   To enable it set "UseFontSize=on" in the [MQ2HUD] section
   in MQ2HUD.ini and edit each HUD line to match this format:
      TYPE,SIZE,X,Y,RED,GREEN,BLUE,TEXT
   Example:
      LastTell=3,2,401,0,255,0,LastTell:  ${MacroQuest.LastTell}
   becomes this with a font size of 4:
      LastTell=3,4,2,401,0,255,0,LastTell:  ${MacroQuest.LastTell}
   * Valid sizes are 0-11.

17 December 2007 by dkaa
- Added brainiac's /mqfont fix

12 December 2007 by ieatacid, dkaa
- Updated for today's patch

7 December 2007 by SwiftyMUSE
- added new /lootall command
- removed rk. II/III spell handling... use exact spell names
- fixed /zonehud command and hud zone processing
- added MQ2 crash detection processing back in

5 December 2007 by ieatacid
- Updated for today's patch

25 November 2007 by ieatacid
- "/shift /click right target" will now loot all items on a corpse

20 November 2007 by SwiftyMUSE, ieatacid
- Updated for today's patch

17 November 2007 by dkaa
- fixed SPELLFAVORITE
- fixed the crappy Rk. II/III handling
- fixed a crash on zoning

14 November 2007 by ieatacid, SwiftyMUSE, dkaa
- Updated for November 13th patch

8 November 2007 by SwiftyMUSE, ieatacid
- Updated for today's patch

30 October 2007 by ieatacid, SwiftyMUSE
- Updated for today's patch

08 October 2007 by dkaa
- fixed calc where '...) - <expr>' was treated as negate instead of subtract

27 September 2007 by dkaa
- fixed /next

17 September 2007 by ieatacid
- Added Me.Fellowship
  * fellowship  type members:
      int ID: fellowship ID
      string Leader: leader's name
      string MotD: message of the day
      int Members: number of members in fellowship
      fellowshipmember Member: member info by index (1-9) or name
      ticks CampfireDuration: how much time is left on campfire
      float CampfireY: self explanatory
      float CampfireX: "
      float CampfireZ: "
      zone CampfireZone: zoneinfo for the campfire
      bool Campfire: TRUE if campfire is up, FALSE if not
      to string: TRUE or FALSE
  * fellowshipmember type members:
      zone Zone: zoneinfo for this player
      int Level: this player's level
      class Class: class info for this player
      ticks LastOn: when this player was last online
      to string: player name

7 September 2007 by ieatacid
- Updated for patch

6 September 2007 by ieatacid
- Updated for patch

15 August 2007 by ieatacid, SwiftyMUSE, dkaa
- Updated for patch(es)

25 July 2007 by ieatacid, dkaa
- Updated for today's patch

23 July 2007 by SwiftyMUSE
- Added Campfires to spawn searchs and mapfilters

16 July 2007 by dkaa
- fixed NearestSpawn to work correctly with loc

12 July 2007 by ieatacid
- Updated for Today's patch
- Wrote our own version of EQ's get_melee_range function (thanks Purple for the help with fcomp flags!).
- Added more stuff to item TLO

6 July 2007 by ieatacid, SwiftyMUSE
- Updated for July 5th patch
- Some of the text coloring was removed from MQ2ItemDisplay since EQ now colors the item name green or red if you can or can't use the item (EQ also handles this text differently now).

17 June 2007 by ieatacid
- '/click left <x> <y>' works again.  It's now possible to
  click tradeskill containers and ground spawns.  This only
  works on the actual game play environment.  It does not
  work on UI windows (there are existing commands for that)
  or anything out of the viewport area.
- Added '/click left center' to click the center of the viewport area
- Added the following to the macroquest TLO:
  * ViewportX - left edge of the viewport area
  * ViewportY - top edge of the viewport area
  * ViewportXMax - right edge of the viewport area
  * ViewportYMax - bottom edge of the viewport are
  * ViewportXCenter - center of the viewport area going from left to right
  * ViewportYCenter - center of the viewport area going from top to bottom
  * LClickedObject - successfully clicking a ground spawn, TS container,
    NPC, or PC (using '/click left center|<x> <y>') will set this to TRUE
- Removed the /mouseto command since it no longer did anything

10 June 2007 by SwiftyMUSE, dkaa
- Added clicking links with /notify.  Use /notify ChatWindow CW_ChatOutput link <link structure>
  The link structure consists of 44 characters of the link starting with the 2nd character of the item id (ie, drop the leading 0).

9 June 2007 by ieatacid
- Tell windows will now trigger events and '#chat tell'

6 June 2007 by ieatacid
- Updated for today's patch

28 May 2007 by ieatacid
- Added character TLO members Doubloons, Orux, Phosphenes and Phosphites (alternate currencies)

20 May 2007 by ieatacid
- Added item TLO members Power and MaxPower (both for power sources) and Purity

19 May 2007 by dkaa
- added a bunch more stuff to the item TLO

18 May 2007 by dkaa
- added AC, HP, STR, STA, AGI, DEX, CHA, INT, WIS, Mana for items.  thanks equser2002.

17 May 2007 by dkaa
- Fixed the chat wnd

16 May 2007 by ieatacid
- Updated for today's patch

20 April 2007 by ieatacid
- Updated for today's patch

19 April 2007 by dkaa, ieatacid, eqmule
- fix for opcode detection to restore plugin zoning functions
- outgoing messages via SendEQMessage are disabled.  this means
    /click left item, /bzsrch, and /pricecheck are not functional

18 April 2007 by ieatacid, dkaa
- Updated for today's patch
- Updated MQ2EQBugFix to stop a crash that occurs when going from character select to server select (thanks cronic).  This may only be WinEQ2-related, but it's there should you want to use it.

6 April 2007 by SwiftyMUSE
- Added Banners to spawn searchs and mapfilters
- Spell stacking changes are back...
.. Stacking of spells with themselves will occur again.  For .Stacks and .StacksPet they take
.. a new parameter [###].  This will check the duration left on the spell, if the duration left is
.. less then the parameter value the spell will show it stacks with itself.  To retain old behavior
.. use [0] for the parameter (.Stacks[0] and .StacksPet[0] retain old behavior)
.. example - .Stacks[4] will return TRUE when less then 4 ticks remain on the spell buff in question

5 April 2007 by ieatacid
- Updated for today's patch

15 March 2007 by ieatacid, dkaa
- Updated for March 14th patch

21 February 2007 by ieatacid
- Updated for today's patch

19 February 2007 by SwiftyMUSE
- Fix for campfire objects
- Fix for short buffs
- Fix for label of last target on map

17 February 2007 by ieatacid
- Fixed _SPAWNINFO.Mount

17 February 2007 by ieatacid
- Fixed item Clicky/Proc/Worn/Focus stuff not working
- Added dkaa's _EQLOOTWINDOW fix (${Corpse.Item} stuff should now work correctly)

17 February 2007 by dkaa
- changed the EQ_END_ZONE to the correct value
- changed the bag slot numbers to start at 262 from 251.  See: http://www.eqinterface.com/forums/showthread.php?p=94698&highlight=262#post94698

16 February 2007 by ieatacid, dkaa
- Updated for The Buried Sea expansion.  New "Power Source" item slot means slot changes:
 * Slots charm through waist are the same (0-20), "Power Source" is 21, 22 is ammo, 23 - 30 are inventory (bag) slots

17 January 2007 by ieatacid
- Updated for today's patch

14 January 2007 by SwiftyMUSE
- Fix for zone translocate spell information crash displaying items
- Changes to spell stacking (spells will say they stack with themselves)

12 January 2007 by ieatacid
- Fix for Me.Aura for Monk auras (spelling error on SoE's part :o)
- dkaa told me about an AuraMgr struct and how it relates to AuraInfo -.-
- Added charinfo svChromatic, svPrismatic (Charisa)

2 January 2007 by SwiftyMUSE
- Fix for npcs and objects

30 December 2006 by ieatacid
- Added DynamicZone TLO which has the following members
.. string Name
.. int Members
.. int MaxMembers
.. dzmember Member (number or string as a parameter)
.. dzmember Leader
.. to string - same as Name
- Added dzmember type, with members:
.. string Name
.. string Status - returns: Unknown, Online, Offline, In Dynamic Zone (no idea what this
   is, it's in the exe), Link Dead
.. to string - same as Name

23 December 2006 by SwiftyMUSE
- Updates for GetSpellEffectName, ShowSpellSlotInfo (differentiation, pinkfloydx33)
- Updates for Counters in datatypes (pinkfloydx33)

14 December 2006 by ieatacid
- Updated for today's patch

7 December 2006 by dkaa
- Fix for NoDrop & NoRent

6 December 2006 by ieatacid, dkaa
- Fixed for Dec 5th patch

7 November 2006 by ieatacid
- MQ2ChatWnd should now remain visible while in hover state

31 October 2006 by ieatacid
- Fix for Halloween crash

25 October 2006 by ieatacid, SwiftyMUSE
- Updated for today's patch

23 October 2006 by ieatacid
- Added Spell.MyRange.  This is YOUR actual cast range, including extended range from focus effects.

10 October 2006 by ieatacid
- Added "HOVER" for use with Me.State
- Added bool InHoverState() to MQ2Utilities.cpp

4 October 2006 by SwiftyMUSE
- Updated for today's patch

2 October 2006 by ieatacid
- Added "object" to /mapfilter. Objects are things like catapults, tents, practice dummies, etc.

27 September 2006 by ieatacid
- Updated for today's patch

23 September 2006 by dkaa, ieatacid
- fix for gbInZone, Me.FreeBuffSlots, AA-related stuff, MQ2EQIM compile errors

19 September 2006 by ieatacid
- Updated for Serpent's Spine expansion release. Many new changes - the important stuff is listed below
- Skill members SkillCapPre50, SkillCapPre65 and SkillCapPre70 were removed and replaced with int SkillCap.  This returns the skill cap based on your class and current level
- New character members:
    1) string CombatState - returns one of the following: COMBAT, DEBUFFED, COOLDOWN, ACTIVE, RESTING.  The same as the new icon in the player info window
    2) int svCorruption - character's Corruption resist
- Added Prismatic and Corruption to spell ResistType
- MQ2ItemDisplay now shows corruption resist
- "GREY" added to spawn.ConColor
- Plugin authors:
  * Skill stuff has been changed
      Lines like this:
        if(SkillDict[EQADDR_DOABILITYLIST[nSkill]]->AltTimer==2)
      Need to be changed to this:
        if(pSkillMgr->pSkill[EQADDR_DOABILITYLIST[nSkill]]->AltTimer==2)

3 September 2006 by ieatacid
- Changed the way we handle con-colors.  We now use EQ's function rather than calculate it ourselves.

30 Aug 2006 by dkaa
- incorporate change from Ceghkmv and teabag to fix the xml file stuff

28 August 2006 by ieatacid
- Changed spawninfo's pCharInfo member to 'void *pCharInfo_vtable2' since it points to vtable2 in charinfo and made changes where necessary to reflect this.
  Now things like "/itemnotify in bank1 1 leftmouseup" should work properly.
- Added spawn.Buyer

25 Aug 2006 by dkaa
- duel->dual
- aura fix for when you don't have an aura

15 August 2006 by ieatacid
- Added Me.ActiveFavorCost

5 August 2006 by Amadeus
* Added a new member to the 'string' datatype.
  1. Replace[ToReplace,ReplaceWith]
     a. This member will return a string replacing every instance of
        'ToReplace' with 'ReplaceWith'.  It will work for both strings 
        and individual characters.  IT IS CASE SENSITIVE.   
     ~ Example: echo ${Me.Name.Replace["Amadeus","Maestro"]}
                echo ${Me.Name.Replace[",","."]}  
* Added a custom 'label' that you can put in your macros -- ":OnExit".
  Anything included after that label will be called whenever an /endmacro
  command is issued.  To use this feature, the label must be at the end 
  of your 'Sub Main' function and end with a /return.  Please note that 
  this is NOT required of macros, so no macros will have to be altered 
  unless you wish to take advantage of this feature.  (See my posting
  on the messageboards for an example of how to use this.)

25 July 2006 by ieatacid
- Added leadership ability members to character type that return
  the ability level of *active* leader abilities.
  ** LAMarkNPC, LANPCHealth, LADelegateMA, LADelegateMarkNPC,
     LAInspectBuffs, LASpellAwareness, LAOffenseEnhancement,
     LAManaEnhancement, LAHealthEnhancement, LAHealthRegen,
     LAFindPathPC, LAHoTT.

20 July 2006 by dkaa
- Fix for the 7/18 patch
- Fix to the ITEMINFO size 

17 July 2006 by ieatacid
- Added spell Me.Aura (this applies to your self-aura that is shown in the aura window)

13 July 2006 by ieatacid
- Added to item type: Evolving which has the following members
      ExpPct
      ExpOn
      Level
      MaxLevel
    Example: ${FindItem[some evolving item].Evolving.ExpPct} 
- Some UI struct fixes
- /windowstate now works without screwing up the UI state

8 July 2006 by Amadeus
- Updated ISXEQ to compile a bit better with Visual Studio 2005
- Added ISXEQ project/solution file(s) for Visual Studio 2005.
  1. Double-click on "MQ2Auth.exe" (duh)
  2. Open Visual Studio 2005
  3. Click on File->Open->Project/Solution ..and select "ISXEQ-VS2005"
  4. Build All.
  5. The DLL files will be built in a directory in your primary MQ folder 
     called "ISXEQ Release Files".  Simply move all of the DLL files from
     that directory to your /InnerSpace/Extensions directory.
  ** You will get a few warnings; however, if your library/headers are set  
     up correctly and the ISXDK is installed properly, you should be able
     to compile out-of-the-box.
- Updated the VS2003 solution file ("ISXEQ") to include only ISXEQ projects
  and disable compilation of ISXEQLegacy (since it is currently broken).
- Please note that these VS2005 project files are only for ISXEQ.  If you
  still use MQ2, you can ignore this.



5 July 2006 by ieatacid
- added Me.Language (ex. ${Me.Language[1]} returns "Common Tongue"; ${Me.Language[Common Tongue]} returns 1)
- fixed zoned.cfg to load properly after zoning, also .cfg files that use zone short names

29 June 2006 by ieatacid
- added int MacroQuest.ChatChannels (returns number of channels currently joined)
- added MacroQuest.ChatChannel (ex. ${MacroQuest.ChatChannel[MQChat]} returns true if the channel "MQChat" is joined (bool); ${MacroQuest.ChatChannel[1]} returns the name of chat channel 1 (string))

28 June 2006 by SwiftyMUSE, ieatacid
- fix for 6/28 patch
- fix for gbInZone on initial load

27 June 2006 by ieatacid
- added bool Me.AutoFire

16 June 2006 by SwiftyMUSE, dkaa, ieatacid, and others...
- fix for 6/16 patch

10 June 2006 by SwiftyMUSE
- added Aura to spawn searches and mapfilter
- added spellradius to map for a second radius circle on the map

1 May 2006 by dkaa
- fix the previous fix

30 Apr 2006 by SwiftyMUSE
- added Me.TributeTimer, Me.RadiantCrystals, Me.EbonCrystals
- added Me.Shrouded, UseSkill, LoH/HT Ready (ieatacid)

20 Apr 2006 by SwiftyMUSE
- fix for isxeq compile issue

19 Apr 2006 by dkaa, SwiftyMUSE
- updated for 4/19 patch
- added spawn.IsNamed
- added personal tribute and radiant/ebon crystals to CHARINFO

31a Mar 2006 by dkaa
- fixed the VS6 build

31 Mar 2006 by dkaa
- Added stuff to item type
    Classes
    Class
    Races
    Race
    Deities
    Deity
    RequiredLevel
- Added DisplayItem TLO as item type to mq2itemdisplay
- Added /ireset to reset DisplayItem ID 

29 Mar 2006 by dkaa
- Fixed /sellitem

27 Mar 2006 by dkaa
- Fixed the CSidlScreenWnd struct

24 Mar 2006 by dkaa
- Fix the container manager struct

23 Mar 2006 by SwiftyMUSE
- Various cleanup from PoR patch
- Access to the 8 new bank slots

22 Mar 2006 by dkaa
- Added a message box for plugin load failure

16 Mar 2006 by Lax
- Various ISXEQ-related updates
- Blech updated to fix Feed reentrancy issue (not a problem in MQ2 macros, but with
  plugins it would have introduced crashes)

14 Mar 2006 by dkaa
- Added MacroQuest.Ping from ieatacid

04 Mar 2006 by Lax
- Various ISXEQ-related fixes.  Removed the &s from EzDetour to be consistent, and
  added the &s manually where required

03 Mar 2006 by dkaa
- fixed the loading screen captions
- fixed crash on right click on map on ground item

late Feb 2006 by lots of people
- stuff to get up and running after expansion
    
29 Jan 2006 by SwiftyMUSE
- Fix to spawninfo struct from merge

29 Jan 2006 by SwiftyMUSE
- Fix to re-add class based cfg file loading upon entering game
- Added global bool for telling if you are zoning or not (gbInZone)
- Added .GroupSize
- Fix to allow non-stackable items to return counts in .Stacks, .StackCount, .FreeStack
- Added LoS parameter to spawn searches

18 Jan 2006 by SwiftyMUSE
- Updated for 01/18 patch

05 Jan 2006 by dkaa
- Fixed the crash on re-entering the game

20 December 2005 by SwiftyMUSE
- Fixed to compile in VC++ 6.0

19 December 2005 by SwiftyMUSE
- Corrected offset comments in several structures
- Fixed Item.Timer issue for insta-click/instant refresh items
- Added item timers to potion belt window tooltips
- Added Item.StackSize, .Stacks, .StackCount, .FreeStack, .TimerReady
- Added class based cfg file loading upon entering game

16 December 2005 by dkaa
- Fix for Merchant.BuyPrice

15 December 2005 by SwiftyMUSE
- Fix for MaxMana, MaxEndurance

15 December 2005 by SwiftyMUSE, dkaa
- Fix for MaxHPs
- Fix for Item.timer

15 December 2005 by SwiftyMUSE
- Updated for 12/15 patch
- Fixes Item.Timer returning 0 too early
- Added Merchant.Full (thanks cronic)

13 December 2005 by SwiftyMUSE
- Fixed SWho display of primary/offhand for spawns
- Fixed blocking issue in .Stacks for heal conversion type spells
- Located more missing fields from 12/07 patch
- Added MQ2LoadingMsg to macroquest2.ini to allow you to configure 
  the MQ2 evolution in action message to be displayed or not.

12 December 2005 by SwiftyMUSE
- Fixed Me.Levitating

11 December 2005 by SwiftyMUSE
- Corrected offset comments in several structures
- Added /classhud and /zonehud commands. Automatically load [class] or [zonename] huds.
- Added SpeedMultiplier into spawninfo
- Fixed Item.Stack
- Fixed /doors command (_DOORS and _EQSWITCH structures changed). Other switches may have
  been effected and fixed with this also.

10 December 2005 by SwiftyMUSE, dkaa
- Updated for 12/07 patch
- PACTORINFO was removed, _ACTORINFO fields were merged into _SPAWNINFO
- Changed item.timer to a ticks type

5 December 2005 by SwiftyMUSE
- More cleanup of several class function declarations
- Another fix to .Stacks/.WillStack to not fail if the same slot is a blocking slot
- Added endurancecost to SPELL (thanks s0rCieR)
- Added item timer to tooltips (thanks ieatacid)

30 November 2005 by SwiftyMUSE
- Clean up of several class function declarations
- Cleanup of CombatAbilility, CombatAbilityReady and CombatAbilityTimer. They are now using
  the EQ functions. Cleanup of several functions to use EQ function GetAltAbilityIndex
  instead of accessing the charinfo structs directly.
- Fixed Me.State so it recognizes "STUN" correctly
- Fixed GetAAIndexByName, GetAAIndexByID
- Fixed Me.FreeBuffSlots to include the additional slot you get when you get either the
  "Embrace of the Keepers" or "Embrace of the Dark Reign" aa's.
- Fixed bounds issues on RequiresAbility, GetAANameByIndex, GetAAIndexByName, and GetAAIndexByID
- Fixed .Stacks/.WillStack to allow self buffs (with a healing component) to stack correctly
- Added: Spawn.Fleeing
    Currently this works with your target that is engaged in combat. If it turns to flee
    this flag is set for use in macros. It checks to see if the heading of the spawn is
    facing in a direction that is not in an arc of 120 degrees facing you.
- If you are crashing on switching toons at character select,
  you can comment out the autorun (per character) section in
  MQ2Pulse.cpp. This is only needed if you want to automatically
  process commands upon initial entering of world for a
  character. If you don't use the feature commenting it out will
  not cause any lose of functionality for you. Please post any CTD
  crash dumps to assist with locating this bug.

22 November 2005 by SwiftyMUSE
- Added Item.ItemDelay
- Config files can contain comment lines. Use ";" as the first character on the line to make it a comment.
- Updated resistadj location in _SPELL struct

18 November 2005 by SwiftyMUSE
- Fixed resists bug

18 November 2005 by dkaa
- Added TLOs DoorTarget and ItemTarget

17 November 2005 by Lax
- Separated functionality from do_ranged command for use from plugins.  Do this for any case where
  DoCommand has been used, and submit code changes.  This example has been done for you.

17 November 2005 by dkaa
- Added Cr4zyb4rd's hud extensions

16 November 2005 by SwiftyMUSE
- updated offset for 11/16 patch
- updated changes to charinfo struct for 11/16 patch

15 November 2005 by Lax
- Turned MacroQuest into swiss cheese with some more #ifdef blocks to support new ISXEQ functionality
  that allows it to run legacy MQ2 "macros"

11 November 2005 by dkaa
- remove the ability to use "fake" targets (door & items)
- added item timers to itemdisplay

01 November 2005 by dkaa
- updated offset for 11/01 patch
- /caption <list|type <value>|update #|MQCaptions <on|off>>

19 October 2005 by dkaa
- added item timers from ieatacid
- added stacks from pinkfloydx33

4 August 2005 by Lax
- Optimized stristr routine in Blech.h, resulting in a little bit of improved performance from Blech

31 Jul 2005 by Lax
- Nobody reported that Select didnt work until now, but the AddMQ2Data line is now added so it
  will work ;)

16 Jul 2005 by dkaa
- further fixes for else 

12 Jul 2005 by Lax
- Added Top-Level Object:
  * int Select[value,...]
    This replaces ${String[ x y z ].Find[ ${Stuff} ]}, like so: ${Select[${Stuff},x,y,z]}
    The result will be 0 for none, 1 for the first, 2 for the second, ad infinitum (no limit)
 
11 Jul 2005 by dkaa
- fixed the AltAbilityTimer members
- fixed else processing if there is not a "{" on the else line

05 Jul 2005 by dkaa
- fixed the AltAbilityReady and AltAbility members

04 Jul 2005 by dkaa
- prototypes for CListWnd::AddString changed (fixes mq2tracking)
- SwiftyMUSE change to XMLRead

03 Jul 2005 by dkaa
- prototypes for CSidlManager::FindScreenPieceTemplate and CComboWnd::InsertChoice changed

02 Jul 2005 by dkaa
- /aa list all should work now -- fixing AAs in progress
- CCustomWnd actually works with char * param in constructor

02 Jul 2005 by dkaa
- opcodes updated for zoning

02 Jul 2005 by dkaa
- String is still out
- fixed the AA stuff in CHARINFO
- CCustomWnd constructor now takes char * or CXStr *

26 May 2005 by Lax
- Fixed negation math operator, which was rounding the value negated

26 May 2005 by DKAA
- Plugins must have compile time later than mq2main.dll or they won't load

25 May 2005 by Amadeus
- Added Me.CombatAbilityReady and Me.CombatAbilityTimer
- Added:  /doability <combat ability>
- Added Me.Running 
- Added the command "/inote" for those running the ItemDisplay plugin,
  which is most everyone :)
- Currently AltAbilityReady returns TRUE when you inquire about 
  aa's you have not yet purchased. MQ2 now changes that behavior 
  to verify that you own the aa prior to saying its READY. 
- Fixed Me.SpellReady

21 May 2005 by Amadeus
- The MQ command known as '/charinfo' is now known as '/char'.  This allows
  for players to use both the EQ and MQ commands seperately.
- Fixed various structs
- Returned Me.Underwater and Me.FeetWet
  
13 May 2005 by DKAA
- Added optional param to Windows.List[...] to indicate column

11 May 2005 by Amadeus/DKAA
- Updated MQ2 to work with the 5/11/2005 patch
- Fixed Mapwindow structure
- Fixed Spellbuff structure
- Fixed Actorinfo structure
- Lots of other little fixes 

20 April 2005 by Amadeus
- Added some new offsets to eqgame.h including
  * pinstCGuildTributeMasterWnd
  * pinstCVoiceMacroWnd	
  * pinstCLFGuildWnd
  * pinstCGuildBankWnd
  * pinstCBarterWnd	
  * pinstCBarterMerchantWnd	
  * pinstCBarterSearchWnd
  * pinstCTicketWnd	
  * pinstCTicketCommentWnd]
  * pinstLargeDialogWnd	
  * pinstCTaskWnd
  * pinstCTaskSelectWnd	
  * pinstCPointMerchantWnd
  * pinstCPvpLeaderboardWnd	
  * pinstCTitleWnd	
  * pinstCPvpStatsWnd
  * pinstCMailWnd
  * pinstCMailCompositionWnd
  
4 May 2005 by Lax
- Fixed calculation bugs

17 April 2005 by Amadeus
- Added "Suffix" information to structs
- Added ${Me.Suffix} and ${Target.Suffix} 

8 March 2005 by Lax
- Blech 1.6.8 - fixes a crash

23 March 2005 by Lax
- Fixed this group member bug nonsense.  Now uses correct group structure.
- Fixed redundancy in GetSpawnType

11 March 2005 by Lax
- item.Spell fixed for scroll, proc, focus, and worn (previously did only clicky)

10 March 2005 by Lax
- CHARINFO update from htw, fixes the new Group stuff

9 March 2005 by dkaa
- refix the include file issue

8 March 2005 by Lax
- Fixed /itemslots
- Fixed problem with group.Leader when you are the leader and the group has members
- Added ISXEQ client templates to mkplugin

7 March 2005 by Lax
- Fixed the new group data types. Also added To String values:
  groupmember: Same as Name
  group: Same as Members

7 March 2005 by dkaa
- Fixed the Buff and Song ID members

6 March 2005 by Lax
- Added group datatype. members are as follows:
  * groupmember Member[n]: n is 1 to 5 (0 gives self)
  * int Member[name]: Gives the number, as used above
  * int Members: Total group members, excluding self
  * groupmember Leader: The leader of the group
- Added groupmember datatype. inherits spawn. members are as follows:
  * string Name: Name of the group member.  Should work regardless of whether they are in zone
  * spawn Spawn: Direct access to the group member's spawn type
  * bool Leader: Is this the group leader?
- Dropped GroupLeader TLO, now you should use Group.Leader
- Dropped GroupLeaderName TLO, now you should use Group.Leader.Name
- Group TLO now gives group datatype

3 March 2005 by Lax
- Fixed character.CurrentHPS, character.MaxHPS, character.PctHPS to use the "stable" versions..
- Added character members STR, STA, AGI, DEX, WIS, INT, CHA, svMagic, svFire, svCold, svPoison, 
  svDisease, CurrentWeight .. all of them ints
- Fixed buff slot counts

27 February 2005 by Lax
- Fixed INI bug in /mapnames
- Fixed bug in /mapfilter with "help"

26 February 2005 by Lax
- Optimized some stuff with the buff data type

25 February 2005 by Lax
- Removed bmpwad8.s3d file which was no longer being used, but was 33% of the size of the zip
- ISXEQ-related changes not affecting MQ2

23 February 2005 by Lax
- Cleaned up a bunch utility functions from MQ2Commands.cpp, they are now in MQ2Utilities.cpp

22 February 2005 by Lax
- Fix a Blech bug.

18 February 2005 by dkaa
- Update the ground interaction opcode

15 February 2005 by Amadeus
- Adjusted MQ2 to work properly with the new expansion
- Fixed some very small things

12 February 2005 by dkaa
- Fix an issue with /emote

11 February 2005 by Amadeus
- Added/Fixed some more spell slot information (item/spell display)
- Fixed the OnZoning callbacks in the Detour API
- Updated MAX_GUILDS (should fix guild name display problems)
- Updated MAX_ZONES in preparation for next expansion

8 February 2005 by Amadeus
- Fixed MQ2 to work with the latest patch
- Added spell information to the item display plugin
- There is now a file in the /release folder called "Changes-ISXEQ.txt", which will
  contain patch notes for the InnerSpace extension that is now included with MQ2.

31 January 2005 by Amadeus
- Fixed MQ2 to work with the latest patch
- The format of eqgame.h has CHANGED.  Be sure to get this zip. [SwiftyMuse]
- Browsing the wares of an adventure merchant still crashes EQ.  MQ2 is not to blame.

29 January 2005 by dkaa
- Fixed the map crash on /loadskin

29 January 2005 by Lax
- Split MQ2Main.h into a couple extra header files
- Added second project (ISXEQ.vcproj, no .dsp file at this time) to MQ2Main folder for 
  adaptation to Inner Space.  This project builds ISXEQ.dll and does NOT currently link (it
  compiles, then gives linker errors. some things need to be done before it will link)
  ISXEQ project needs separate implementations of each command, datatype, and top-level object.
- Added a lot of "#ifndef ISXEQ" to various files

26-28 January 2005 by Amadeus
- Once over, formatting/syntax check, re-package
- Fixed structs and offsets to be compatable with the new patch
- Fixed a variety of other small things to be compatable with the new patch
- Added a few little things from the boards as well as original work

4 January 2005 by Lax
- Updated copyright notices for 2005
- Updated Blech to 1.6.4, which fixed a tree traversal bug.  The bug prevented some 
  events from firing

31 December 2004 by Amadeus/DKAA 
- Fixed a line that was causing compile problems with VC++ 6.0 

30 December 2004 by Amadeus
-  Lots of little fixes
-  Fixed DOOR struct (which was causing some bugs with door related macro commands)
~  User Submitted Fixes (from message boards)
   * Added 'Me.FreeBuffSlots' to MQ2. [cr4zyb4rd]
   * Fixed Item "Stackable" flag [Valerian]
   * (Changed 'SpellReady' so SpellReady[] returns true when Gems are fading back 
     in from the disabled state. [Brettido]
   * Fixed 'MyCastTime' [cr4zyb4rd]
   * Added 'BuildDate' to the MacroQuest data members. [cr4zyb4rd]

19 December 2004 by Amadeus
- Cr4azyb4rd's code for the new item stuff, outlined in this thread:
  http://www.macroquest2.com/phpBB2/viewtopic.php?t=10270
- The Item Datatype 'Stackable' seems to be broken at the moment.  We will be looking
  into it over the next few days.
- Added "GuildFavor" to the ItemDisplay plugin (Ziggy)
- Added Ziggy's /mapshow patch
- Added Cronic's new Plugin API additions: OnBeginZone() and OnEndZone().  Folks may want
  to bookmark http://www.macroquest2.com/phpBB2/viewtopic.php?t=9959 as an example of how
  to add features to the plugin API.  (Hopefully this thread/example will make it in the 
  manual.)
- Added ${Me.EnduranceRegen} (submitted by Pooz).  It returns returns the amount of 
  endurance gained in the last tick. 

18 December 2004 by Amadeus
- Various structs/offsets taken from the boards to make MQ2 compatable
  with the latest patch
- Fixed keybinds
- Various small things from the boards over the past couple months
- Fixed spawninfo and actorinfo
** Note:  This is an initial zip release to get MQ up and running.  Expect another
          release in the next couple of days to resolve all remaining issues and
          to add code submitted on the boards. **

13 December 2004 by Lax
- Blech updated to version 1.6.3 which solves a new issue

8 December 2004 by Lax
- Blech updated to version 1.6.1 which solves remaining known Blech issues

22 November 2004 by Lax
- Blech updated to version 1.6 which solves parsing problems such as the one
  described here: http://www.macroquest2.com/phpBB2/viewtopic.php?p=75390#75390
- MQ2CustomBinds updated to solve a race condition issue, which also appears in
  older MQ2MoveUtils versions.  The race condition causes a crash when starting
  EQ via WinEQ 2.0
- The MQ2 initialization process now has a short delay to help alleviate the
  race condition issue for people who have not updated MQ2MoveUtils

25 October 2004 by Amadeus
- ${Me.AltAbility[]} is now back!   However, with one change.  Instead of 
  returning the 'rank', it now returns the total number of points you have
  spent in that ability.  Therefore, to determine if a player has bought an
  ability, all you have to do is check if the value is greater than zero.
- Added AALIST struct to eqdata.h and AA information to CHARINFO
- Fixed "/aa list xx" to stop showing multiple versions of the same AAs
- Fixed "/aa list timers" to only show AAs you have bought
- Added some new utility functions to the source (C++, NOT MACRO CODE)
  * bool PlayerHasAAAbility (PCHARINFO pChar, DWORD AAIndex);
  * PCHAR GetAANameByIndex(DWORD AAIndex)
  * DWORD GetAAIndexByName(PCHAR AAName)
  * DWORD GetAAIndexByID(DWORD ID)
~ User Submitted Fixes (from message boards)
  *  Add a "noauto" flag to your '/plugin' command to prevent 
     updating the macroquest.ini when a plugin is loaded/unloaded. 
  *  Added some more USERCOLOR_* definitions to eqdata.h
  *  Small fix to '/loadspells list'
  *  Added more spell information to the spell information display
  *  Added CastOnYou, CastOnAnother, and WearOff to the MQ2SpellType class
  *  Major upgrades to MQ2Irc plugin, see this thread for more information 
     http://www.macroquest2.com/phpBB2/viewtopic.php?p=73390#73390
     
14 October 2004 by Amadeus
- Removed the BuildData datatype for the moment.  The code, as it was originally 
  conceived was causing compile problems on Visual Studio 6.0.  Moreover, it was 
  determined that it was not reliable on all partition types.   It may be added
  again at some point in the future after rigorous testing across different
  partition types and both vs 6.0 and vs.net compilers.

13 October 2004 by Amadeus
- [*LAX*]  New Memcheck0 routine
- [*DKAA*] New Memcheck4 routine (the routine previously known as memcheck4 
           is now memchecks)
- New offsets/structs for latest patch
- Con Colors should be working properly to lvl 70
- spawn.CleanName should now return the name without the '#' symbol
- More work on mq2map ...it's still in heavy testing and needs more work though
- Added 'BuildDate' to the MacroQuest data members.  Returns an int representing
  the date in which the current MQ2Main.dll was built.
- Added a short message to warn you of a running macro when /camping.

23 September 2004 by Amadeus
- Fixed the MacroQuest2.exe to have correct links and added a few new links!
- Offsets fixed for recent patch
- Couple more spell gem 9 fixes

19 September 2004 by Amadeus
- Fixes related to the extra buff slots and extra spell gem for Omens of War.

17 September 2004 by Amadeus
- MQ2Map has issues and is being debugged in house.  I suggest turning it
  off until it officially fixed if you are having problems.
- Added ${xxx.Attuneable} for items ..returns TRUE if item is Attuneable, 
  FALSE if it is not.
- Added some code to MQ2MapApi.cpp in the debugging stage.  Most of it is
  redundant code hoping to cut down on problems.
- Miscellanous fixes throughout the source

14 September 2004 by Amadeus
- All the fixes needed to make MQ2 work with Omens of War
- The way that EQ handles the initial splash screen has changed dramatically.
  MQ's custom SplashScreen is disabled.
- Almost all structs were modified/fixed.
- Removed the offset CEverQuest__GetTitleDesc
- Added Title to spawninfo structure
- Added ${xxx.Title} ..it returns a string that is your title.  Please note that 
  ${xxx.AATitle} will return the same thing.  I'm leaving both in for backwards
  compatability of macros although "Title" should be used in the future since 
  Titles are no longer exclusively AA based.
- updated TOTAL_SPELL_COUNT 
- Added TOTAL_SPELLS_ALLOCATED
- EQ_Character__Max_Mana removed ...it's a virtual function now (This means that 
  the MaxMana and PctMana datatypes are disabled for now)

26 August 2004 by Amadeus 
- Fixed /filter name on/off to work correctly [Efudd]

20 August 2004 by Amadeus
- Removed ${Me.GroupMember[]} and ${Me.GroupLeader} since it is already in as 
  ${Group[n].Name} and ${GroupLeaderName}.  Even though the information is stored in
  two locations, it was causing confusion.
- Tweaked ${Me.Grouped} some more ...I think I have it fixed now.

19 August 2004 by Amadeus
- Fixed ${Me.AltAbilityReady[]}
- Fixed ${Me.AltAbilityTimer[]}
- Added ${AltAbility[].MyReuseTime}  (proper reuse time if you hastened AA abilties)
- Added NEW COMMAND:  /aa
*** Syntax ***
/aa list all            -- lists all of your AA abilities in format [ID : name]
/aa list timers         -- lists just the AA you have that have timers
/aa info [ability name] -- gives information about a particular AA ability
/aa act [ability name]  -- works like "/alt act ##", but takes the name instead of ##
   (note:  You will notice a fraction of a second delay using this method vs.
           the /alt act ## method.)
***
(Note:  Yes, they do not list in any particular order (No, I don't know why).  No, 
I do not know why some abilities are duplicated.  Yes, it may have bugs 
that need testing.)
- Slight tweak to code to make it compile on Vc++ 6.0 cleanly
- Fixed GetSpellDuration (per corrections posted on the messageboard)
- Added an offset to eqgame.h and removed one from eqgame.h (Those that help find
  offsets..please note this change!)

18 August 2004 by Amadeus
- Fixed EQRAIDWINDOW and EQRAID structs
- Some tweaking to attempt to make ${xxx.Grouped} more consistant
- Added:  ${Me.GroupMember[n]}  (1-5) ...returns string
- Added:  ${Me.AmIGroupLeader}  ...return TRUE or FALSE
- Added:  ${Me.GroupList} ..simply returns a string of your group members (excluding you)
- Fixed ${xxx.Lore} for items
- Fixed {AltAbility[ability].xxx} ...all of these are now working
- Fixed All the AltAbility structs
(Note:  ${Me.AltAbilityReady.xxX}, ${Me.AltAbilityTimer.xxx} and ${Me.AltAbility[]} are 
        still BROKEN)
-----------
** SOE Coding Change (technical folks only)**  
EQ no longer stores information for ALL AA abilities in your memory space as it once did.
It allocates the space for all of the abilities;however, if your character is incapable of
using the ability, the pointer location for that ability is now 00000000.
-----------

14 August 2004 by Amadeus
- Fixed offsets to work with 8/13 "emergency" patch
- Updated TOTAL_SPELL_COUNT and MAX_ZONES
- Added dman's ${Target.HeadingToLoc[Y,X]} and ${Me.HeadingToLoc[Y,X].Degrees} routines

12 August 2004 by Amadeus
- Various fixes (including ${Me.Casting}, etc.)

11 Auguest 2004 by Amadeus
- Fixed to work with the 8/11 patch

27 July 2004 by DKAA
- Fixed ${Plugin}

23 July 2004 by Amadeus
- Lots of struct updates from the boards
- Added the following variables:  ${Me.EnduranceBonus}, ${Me.CombatEffectsBonus},
  ${Me.ShieldingBonus}, ${Me.SpellShieldBonus}, ${Me.AvoidanceBonus}, ${Me.AccuracyBonus},
  ${Me.StunResistBonus}, ${Me.StrikeThroughBonus}, ${Me.AttackBonus}, 
  ${Me.HPRegenBonus}, ${Me.ManaRegenBonus}, ${Me.DamageShieldBonus},
  ${Me.AttackSpeed}, ${Me.DoTShieldBonus}
- Added showbonuses.mac to the release/macros directory.  It will display your current
  stat bonuses as added by your gear.
- Added ${Me.LanguageSkill[languagename]} (ie, ${Me.LanguageSkill[Dark Speech]}.  You can
  also use a number (as given with /lang help) in place of the languagename parameter.

21 July 2004 by DKAA
- Fixed the macro not found error message.

18 July 2004 by Lax
- EQPlayNice 1.11+ compatibility

17 July 2004 by Amadeus
- Updated source to be compatable with the July 16 patch
- ${Me.AltAbilityTimer...} and ${Me.AltAbilityReady...} datatypes are broken atm and 
  have been disabled.

12 July 2004 by DKAA
- slot hand is now hands to be consistent
- updated some of the distributed macros

9 July 2004 by Lax:
- Newest version of the readme.chm from Wassup
- Added/changed MQ2Data type members
  int item.Tribute: Tribute value

3 July 2004 by DKAA
- added /who noguild

3 July 2004 by Amadeus:
- Added new command:  /substitute 
  ** Syntax: 
  **        - /substitute list
  **        - /substitute <orig> delete
  **        - /substitute <orig> <substitution>   (see examples below)
  ** This new command allows you to create custom midline substitutions that will work
  ** anywhere in a command.  It works VERY similarly to aliases in some respects, esp.
  ** in how it is saved in the .ini file and how the commandline syntax is structured. 
  ** Substitutes are called from any alias or commandline by using the percent sign (%)
  ** followed by your orig. text.
  **
  ** Examples:  "/substitute mom Mother"
  **            "/substitute omg Oh my god!"
  **            "/substitute k %omg, kill %t before I tell your %mom"
  **
  ** The final example if you typed "/say %k" would produce:  "/say Oh my god!, kill
  ** TARGET before I tell your Mother"
  **
  ** Please note the following rules/reminders:
  ** 
  ** 1.  You don't use the percent signs when creating the substitutions or editing your
  **     config file.
  ** 2.  You can use MQ's subsitutions without spaces around them (unlike EQs!) (ie: 
  **     "/echo %omg%mom" would return "/echo Oh my god!Mother"
  ** 3.  Substitutions do not currently work in macros.
  ** 4.  "/sub" is currently a valid shorthand for "/subsitute"
  ** 5.  You can use EQ's wildcards (ie: %t) within your substitutions; however, you 
  **     have to leave spaces around them (yes, they suck)
  ** 6.  You cannot CURRENTLY replace EQ wildcards with MQ substitutions (ie, you can't
  **     make a replacement for %m (This may be supported in the future.)
  **
- Fixed CONTENTS struct (thanks ieatacid)
- Fixed routines.mac, arrows.mac, and arraytest.mac (Dont_know_at_all)

2 July 2004 by Amadeus:
- Fixed "/who guild <guildname>" on some servers (It seems that on some servers, SOE
  removed guilds but left the entry giving bogus guild entries in the list where the
  'name' was blank, thus ending the search loop prematurely.)
- Added "/who knight"  (returns Paladins and Shadowknights in the zone)
- Added "/who tank"    (returns paladins, shadowknights, and warriors in the zone)
- Added "/who healer"  (returns druids and clerics in the zone)
- Added "/who dps"     (returns wizards, rangers, and rogues in the zone)
- Added "/who slower"  (returns shamans, enchanters, and beastlords in the zone)

30 June 2004 by Amadeus:
- Refined "/who npc named" to work a bit better
- Added "/who npc merchant"
- Added "/who npc tribute" (returns tribute masters)
- Added "/who npc gm" (returns GUILDmasters)
- Removed the Old SPAWNINFO struct

28 June 2004 by Lax:
- Added MQ2Data Top Level Object:
  bool LineOfSight[y,x,z:y,x,z]: Determines Line of Sight in 1, 2 or 3 dimensions.  Any not given will default to your character's current x y or z.
- Added MQ2Data type members:
  bool spawn.LineOfSight: Determines if your character has Line of Sight to this spawn
  bool switch.LineOfSight: Determines if your character has Line of Sight to this switch
  bool ground.LineOfSight: Determines if your character has Line of Sight to this ground item
- API now has static inline BOOL LineOfSight(PSPAWNINFO Origin, PSPAWNINFO CanISeeThis)

27 June 2004 by Amadeus:
- Added 'named' flag to the superwho filters.  It simply checks to 
  see if the spawn's name begins with a capital letter or with a
  pound (#) sign.  (examples:  '/who npc named', '/who npc named 65')
  ** This works best in places like the Plane of Hate.

23 June 2004 by Amadeus:
- ieatacid's CHARINFO update (primarily just offset locations updated)
- ieatacid's update to EQRAIDWINDOW struct
- Removed OLDCHARINFO struct

23 June 2004 by Lax:
- Fixed Bank stuff in CHARINFO
- "listselect" notify now works in combo boxes
- Fixed minor problem with operator precedence in Calculate (1-1-1 previously evaluated to
  positive 1, now it correctly evaluates to negative 1)
- Changed/Added MQ2Data members:
  int window.Items: Number of items in a list or combo box
  int window.List[text]: Find an item in a list or combo box by partial match (use window.List[=text] for exact)  Example: ${Window[TradeskillWnd].Child[RecipeList].List[=Inky Shadow Silk]}

21 june 2004 by DKAA:
- Fixed a crash in echo when the lines are longer than 2043

21 june 2004 by DKAA:
- Fixed the EQMERCHWND alignment and renumbered the CSIDLWND struct.

19 June 2004 by Lax:
- Fixed FastCalculate and EvaluateRPN functions.  Calculate works fine now, stfu rtfm etc ;)
- DKAA fixed some struct stuff
- Amadeus fixed some struct stuff

14 June 2004 by Lax:
- Replaced Calculate function with a much faster version. Also added an operator or two.
  I'll make sure they get added to the manual. How much faster? The existing calculate
  ran on my system 4,200 times in a short amount of time and took one full second of CPU
  time to do so. The same calculations ran with the new calculate 77,000 times and took 
  only 620ms. Extrapolating the data it would have taken about 124,000 times calling 
  calculate to match the old 4,200... or about 29.5 times faster (that's a lot).
- Added sub lookup map from Gus to speed up macros a little bit
- Undid MQ2EQBugFix, which was currently creating a bug (note to self: in future bug fixes,
  make sure it's only going to try to fix it for the correct version)
- Fixed an offset
- Standard search spawn now allows multi-word names.
- /mqlog no longer adds an extra line

3 June 2004 by Lax:
- Fixed string.Arg, string.Token, NearestSpawn, spawn.NearestSpawn, LastSpawn

2 June 2004 by Lax:
- Fixed some stuff, yadda yadda.  I forget now.
- Bodytype 10 has been identified as Dain, thank you for the reports

29 May 2004 by EqMule:
- Fixed EQ_INTERACTGROUNDITEM so click left item works again...
- Updated zipit.lst (personal reminder: dir * /s /N /A-D /B > zipit.lst)

28 May 2004 by DKAA:
- Fixed the message ID for mq2bzsrch.

27 May 2004 by Lax (more):
- Fixed stack overflow bug in one of the functions that handles window names.  I fixed it in one
  before putting up the update but didn't in an exact copy of it above it.  Lax truly lacks. ;)
- Added pet weapon procced pet body type to the list of known body types.
- Fixed captioncolors not working correctly
- /who <level> will work properly, as you would have expected previously.  e.g. /who 65.
  Coincidentally this now works with the other spawn searches, /who /target /highlight /mapshow
  /maphide, ${Spawn[search]} etc.

27 May 2004 by Lax:
- Added "chest" to the standard spawn searches used by /who, /target, /highlight, /mapshow, 
  /maphide, etc
- Fixed some problems with the window suff introduced in the May 16 zip
- Added/changed MQ2Data members:
  string spawn.Type: PC NPC Untargetable Mount Pet Corpse Chest Trigger Trap Timer Item 
- New MQ2Data Top-Level Object:
  int SpawnCount: Total number of spawns in current zone
  int SpawnCount[search]: Total number of spawns in current zone matching the search

24 May 2004 by DKAA:
-Fixed a couple problems with the makefiles (mq2chat wasn't building)
-A special update for mq2safe users

16 May 2004 by Lax:
- UI subsystem of MQ2 is now smarter.  All window and control names are now case insensitive,
  and controls can be used by ScreenID *or* Piece name.  /windows <windowname> now shows, for 
  each child of the given window, ScreenID, Piece name, and the TYPE of control (e.g. label,
  button, invslot, spellgem, etc).
- window.List now only works on list boxes (will not crash on other types, just give NULL)
- Added/changed MQ2Data members:
  string window.Name: Name of window piece (e.g. "ChatWindow" for top level windows, or the Piece name (NOTE: CUSTOM UI DEPENDANT) for child windows)
  string window.ScreenID: ScreenID of window piece (ScreenID is NOT custom ui dependant, this *must be* the same on ALL UIs)
  string window.Type: Type of window piece (Screen for top level windows, or Listbox, Button, Gauge, Label, Editbox, Slider, etc)
- Fixed /target next, as well as targeting the origin of the search (e.g. you, or the spawn
  already targeted)
- Fixed turbo problem with using /macro from within a macro

16 May 2004 by DKAA:
- Fixed a where using loc and radius in spawn searches would return spawns further than the radius

15 May 2004 by Lax:
- Fixed bug in /who that made it show no spawns for some people, even though there were spawns...
- Standard search spawns will accept class names or short names without using the "class" keyword.
  Shadowknight is used without a space, and short names are all 3 letters ("shd", not "sk").  
  Note that cleric's short name is "clr" not "cle".
- Bug with MQ2Chat plugin that caused events to be processed twice has been fixed
- MQ2IRC will now process all lines as custom events.  Note that it does not process them as 
  #chat events.
- Turned off the PCClass captioncolor option, PC caption colors will default to EQ's settings.
  It was left on by mistake after testing a bug fix.  You can turn them back on if you wish by
  using the /captioncolor command like so: /captioncolor pcclass on

14 May 2004 by Lax:
- MQ2ChatWnd (the MQ2 Chat Window support) got some upgrades.  First of all the window was not
  limiting the size of its scrollback, so after so much went on in the MQ2 window, your framerate
  would drop like a rock.  To achieve proper scrollback limiting without lagging you too much,
  I put in a system to make it buffer the chat that goes to it, and only display so many lines
  per frame.  The MQ2ChatWnd font size option now works somewhat...  The font sizes are not the
  same as EQ's chat window sizes yet, so be aware of that.  I'll work on it ;)  You will probably
  want somewhere from -3 to 2.  /mqfont <#>
- MQ2Map filters added: untargetable, trap, timer
- /who has been changed a little bit.  When a TRIGGER, TRAP, TIMER, or UNTARGETABLE is listed,
  that will be noted at the end of the line in red (very helpful).  The routine has also been
  updated for efficiency, so there is less lag with large /who result sets.
- Standard spawn searches (This includes /who, /target, ${Spawn[search]}, etc) have been 
  slightly modified.  "invis" is NO LONGER A VALID KEYWORD.  If you have this in macros, etc 
  you will need to change it.  The updated spawn types ARE valid keywords (trigger, trap, 
  timer, untargetable). If your search is for type "npc" you WILL get untargetable types in
  your search results (particularly helpful for /who).
- Added/changed MQ2Data members:
  string spawn.Type: PC NPC Untargetable Mount Pet Corpse Trigger Trap Timer Item 
  string string.Token[n,separator]: Retrieve a token from the string using a custom separator.  Unlike Arg, this will not skip empty values
  spell item.Spell: Spell effect
  float item.CastTime: Spell effect's cast time
  string item.EffectType: Spell effect type
  ticks character.AltAbilityTimer[n]: Alt ability reuse time left, by number
  ticks character.AltAbilityTimer[name]: Alt ability reuse time left, by name
- spawn.Hunger and spawn.Thirst have returned to active duty
- You can now list child windows from in-game with the /windows command, like so:
  /windows <name>
  e.g.: /windows InventoryWindow
- /itemnotify in <pack> <#> <notification>  now works with sharedbank slots.

13 May 2004 by Lax:
- Fixed "by class" caption colors
- Fixed some bodytypes being identified as triggers (note that untargetable NPCs *are* 
  triggers)
- Fixed target caption leakage (would stay drawn after switching targets)
- /who will show "invis" spawns if any parameters are given.  Spawn search functions,
  including /who and /target, will probably get updated soon.	
- Fixed problem with leading spaces in sub parameter declarations
- MQ2HUD now allows for different HUDs.  Each different HUD is stored in MQ2HUD.ini, but
  in different sections.  The default HUD is "Elements" because that's what it originally
  used.  To load a different HUD, the command is "/loadhud <name>" like "/loadhud bard".
  In this case, the [bard] section (not case sensitive, so it could also be [BARD]) of
  MQ2HUD.ini will be used.  To load the default HUD specifically, the command is 
  "/defaulthud".  MQ2HUD also now adds the following MQ2Data Top-Level Object:
  string HUD: Name of currently loaded HUD.
- MQ2FPS now fixes the bug where CTRL ALT and SHIFT keys stick when you switch windows.
  This is a bug in EQ that happens because the release of the key is not captured by EQ after
  it has been swapped to the background.  MQ2FPS now releases the keys as soon as EQ goes
  to the background, so this will no longer be an issue.
- New command to complement the /ctrlkey /altkey /shiftkey commands:
  Usage: /nomodkey <command>
  This command will release all ctrl/alt/shift keys for the duration of executing the 
  given command.
- Added/changed MQ2Data members:
  bool spawn.Anonymous: Anonymous?
  bool spawn.Roleplaying: Roleplaying?
  string string.Token[n,separators]: Retrieve a token from the string

12 May 2004 by Lax:
- Fixed the mysteriously disappearing #event handling in macros ;)

11 May 2004 by Lax:
- Added nifty changes.txt reader to character select screen.  Now you have no excuse!
- Fixed problem with events mysteriously having parameters disappear
- Updated Blech to fix a bug with some #events disappearing (and not firing)
- Your target's caption will now always be drawn
- Added LDoN Recruiters and Merchants to the list of full class names.
- Added /captioncolor command, which allows a lot of custom spawn caption coloring.  For example,
  the caption of marked NPCs or assist NPCs can be a specific color.. the caption of bankers and
  merchants can be a set color.  NPCs can be done by con color.  All spawns can be done by
  CLASS color (using the raid settings).  Note that you can only set the raid class colors right
  now through the raid options window.  You can open this window by typing
  /windowstate raidoptionswindow show
  Usage: /captioncolor <list|<name off|on|#>>
  Examples:
  /captioncolor list
  /captioncolor pcclass on
  /captioncolor pctrader on
  /captioncolor pctrader 255 128 0
- Changed /windowstate command to use the window mapping used by ${Window[name]}, /windows, etc.
- Fixed issues with "charm" and the invslot type
- raidmember MQ2Data type now inherits "spawn" (when they are in zone)
- Added/changed MQ2Data members:
  class raidmember.Class: Raid member's class (works without being in zone)
  int raidmember.Level: Raid member's level (works without being in zone)
  int item.WornSlots: The number of invslots this item can be worn in (fingers/ears count as 2 slots)
  invslot item.WornSlot[n]: The nth invslot this item can be worn in (fingers/ears count as 2 slots)
  bool item.WornSlot[name]: Can item be worn in invslot with this name? (worn slots only..)

10 May 2004 by Lax (more):
- Fixed once and for all the crash bugs relating to spawn captions (WHICH ARE *NOT* THE HUD)

10 May 2004 by Lax:
- Fixed problem relating to false negatives determining if a spawn is a TRIGGER (e.g. flavor
  text, trap, etc).  This solves crash issues in the latest zip with the custom caption
  system.  This also solves non-crash issues identifying "invisible spawns" in spawn searches,
  as well as spawns that were previously identified as NPCs in MQ2Map.

09 May 2004 by Lax (more):
- Fixed VS6 compile errors in Blech
- Fixed reported crash bug
- Fixed possible crash with HUDs
- Added MQ2HUD "type" 8, for character select screen.  This should fix some potential
  crashes when using custom HUDs and entering char select.

09 May 2004 by Lax:
- Removed remnants of MQ2Parms system.  Rest in peace.  Phase 4.
- Cleaned up a lot of old code that was being kept in comments
- Removed mount captions, they just crash the client
- Added optional parameter to /delay.
  Usage: /delay <time> [condition to end early]
  This lets you use a delay that has a possibility to end early.  For example...
  /keypress forward hold
  /delay 1s ${Spawn[1234].Distance}<${Spawn[1234].MaxMeleeTo}
  /keypress forward
- New command /noparse
  Usage: /noparse <command>
  Prevents a command from being parsed for MQ2Data.  For example..
  /noparse /ini blah blah blah ${stuff}
  Will actually write the ${stuff} literally instead of changing it to the current value
  of stuff.
- Added/changed MQ2Data members:
  int macroquest.MouseX: Mouse's x location
  int macroquest.MouseY: Mouse's y location
  string ticks.Time: Time in the form mm:ss
  string ticks.TimeHMS: Time in the form hh:mm:ss (if there are no hours, the form will be mm:ss)
  int character.CountBuffs: Total number of buffs (not including short duration buffs)

07 May 2004 by Lax:
- Added "Lax/Blech" support to custom events.  The Blech system allows much easier parsing of
  incoming chat.  Custom events will now support more parameters that are automatically
  parsed based on the match text.
- Fixed up EQ's handling of spawn captions (name above their head). Only the nearest 35 spawn
  captions will be updated by default (and even then, only those close enough that you'd see 
  their name).  EQ itself constantly updates the name of every spawn in the zone, even though 
  only a small portion of those are displayed.
- Added an option to /caption command
  Usage: /caption <list|type <value>|update #>
  "/caption update #" will set the number of nearest spawns for MQ2 to update the name of
  each pass.  By default, this is 35.  If you have performance issues after this update,
  please post about it on the forums.  Find a happy update number and let us know.
- Added marked NPC and assist target leadership stuff to default captions, also put guilds on
  the line below the name.  The defaults should mostly look like EQ's now.
- Fixed macro.Params
- Fixed invslot names
- Added/Changed MQ2Data Members:
	spawn character.TargetOfTarget: Target of target   (moved to character type)
	bool spawn.Assist: Current Raid or Group assist target?
	int spawn.Mark: Current Raid or Group marked npc mark number (raid first)
	spawn character.RaidAssistTarget[n]: Current raid assist target (1-3)
	spawn character.GroupAssistTarget: Current group assist target
	spawn character.RaidMarkNPC[n]: Current raid marked NPC (1-3)
	spawn character.GroupMarkNPC[n]: Current group marked NPC (1-3)

05 May 2004 by Lax (even more):
- Plenty of positive feedback on the custom spawn captioning.  Plenty also asking why shownames
  was not working properly.  There are now 4 levels of captions for Players, according to the
  shownames level, to solve this issue.  Therefore the ini options are now Player1, Player2, 
  Player3, Player4 rather than just Player.  Also, the guild status indicator now 
  capitalizes Leader and Officer, and added a "LDR" tag to your group leader.
- Added /caption command to set the custom captions from in-game.
  Usage: /caption <list|type <value>>
  To clear the specific setting, just do /caption <type> like so:
  /caption player1
- DKAA fixed the bzsrch problems
- Added MQ2Data member:
  bool spawn.GroupLeader: Is this your group's leader?
- Fixed CHARINFO struct.  Some Stuff appeared slightly wrong, like leadership exp and bank
  stuff.

05 May 2004 by Lax (more):
- Fixed crash on zoning relating to the new HUD functionality. Dont ask.

05 Max 2004 by Lax:
- Updated for patch and added README.CHM.  Keep an eye out, we should have the manual
  available in more formats (including printable) soon

04 May 2004 by Lax:
- New command
  Usage: /hud <normal|underui|always>
  * "Normal" will make the HUD display as it would normally on top of UI, not at char select
     or in "f10 mode"
  * "UnderUI" will make the HUD display as it would normally except UNDER the UI, and not at
     char select or in "f10 mode"
  * "Always" will make the HUD display under the UI, at char select, and in "f10 mode"
- New Plugin MQ2HUD.  Edit MQ2HUD.INI to add custom elements to your HUD.  You pick the spot
  on the screen, the color, and what gets displayed.  Every element gets parsed for MQ2Data
  each time it is displayed.
  Example MQ2HUD.INI:
    [Elements]
		TargetInfo=3,5,35,255,255,255,${Target}
		GMIndicator=3,5,45,0,0,255,${Spawn[gm]}
		CursorItemName=7,-15,-15,255,255,255,${If[${Cursor.ID},${Cursor},]}
		ClickMeForFun=6,-25,-25,255,255,255,${If[!${Cursor.ID},click me,]}
  The order is TYPE,X,Y,RED,GREEN,BLUE,TEXT.
  Type is currently any combination of the following:
    1 - Display in non-full screen mode
    2 - Display in full screen mode ("f10 mode")
    4 - X,Y is based on cursor location
  e.g. 1+2+4=7.  7 means all 3 of the above. 6 means 2 and 4. 3 means 1 and 2. Just add them
    together.  There is no way to end up with a number that could mean two different 
     combinations.
  Red, Green and Blue are each from 0 to 255. 255,255,255 is white, 0,0,0 is black.
  ** There is currently not a command to add or remove these from inside the game.  One will
     probably be added soon.  The plugin will automatically re-load the list from the .ini
     when you modify and save the .ini.
- Seeing as how the mouse functions perfectly fine in full screen mode, I've forced the cursor
  to display the same as it would in UI-visible mode.  The only difference is the item is not
  displayed on your cursor.  With MQ2HUD and the "CursorItemName" example, you could have it
  show the name of the item attached to your cursor in full screen mode (use type 6 if you
  want it to follow your cursor in full screen mode only).
- Added custom spawn captioning.  Set them in MacroQuest.ini [Captions].  Empty the setting 
  to make it use EQ's default.  By default our player caption is slightly different -  
  it shows their guild status if they are officer or leader of a guild.  Pet captions are a
  little different also - it will display the name of its master if it is a player's pet.
  Use "\n" to mean a new line when setting captions.
- Added MQ2Data Top-Level Object:
  spawn NamingSpawn: Spawn currently being captioned.  NULL when not captioning.
- Added/changed MQ2Data members:
  bool spawn.LFG: LFG?
  bool spawn.Linkdead: Linkdead?
  bool spawn.Trader: Trader?
  bool spawn.AFK: AFK?
  string spawn.AATitle: Actual AA title (e.g. Sage, Impresario, etc)
- MQ2Map adds Top-Level Object: spawn MapSpawn: If your cursor is on a spawn on the map, this is it
- Fixed ticks.Time

02 May 2004 by Lax:
- Added a popup box to the crash detected hook, explaining that the user should visit the
  MQ2::Bug Reports forum.
- Removed EasyDetour and EasyClassDetour.  There is a single replacement for the both of them
  called EzDetour.  EzDetourwName(offset,detour,trampoline).  Examples (which are all over in MQ2Main
  and plugins):
  EzDetourwName(ProcessGameEvents,Detour_ProcessGameEvents,Trampoline_ProcessGameEvents);
  EzDetourwName(CEverQuest__EnterZone,CEverQuestHook::EnterZone_Detour,CEverQuestHook::EnterZone_Trampoline);
- Renamed the REVERSE_DETOUR functions to reduce confusion.  These really had nothing to do
  with detours.  What it really does is lets you call a function at a given offset.  
  So, they are now:
  FUNCTION_AT_ADDRESS(function,offset)
  FUNCTION_AT_VARIABLE_ADDRESS(function,variable)
  FUNCTION_AT_VIRTUAL_ADDRESS(function,offset)
- Fixed small issue in MQ2Data parser
- Fixed /memspell not finding some spells correctly (Heroic Bond for example)
- MQ2 will now fix the string table by removing extraneous spaces from the end of strings,
  since EQ isnt smart enough to do it itself.  This fixes issues such as finding the AA
  "Bestial Alignment", which has two spaces after it in eqstr_us.txt.  
  ${AltAbility[Bestial Alignment]} previously did not work because of this issue.  It works
  now because of this fix.
- Added MQ2Data types
  raid, raidmember   (see reference for members)
- Added MQ2Data Top-Level Objects
  raid Raid: Raid you're in...
- Added/changed MQ2Data members
  string ticks.Time: Time in the form hh:mm:ss (if there are no hours, the form will be mm:ss)
  int skill.MinLevel: Minimum level for your class
  int skill.StartingSkill: Base skill level for your class
  int skill.SkillCapPre50: Skill cap pre-50 for your class
  int skill.SkillCapPost50: Skill cap post-50 for your class
  int character.FreeInventory: Count of free inventory spaces
  int character.FreeInventory[n]: Count of free inventory spaces of at least this size (giant=4)
  int character.LargestFreeInventory: Size of largest free inventory space
- LaxColor is now defaulted to off since most people now realize that it exists.  If you wish
  to turn it back on, LaxColor=1 in MacroQuest.ini.
- Fixed spawn.NearestSpawn issues
- Fixed ${Ini} absolute path issues
- Fixed some other issues that were brought up on the boards

30 Apr 2004 by Lax:
- Added MQ2Data members
  int macro.Params: Number of parameters to current sub

29 Apr 2004 by Lax (even more):
- Added option so that MQ2Data errors and normal errors (but not syntax errors that show
  /usage etc) will dump the macro stack.  This is ON by default.  To turn it off, set
  AllErrorsDumpStack=0 in MAcroQuest.ini section [MacroQuest]
- Added option so that the above errors will end the macro, aka makes them "fatal".  This is
  OFF by default. To set this, set AllErrorsFatal=1 in MacroQuest.ini section [MacroQuest]
- If for some reason you need to clear all GLOBAL SCOPE variables,
  /deletevar * global
  will do the trick.  For example, after you try to run an old macro and then realize the
  global scope changed and /zapvars no longer exists, but you can't make the variables outer
  scope because theyre already in global scope and you dont want to delete them all one by
  one....
- Perfected Multi-dimensional arrays

29 Apr 2004 by Lax (more):
- Fixed Multi-dimensional arrays

29 Apr 2004 by Lax:
- Fixed SPAWNINFO structure.
- NOTICE: Some MQ2Data members are currently MIA.  They may come back soon.  These include:
  character.Hunger
  character.Thirst
  character.GukEarned
  character.MMEarned
  character.RujEarned
  character.TakEarned
  character.MirEarned
  character.LDoNPoints

27 Apr 2004 by Lax (more):
- MQ2DataVars is now default.  Share and enjoy, share and enjoy!
- Fixed timer type member availability
- Added MQ2Data type: altability
- Added MQ2Data Top-Level Objects:
  altability AltAbility[n]: Alt ability by number
  altability AltAbility[name]: Alt ability by name
- Changed/Added MQ2Data Members:
  float spawn.MaxRange: Max distance from this spawn for it to hit you
  float spawn.MaxRangeTo: Max distance from this spawn for you to hit it
  int character.AltAbility[n]: Alt ability rank by number
  int character.AltAbility[name]: Alt ability rank by name
  bool character.AltAbilityReady[n]: Alt ability readiness by number
  bool character.AltAbilityReady[name]: Alt ability readiness by name
  int character.AltAbilityTimer[n]: Alt ability reuse time (seconds) left by number
  int character.AltAbilityTimer[name]: Alt ability reuse time (seconds) left by name
  spell character.CombatAbility[n]: Combat ability by number in your list (not same as others lists!)
  int character.CombatAbility[name]: Combat ability number in your list by name (not same as others lists!)
- Added an option to MQ2Map:  The "TargetMelee" mapfilter when set to 1 will draw a circle 
  representing how close to this spawn you must be to hit it.  Set to anything but 0 or 1 
  will draw a circle representing how close to this spawn you must be for it to hit you.
- Added some flavor for error messages.  Set LaxColor=0 in MacroQuest.ini [MacroQuest] to
  disable.  It's on by default or it wouldn't be as fun.

27 Apr 2004 by Lax:
- spawn.MaxRange now uses the proper melee range algorithm
- Fixed a crash bug in the Ini TLO
- Added proper relative/absolute path detection to /ini
- Fixed window.Checked
- Added MQ2Data members:
  int window.Style: Window style code
  bool window.Enabled: Enabled?
  bool window.Highlighted: Highlighted/mouse over?

26 Apr 2004 by Lax:
- Various error messages have been updated to be more specific.
- Fixed "outer" scope not being cleared by /endmacro.  Removed /zapvars in MQ2DataVars 
  since all it did was clear the outer scope.  It's no longer needed because the old global
  scope is separated into two scopes in MQ2DataVars.
- Fixed FindInvSlotForContents function (used in item.InvSlot.  item.InvSlot will no longer
  give NULL for valid items in your inventory/bank)
- Sub parameters (including those for events) are now allowed to have a type other than 
  string, when MQ2DataVars is enabled, like so:
  Sub MySub(int A, string B, float C)
- Fixed out-of-bounds by 1 crash in MQ2DataVar arrays
- MQ2FPS now allows you to disable the framerate display with /fps off (/fps on to enable again)
- MQ2EQIM feature set adjusted.  Now keeps your list of buddies (per character) and the last
  time they were seen online or on eqim (by any character).  Your friends list is automatically
  added as buddies.  A member was also added to the "buddy" type EQIM adds, time buddy.LastSeen.
- ${Ini} will allow either relative or absolute paths.  Also slightly modified what it gives
  you when you try to get a list of keys and supply a default (previously it would ignore
  the default and give NULL if there was no list).
- Improved parsing of " and ] within MQ2Data indexing.
  ${String["hi"]}: hi
  ${String["hi","hi"]}: hi,hi
  ${String[""hi""]}: "hi"
  ${String[hi"hi"hi]}: hi"hi"hi
  ${String[[MQ2] - Hi]}: [MQ2] - Hi
  ${String["""]}: "
- MQ2BzSrch plugin is now updated for MQ2Data.
  MQ2Data reference for MQ2BzSrch (because it's a plugin, not in main reference)
  -------
  Types added- bazaar, bazaaritem
  TLO's added- bazaar Bazaar: Bazaar search info
  ---
  bazaar 
  Members:
  ...bool Done: Search complete?
  ...int Count: Result count
  ...bazaaritem Item[n]: Result info by index (1-based)
  To String: Same as Done
  ---
  bazaaritem 
  Members:
  ...string Name: Item name
  ...spawn Trader: The guy selling it
  ...int Price: Price the guy is selling it for
  ...int Quantity: Number of this item this guy has
  ...int ItemID: The item's ID number
  ...int Value: Value of the item?
  To String: Same as Name
  -------
  
25 Apr 2004 by Lax (revision C changes):
- Fixed merchant.Item[=name] and corpse.Item[=name]
- Fixed character.PctEndurance
- Fixed problems with tabs in macros, and also with leading and trailing whitespace
- MQ2DataVars is READY.  Keep an eye out for important announcements about this!
- Added MQ2Data types for MQ2DataVars: array, timer

25 Apr 2004 by Lax (even more):
- Hopefully fixed crash caused by fixing the "LastCommand" stuff...
- Added MQ2Data Members:
  int character.MaxEndurance: Max endurance
  int character.PctEndurance: Percent endurance

25 Apr 2004 by Lax (more):
- Fixed spawn.NearestSpawn
- Changed buff.ID so that it gives the song # or buff # instead of the spell's ID

25 Apr 2004 by Lax:
- Fixed once and for all the /itemnotify and /notify crashes
- Fixed the rendering rate defaults (will no longer flicker like a strobe light ;)

23 Apr 2004 by Lax (more):
- Added MQ2Data Type:
  skill (see reference for members)
- Added MQ2Data Top-Level Objects:
  string GroupLeaderName: group leader's name (works even if they are out of zone)
  spawn GroupLeader: group leader (only works if they are in zone)
  skill Skill[n]: Skill by number
  skill Skill[name]: Skill by name
- Added/Changed MQ2Data Members:
  spawn spawn.NearestSpawn[search]: Find the nearest spawn matching this search, to this spawn (most efficient on yourself)
  spawn spawn.NearestSpawn[n,search]: Find the nth nearest spawn matching this search, to this spawn (most efficient on yourself)
  string window.List[n]: Get the first-column text for the nth item in a list box.  Example: ${Window[TradeskillWnd].Child[RecipeList].List[1]}
  int window.List[text]: Find an item in a list box by partial match (use window.List[=text] for exact)  Example: ${Window[TradeskillWnd].Child[RecipeList].List[=Inky Shadow Silk]}
  int string.Count[char]: Count the number of occurrences of a particular character in the string
  bool window.Checked: Checked? (useful for buttons)
  string string.Left[-length]: The left ("all but" length) of the string.. Left[-1] of "Left" will be "Lef"
  string string.Right[-length]: The right ("all but" length) of the string.. Right[-1] of "Left" will be "eft"
  bool character.RangedReady: Ranged attack ready?
  bool character.AltTimerReady: Alternate timer ready? (Bash/Slam/Frenzy/Backstab.  Note that AbilityReady works fine with most of these)
  int macroquest.Running: Running time of current MQ2 session, in milliseconds
- Fixed AbilityReady for the alternate timer abilities (Bash, Slam, Frenzy, Backstab, possibly others)
- Fixed /ctrlkey /shiftkey and /altkey.  They would sometimes "stick" the key down.
- Added a notification to /notify "listselect", used to select the nth item in a list box.
  Example: /notify TradeskillWnd RecipeList listselect 1
  Use 0 to clear your selection.
- ${Group[0]} is now the same as ${Me}.  Group members are still 1-5.
- Added command to MQ2FPS:
  /render <fg|bg> <#|~#>
  Sets the foreground or background rendering rate.  This is how many out of n frames MQ2FPS
  will allow to be drawn.  You keep moving full speed, the client responds to mouse or keys,
  the UI is still drawn... but, the world itself will not be drawn as often.
  Use with ~ to draw n-1 out of n frames, or without to draw 1 out of n frames.
  e.g. /render bg ~3 will draw 2 out of 3 frames.  /render bg 3 will draw 1 out of 3 frames.

23 Apr 2004 by Lax:
- Changed top #turbo to 40, still defaults to 20
- Fixed Ini Top-Level Object again
- Fixed "enviro" slots so that they work for enviro1-10 not just 1-8

22 Apr 2004 by Lax:
- Readme.html has been removed from the zip by request of its author.  It is being worked on
  and will return.
- /selectitem GONE
- /finditem GONE
- /click functionality has been SEVERELY reduced.  It will now function given an x,y,
  and on an item or spawn (target).  Upgrade to /notify for UI interaction.
  /notify <window> <button screen id> <notification>
  example:
  /notify LootWnd DoneButton leftmouseup
  Window names and control ScreenID's are found in the XML files, and are NOT screwed up
  by custom interfaces (unless your UI does not have the button)
- Fixed item slot name discrepancies.  What was previously "primary" and "secondary" is
  "mainhand" and "offhand".  It was one thing in some places, but not in others.  Should
  be all the same now.
- Underscores(_) are again valid in variable names
- Added "STUN" to spawn.State
- Fixed Ini Top-Level Object
- ** Added/changed MQ2Data type members
  string macroquest.Error: Last normal error message (replaces $getlasterror but will NOT have the old values!)
  string macroquest.SyntaxError: Last syntax error message (usage: /blahblah)
  string macroquest.MQ2DataError: Last MQ2Data parsing error message
  spawn spawn.TargetOfTarget: Target of target (May only work in "Me": ${Me.TargetOfTarget.PctHps}, etc)
  int item.BuyPrice: Price to buy this item at this merchant
  int item.SellPrice: Price to sell this item at this merchant
  item merchant.Item[name]: Finds an item by partial name at this merchant (use merchant.Item[=name] for exact)
  item corpse.Item[name]: Finds an item by partial name in this corpse (use corpse.Item[=name] for exact)
  float character.PctGroupLeaderExp: Group leadership exp as a %
  float character.PctRaidLeaderExp: Raid leadership exp as a %- bool character.Stunned: Stunned?
  bool spawn.Sitting: Sitting?
  bool spawn.Standing: Standing?
  bool spawn.Ducking: Ducking?
  bool spawn.Binding: Binding wounds?
  bool spawn.Feigning: Feigning?
  bool spawn.Invited: Invited to group?
  bool class.PetClass: Pet class? (shaman, necromancer, mage, beastlord)
  bool class.PureCaster: Pure caster? (can gate!)
  bool class.CanCast: Can usually cast? (not melee only)
  bool class.DruidType: Druid/Ranger?
  bool class.ShamanType: Shaman/Beastlord?
  bool class.NecromancerType: Necromancer/Shadowknight?
  bool class.ClericType: Cleric/Paladin?
  float math.Sqrt[formula]: The square root of formula
- New MQ2Data type "plugin"
- New TLOs
  plugin Plugin[name]: Finds plugin by name
  plugin Plugin[n]: Plugin by number, starting with 1 and stopping whenever the list runs out of plugins.
- Fixed LastSpawn[n] and LastSpawn[-n], also added them to reference.
- New command: /combine <pack> - hits combine on this container
- New command: /drop - drops item on cursor
- New command: /clearerrors - clears each of the "last errors"

21 Apr 2004 by Lax:
- Fixed if/newif

20 Apr 2004 by Lax:
- /if is now GONE.  /if is now the same as what /newif was.  /newif is aliased to /if.
- /sendkey and /press are now GONE.  Please update to /keypress, which as of 15 Apr 2004 allows
  pressing key combinations as well as the actual command.  Example:  /keypress alt+f
- /filter macros will now hide the output of /endmacro (if successful) and /zapvars (always)
- MQ2Labels updated for MQ2Data
- Fixed time.Year and time.Date
- Fixed charm invslot (number 0)
- Fixed ${If[]} handling of conditions
- Fixed FindItemCount to give the number of individual items rather than stacks
- MQ2EQIM plugin (which notifies you when someone on your EQIM buddy list changes) now keeps
  track of your buddy list and adds a MQ2Data type and Top-Level Objects:
  ** buddy type
  Members:
  ...string Name: Buddy's name (may be fennin.Name or just Name, depending on how you added them)
  ...string Status: "Removed from list",  	"Offline",	"EQIM",	"EQIM (AFK)",	"Unknown Status(4)",	"Playing",	"Playing (AFK)"
  ...int StatusID: Numeric representation of the above (0,1,2,3,4,5,6)
  To String: Same as Name
  ** Top-Level Objects
  buddy Buddy[name]: Info on buddy with this name
  buddy Buddy[n]: Buddy with this index number in the system
  int Buddies: Size of the buddy index (will not necessarily be equal to the number of buddies, but n in Buddy[n] will never exceed this number)
- Added Top-Level Object:
  int FindItemBankCount[name]: Count of items in bank by partial name match.  FindItemBankCount[=name] will find exact
- Changed "character" member "PlatShared" to "PlatinumShared"

19 Apr 2004 by Lax:
- ** MQ2DATA PHASE TWO ** If something is missing from MQ2Data it's because you never opened
  your damn mouth.  If you need something in MQ2Data whether it was previously available or
  not, speak up.  You're on your own if you want to figure out how to enable MQ2Parm at this
  point, good luck (I'm making it difficult on you so you will get your ass in gear)!  The
  readme is not yet updated.
- Fixed alerts being missing from SpawnMatchesSearch.  They worked in some spawn searches but
  not others.
- character.Inventory now uses the same numbering as InvSlot
- Added/changed MQ2Data members
  invslot invslot.Pack: Container that must be opened to access the slot with /itemnotify
  int invslot.Slot: Slot # inside that pack
  string invslot.Name: For inventory slots not inside packs, the slot name
  string spawn.ConColor: GREEN, LIGHT BLUE, BLUE, WHITE, YELLOW, RED
  int character.PetBuff[name]: Finds slot with this spell name
  spell character.PetBuff[n]: The spell in this slot (1-29)
  int character.GroupLeaderExp: Group leadership exp
  int character.GroupLeaderPoints: Group leadership points
  int character.RaidLeaderExp: Raid leadership exp
  int character.RaidLeaderPoints: Raid leadership points
  int character.Platinum: Platinum
  int character.Gold: Gold
  int character.Silver: Silver
  int character.Copper: Copper
  int character.PlatinumBank: Platinum in bank
  int character.GoldBank: Gold in bank
  int character.SilverBank: Silver in bank
  int character.CopperBank: Copper in bank
- New MQ2Data Top-Level Objects
  int FindItemCount[name]: Count of items on character by partial name match.  FindItemCount[=name] will find exact
- MQ2FPS plugin now adds these Top-Level Objects (these are NOT in the reference because they
  are from a plugin not built in):
  float FPS - Current frames per second
  int MaxFPS - Current max frames per second
  bool Foreground - Is this session in the foreground?

17 Apr 2004 by Lax:
- Fixed "window" data type's "To String"
- Fixed all VC6 project files so PDB/MAP files are produced for debugging
- New MQ2Data type
  invslot - Inventory slot (not necessarily "in your inventory", this may be in merchant window, bank, etc)
  see reference for current list of members.
- Added/changed MQ2Data members
  invslot item.InvSlot: Inventory slot for this item
- New MQ2Data Top-Level Objects
  invslot InvSlot[name]: Inventory slot by name
  invslot InvSlot[#]: Inventory slot by number
  item FindItem[name]: Find item on character by partial name match.  FindItem[=name] will find exact
  item FindItemBank[name]: Find item in bank by partial name match.  FindItemBank[=name] will find exact
  item SelectedItem: When using a merchant, etc. this is the selected item
  
15 Apr 2004 by Lax:
- Fixed /destroy crash
- Fixed "random" crash on zoning with MQ2Map loaded, due to a bug in the recently revised ConColor
- Fixed /cast issue casting "Bane" instead of "Bane of Nife" etc
- Fixed spell manager structure
- Fixed /doortarget id #, which would invariably crash
- Fixed and changed /keypress so that it also accepts key combinations, and will not crash no matter how hard you try.
  /keypress with key combinations will have the same effect as /keypress using the command name, it will not
  type the key into the chat window.  If you need to type into a window specifically (chat windows, social edit, etc)
  /keypress <key> chat
  example: /keypress e chat
  Note that you cannot use both hold and chat, and chat is only valid for the key not a command name.
  ** /sendkey and /press will give a warning the first time per session they are used that they are
     now completely obsolete and you should switch to /keypress.  they will be removed soon.
- Fixed and tested "heading" type's "To String"
- /newif will no longer quietly execute the "false" branch when it fails to parse the conditions.  The conditions
  after parsing MQ2Data/MQ2Parm will be displayed in an error message, and the macro will end.
- Other minor issues fixed

14 Apr 2004 by Lax:
- Fixed MQ2KeyBinds
- Fixed MQ2ChatWnd.ini

13 Apr 2004 by Lax:
- Fixed ! in Calculate (worked most of the time, but not in some special cases)
- Fixed heading's "To String" to give the correct heading.  heading.Name/heading.ShortName were fine
- Fixed time.Time12 to be 12 hour (oops)

9 Apr 2004 by Lax:
- Fixed != in Calculate (and therefore in /newif, math.Calc, etc), and implemented ! as
  the unary NOT operator.  This gives 0 if your calculation is non-zero, or 1 if your
  calculation is zero.
- MQ2Data changes:
  -- Swapped Y and X back to being backwards-backwards or backwards-forwards, or whatever they
     originally were
  -- Added "NWU" coordinates (North/West/Up), the three positively oriented directions in EQ.  
     Spawns also have a shortcut for SED (South/East/Down).  All type member names involving 
     XYZ have a NWU complement (none necessary for the "index" bracketed part, of Heading[y,x] 
     for example)
  -- Fixed character.AbilityReady
  -- Fixed item (TO STRING)
  Top Level Objects
  * spawn LastSpawn: The last spawn chronologically.
  * spawn LastSpawn[n]: The nth from last spawn.. LastSpawn[1] is the LastSpawn.. LastSpawn[2] is 2nd from last, LastSpawn[3] is 3rd from last, and so on
  * spawn LastSpawn[-n]: The nth from FIRST spawn.. LastSpawn[-1] is you, LastSpawn[-2] is the second spawn, LastSpawn[-3] is the third spawn, and so on
  Additions/Changes to existing types:
  * heading Heading[y,x]: Heading from player's current position to y,x
  * float math.Distance[y,x,z:y,x,z]: Performs distance calculations in 1, 2 or 3 dimensions.
    Any not given will default to your character's current x y or z.
  * bool item.Stackable: Stackable?
  * bool merchant.Open: Merchant open?
  * float merchant.Markup: The amount used to calculate item values on this merchant 
    (Markup is what your charisma, faction, etc change).  Markup*Cost=Merchant's sell price.
    Cost*(1/Markup)=Your sell price. Markup of 1.05 is highest no matter what, so there might
    not be any actual cap based on charisma.
  * int merchant.Items: Item count on the merchant
  * item merchant.Item[n]: nth item on the merchant  
  * bool corpse.Open: Corpse open?
  * int corpse.Items: Item count on the corpse
  * item corpse.Item[n]: nth item on the corpse
  * item character.Inventory[slotname]: Item in this slot (inventory slots only, but 
    same names as /itemnotify)
  * bool character.SpellReady[name]: Gem with this spell name ready for cast?
  * bool character.SpellReady[slot]: Spell in this gem ready for cast?

8 Apr 2004 by Lax (more)
- MQ2Data changes:
  Top level objects:
  * heading Heading[x,y]: Heading from player's current position to x,y
  Additions/Changes to existing types:
  * int item.Container: The number of slots, if this is a container
  * int item.Items: The number of contained items, if this is a container
  * item item.Item[n]: The item in this slot, if this is a container
- Item links were apparently not working in the MQ2ChatWnd, nobody reported this until now.
  Thanks people who noticed it and never reported it!  Anyway, item links in MQ2ChatWnd are
  simply stripped until I figure out the issue.  Item links in MQ2Chat still work fine.

8 Apr 2004 by Lax
- MQ2Data changes:
  - macro.Defined is now a top level object instead
    bool Defined[name]
  - Fixed all variable parsing when MQ2Parms is not on
- Fixed a major problem with /newif, should now "work as intended"
- Fixed (I think) problem with /face which let the macro continue before facing the target
  completed

7 Apr 2004 by Lax
- Changes to MQ2Data system:
  *** NOTICE: All X and Y coordinates used by the MQ2Data system have been REVERSED.
      Internally, MQ2 stays the same as it has been forever.  However, you will now
      notice that "/echo ${Me.X}, ${Me.Y}, ${Me.Z}" will give the same order as seen
      by typing /loc
  Top level objects:
  * currentzone Zone: Zone information about current zone
  * zone Zone[id]: Zone information for zone with this id
  * zone Zone[shortname]: Zone information for zone with this name
  * time Time: Your local time in real life
  * time GameTime: Game time
  * type Type[name]: Info about the type with this name
  * heading Heading[degrees]: Forms a heading type in the given direction in degrees
  * string Ini[filename,section,key,default]: Reads from an ini file.  section, key, 
    and default do not need to be given.  section and key may be set to -1 to skip them 
    and give a new value.  If section or key are not given, multiple values are read...
  Additions/Changes to existing types:
  * bool string.Equal[text]: Strings equal? Case does not count...
  * bool string.NotEqual[text]: Strings not equal? Case does not count...
  * bool string.EqualCS[text]: Strings equal? Case counts!
  * bool string.NotEqualCS[text]: Strings not equal? Case counts!
  * string string.Arg[n,separator]: Gets nth argument using separator as the separator (single character). If separator is not given, defaults to space
  * zone character.Bound: The zone you are bound in
  * int character.Skill[name]: Skill level of skill with this name
  * int character.Skill[n]: Skill level of skill with this index
  * int character.Ability[name]: Doability button number this skill name is on
  * string character.Ability[slot]: Skill name assigned to this doability button
  * bool character.AbilityReady[name]: Ability with this name ready?
  * bool character.AbilityReady[slot]: Ability on this button ready?
  * spell character.Book[slot]: Spell assigned to this slot in your spellbook
  * int character.Book[name]: Spell slot the spell with this name is assigned to in your spellbook
  * float (TOSTRING): Changed to ###.## instead of .###
  * heading spawn.Heading: (changed to "heading" type)
  * heading spawn.HeadingTo: (changed to "heading" type)
  * heading switch.Heading: (changed to "heading" type)
  * heading switch.DefaultHeading: (changed to "heading" type)
  * heading switch.HeadingTo: (changed to "heading" type)
  * heading ground.Heading: (changed to "heading" type)
  * heading ground.HeadingTo: (changed to "heading" type)
  New types:
  * currentzone
  * time
  * heading
  * type
  *** Special handling is used for casting to "type", such that the new data is equal 
      to the old type, and the new type is "type".
  -- Fixed type casting so that members of the new type may be accessed as expected (this
     was incorrectly ending the parsing at the type cast until now)
- ConColor changed to take 1 parameter
- FindMount tweaked/inlined
- Changed the "RunNextCommand" to remain to TRUE until set to FALSE, so only cases where
  the next command should not be run need to be explicitly set (this should increase
  macro performance in most cases, but some commands may need to be correctly updated)
- /declare will no longer spam you if the variable previously existed.  If the variable
  previously existed, it will be quietly deleted and replaced by the new one.  This might
  cause some people problems but they will learn quickly ;)
- New command /deletevar <name> - Deletes an existing variable.  Gives a message if the
  variable did not exist, but no message if the variable did exist.
- /notify modified to work for clicking off buffs and other things it would not previously
  work for.  However, items must still be clicked using /itemnotify.  /notify now accepts
  all of the same clicks as /itemnotify (leftmouse,leftmouseup,leftmouseheld,etc)

31 Mar 2004 by Lax (more)
- Fixed character member PctExp
- Added character members:
  float PctAAExp: % AA exp..
  bool Moving: Moving? (includes the mount hack so you're not constantly "moving" when sitting on a mount)
- Added spawn members:
  bool Swimming: Swimming?
  bool Underwater: Underwater?
  bool FeetWet: Feet at least wet?
  int Animation: Animation id
  int Holding: Holding id
  float Look: Look angle
- Added "gm" to standard searchspawn, works with anything that uses that including MQ2Map commands,
  /target, ${Spawn[search]}, etc
- Modified the if block parsing in FailIf so that it only looks for } and { as the first and last characters on a line

31 Mar 2004 by Lax
- Fixed /newif so variables/parms/data get parsed
- string.Mid and string.Find are now 1-based instead of 0-based
- Calculate (and stuff that uses it) now supports parentheses, and will treat 
  "NULL" and "FALSE" as 0, and "TRUE" as 1
- Added float math.Distance[x,y,z:x,y,z]: Performs distance calculations in 1, 2 or 3 dimensions.  Any not given will default to your character's current x y or z.

30 Mar 2004 by Lax
- Added a distance-sorted spawn list in MQ2Main
- Added MQ2Data top-level object:
  * spawn NearestSpawn[n]: The nth nearest spawn
  * spawn NearestSpawn[search]: The nearest spawn matching this search (same as Spawn[search])
  * spawn NearestSpawn[n,search]: The nth nearest spawn matching this search

29 Mar 2004 by Lax (even more)
- Added /ctrl /alt and /shift commands:
  /ctrl <command>
  /alt <command>
  /shift <command>
  These execute a command while telling the window manager that a key is pressed.  This can
  be used in conjunction with /itemnotify to pick up a stack or a single item... example:
  pick up a single item from a stack: /ctrl /itemnotify pack1 leftmouseup
  pick up an entire stack: /shift /itemnotify pack1 leftmouseup
  Because they execute a command, they can also be used together, as in 
  /ctrl /alt /shift <command>...
- Fixed character.Buff[slot]
- Fixed character.Gem[name]
- Fixed If top level object crashing on false
- Added MQ2CHAT bind to start typing in the MQ2 Chat Window, also added MQ2CSCHAT bind which
  gets forced to bind as "/" at character select, and does not exist while in game.
- Added /timed command, which executes a command after a specified duration (in deciseconds like pause)
  /timed <deciseconds> <command>
  Example: /timed 10 /echo 1 second has passed
  Note: This does NOT "pause" successive commands.
- Added /newif command, which ONLY does numeric compares -- use MQ2Data string comparison to 
  turn string compares into numeric compares -- and note that this means you do NOT use the "n"
  stuff.  This will replace the current /if command in MQ2Data phase 3.  Until then, you may 
  "/alias /if /newif" if you wish to use newif exclusively.
  /newif <calculations> <command>
  <calculations> gets evaluated down to a single term from however many terms there are (You
  may use && and || freely.) *BE WARNED* that in calculations parentheses are still not
  officially supported.. that's on my TODO list.
  

29 Mar 2004 by Lax (more)
- Added < <= == >= > && & || | to the Calculate function (someone rewrite if please... 
  fail if zero, fall through if non-zero)
- MQ2Data updates:
  * Added top level object: string If[conditions,whentrue,whenfalse]
  * Added type corpse, top level object: corpse Corpse
  * Added top level object: item Cursor
  * Added string members:
    - int Compare[text]: -1 if the string is alphabetically before text, 0 if equal, 1 if after. Case does not count.
    - int CompareCS[text]: -1 if the string is alphabetically before text, 0 if equal, 1 if after. Case counts.
  * Lots of others...
- Fixed MQ2Parm slowness from debug spew if MQ2Data is also in use
 
29 Mar 2004 by Lax
- Phase 1 of MQ2Data system rollout begins! Please start updating macros, custom uis, plugins,  
  etc to use this sytem.
  To use MQ2Data modify these MQ2Main lines
   #define USEMQ2PARMS
   //#define USEMQ2DATATYPES  
  Uncomment the USEMQ2DATATYPES #define to allow MQ2Data parsing.  If you wish to disable
  MQ2Parms parsing, comment the USEMQ2PARMS #define.  You may use both or just one.
  See this thread to see how MQ2Parms will be phased out 
      http://macroquest.sourceforge.net/phpBB2/viewtopic.php?t=6008
  See this thread to see how to use MQ2Data instead 
      http://macroquest.sourceforge.net/phpBB2/viewtopic.php?t=6022
  Specific information for plugins to add types and Top Level Objects will be available soon
- Moved a few functions to MQ2Inlines.h
- Fixed a performance issue in GetSpellByName
- Trying to detour an already detoured address will now fail instead of crashing
- Added some offsets to eqgame.h (mostly CListWnd), removed some offsets that were virtual
  functions and probably not used anyway.  If you are adding basic UI offsets to your plugins
  ask to have them in eqgame.h please (people were doing this with CListWnd offsets).

23 Mar 2004 by Amadeus
- Removed DisplayZem function and calls and $zone(ZEM)  ...rest in peace.

20 Mar 2004 by Lax
** eqgame.ini is no longer used/needed by MQ2!  All offsets have been integrated 
   into eqgame.h.  The client DATE/TIME are in eqgame.h also.
- Fixed /itemnotify
- Renamed the "SpawnListTail" stuff to "LocalPlayer", added "ControlledPlayer".  These are
  both EQPlayer and correspond to .. you.  If you're on a mount, the one thats moving is
  ControlledPlayer. ** Things that use PCHARINFO to get your spawn should be phased out.
- Added /docommand
- Added /dosocial
- Made some minor improvements in MQ2UserVars

16 Mar 2004 by Lax (after patch)
- Changed exe date/time checking to use the date/time strings compiled into the exe

16 Mar 2004 by Amadeus
- Updated the Spell Information Window with code provided by Koad in his Spell Search
  Plugin.

16 Mar 2004 by Lax
- Fixed remaining issues with binds and custom binds

15 Mar 2004 by Lax (more)
- Added remaining, un-named EQ binds to the MQ2 bind system.  Some are still unknown, and
  some I'm surprised exist enabled in the client in the first place, and you should be 
  careful with those...
- Added /dumpbinds command.  Example: "/dumpbinds bill" will dump all current binds to
  Configs\bill.cfg to be loaded later.
- Added "/filter mq [on|off]", which prevents anything at all from being displayed by MQ2
- Added "/squelch <command>", which does the following:
  * Step 1: turns mq filter off
  * Step 2: executes the command
  * Step 3: turns mq filter back to the state it was in before step 1
  In other words, executes a command and prevents any output from the command
  
  ** It is recommended that you do this in your .CFG files that you dont want to see output from
  /squelch /filter mq on
  < do your stuff here>
  /squelch /filter mq off
- I promise this is my last update for a few days at least!

15 Mar 2004 by Lax
- Fixed some bugs with binds and the MQ2CustomBinds plugin
- Modified bind system so that the same key can be bound to an MQ2 bind and an EQ bind and
  both will work
- Added a system to run .CFG files, similar to quake .cfg files I suppose.  The file must
  contain commands the same as you would use them normally.  Each command will be executed
  in order, there are NO macro blocks, events, etc, in a cfg file.
  * CFG files may be present in <release>\Configs\, in <release>\, or potentially in the
    EverQuest directory.  Note that <release> would be the same as wherever your Macroquest.ini is.
  * Added /loadcfg <filename> command.
  * Plugins can use LoadCfgFile(filename)
  * Configs that are automatically loaded:
		AutoExec.CFG - Executed on the first pulse
		CharSelect.CFG - Executed when you are put at character select
		<server>_<character>.CFG - Executed when this character enters the world
		<mapshortname>.CFG - Executed when you zone into this zone
		<pluginname>-AutoExec.CFG - Executed when this plugin is loaded (after its initialization is complete)

		Examples of file names:
		tallon_lordsoth.cfg - character
		oot.cfg, soldungb.cfg, soldunga.cfg, take.cfg - maps
		MQ2Map-AutoExec.CFG, MQ2ChatWnd-AutoExec.CFG - plugins 

14 Mar 2004 by Lax
- Added /ranged [#] command.  Run with no parameters to do a ranged attack on your current
  target, or with a spawn ID to do a ranged attack on that spawn.
- Modified MQ2Spawns, hopefully this will solve the remaining stack corruption problems...
- Introduction of the new MQ2 key binding system
  * New command /bind <list|eqlist|[~]name <combo|clear>>
  * "/bind list" will list all MQ2 binds
  * "/bind eqlist" will list all non-MQ2 binds
  * The following work on both MQ2 and EQ binds the same way
  * "/bind <name> <combo>" will set a bind's normal key combo (example: "/bind forward e")
  * "/bind ~<name> <combo>" will set a bind's alternate key combo (example: "/bind ~forward up")
  * Combos use any combination of "alt", "shift" and "ctrl" plus a key.  Specific keys follow the 
    same rules as the /sendkey and /press 
    Example combos:
    shift+n
    alt+shift+f1
    -- Always separate with +'s or spaces.
  * Note that "clear" combo is to clear the bind, and also note that changing EQ binds will not
    immediately update the display in the options window.  Change the bind list selection in the
    options window to see the updated keys.
  * /keypress works the same way with all MQ2 and non-MQ2 binds
  * API additions include:
     BOOL AddMQ2KeyBind(PCHAR name, fMQExecuteCmd Function);
     BOOL SetMQ2KeyBind(PCHAR name, BOOL Alternate, KeyCombo &Combo);
     BOOL RemoveMQ2KeyBind(PCHAR name);
     BOOL ParseKeyCombo(PCHAR text, KeyCombo &Dest);
     PCHAR DescribeKeyCombo(KeyCombo &Combo, PCHAR szDest);

     typedef VOID    (__cdecl *fMQExecuteCmd)(PCHAR Name,BOOL Down);
     -- Note: This function will be called when the key goes down as well as up.  If you create a
        MQ2 bind function make sure to account for this.  The "Name" parameter is the name of the
        bind
  * /hotkey command is now removed, the new bind system will take over
- MQ2CustomBinds plugin is now live.  This plugin allows you to specify custom commands to execute
  on a key combination.  There may be a command for the keys being pressed (down), and another for them
  being released (up).
  * /custombind <list|add <name>|delete <name>|clear <name><-down|-up>|set <name><-down|-up> <command>>
  * "/custombind list" will list all of your custom binds names and commands (the key combinations must be set using /bind)
  * "/custombind add <name>" will add a new bind name for use here, with /keypress, /bind, etc.
  * "/custombind delete <name>" will remove a custom bind
  * "/custombind clear <name><-down|-up>" will clear a specific command for a custom bind.  If up or down is not specified, defaults to down.
  * "/custombind set <name><-down|up> <command>" will set a specific command for a custom bind.  If up or down is not specified, defaults to down.
  * Example usage (NOTE: MQ2's very first bind command is "RANGED" so you do not need to do this, but for example...)
    /custombind add mybind
    /custombind set mybind /ranged
    /bind bind n
    -- To set the real RANGED bind, do "/bind ranged <key>"
   
13 Mar 2004 by Lax
- Added /multiline <delimiter> <command[delimiter[command[delimiter[...]]]]>
  Executes all commands.  Example: /multiline ; /stand;/rude;/sit
- Wave 3 of MQ2Map updates:
  * Added /maphide command to hide spawns on the map given a search string.  Hidden spawns
    only take effect until the mapped spawns are re-generated (such as changing some map
    filters)
    "/maphide reset" will re-generate the spawn list.
  * Added /mapshow command, to explicitly show spawns on the map given a search string.
    These will only take effect until the mapped spawns are re-generated (same as maphide).
    "/mapshow reset" will re-generate the spawn list.
  * Added /mapclick command and special right click commands (hold a combination of
    shift, control, left alt, right alt to execute a special command when right clicking
    on a spawn).  Defaults include left-alt right-click to highlight and control r-click to
    hide.
  * Added Group filter (requires PC) and NormalLabels filter (shows/hides non-MQ2 labels)  
- Added notice when a new XML file is added to the list while in game.  The notice
  says which file was added and that the user must reload the ui for it to take effect.
- Fixed crash when adding a custom XML file that doesnt exist in the default UI directory
- Fixed $macro crash

12 Mar 2004 by Lax
- MQ2Map overhaul completed
- Fixed /keypress crash bug when you're an idiot and type an invalid command name :)
- Fixed client override problem

11 Mar 2004 by Lax 
- I forgot to update the changes.txt file, so Amadeus is putting this here
  so the masses will know I added/fixed/updated a bunch of shit.

11 Mar 2004 by Amadeus
- Updated tons of shit too
- MQ2 should be fully functional now with the 3/10 patch

11 Mar 2004 by Plazmic
- Complete rewrite of the way Guild ID tags are handled
- __Guild offset now points to the GUILD structure instead of the random offset
  that shows the beginning of the list
- GUILD structure added to eqgame.h
- EQADDR_GUILDLIST should now be pGuildList always
- Added EQSWITCH structure
- Updated DOOR & GROUNDITEM structs to reflect the new EQSWITCH struct

08 Mar 2004 by Lax
- Wave 2 of MQ2Map upgrades:
  /mapnames command added to change the naming scheme used for spawns on the map
  Map filters/options system updated, each option can now have a "requirement"
  When listing filters with /mapfilters, only options that have requirements are displayed
  Concolor filter is now PCConColor and NPCConColor
  Target filter now has 3 separate options - Target, TargetLine, TargetRadius

05 Mar 2004 by Amadeus
- Put in new CXWnd offsets [vzmule]
- Added structs in EQUIStruct.h for the Guildwindow and RaidWindow (work in progress)

05 Mar 2004 by Lax
- MQ2Map upgrade is now live.  It uses the new OnAddSpawn/OnRemoveSpawn API to increase efficiency.
  /highlight <spawn search string> will temporarily highlight these spawns
  /highlight color <#> <#> <#> will set the highlight color
  /highlight reset to reset the currently highlighted spawns
  Right clicking on spawns on the map now targets them
- /keypress command is now live. /keypress <name> <hold> like so:
  /keypress clear_target
  /keypress forward hold
  To release the key after holding, simply use the command again without the hold keyword.
- /itemnotify command is now live.  /itemnotify <slot> <notification>, or /itemnotify in <bag slot> <#> <notification>
  Bag slots are pack1-8, bank1-16 (and sharedbank1-2 and trade1-8 but these are not yet implemented in /itemnotify)
- Added OnAddGroundSpawn/OnRemoveGroundSpawn to plugin callbacks
- Fixed random crash on exit dealing with breakpoints

01 Mar 2004 by Zaphod
- Another bugfix in MQ2DetourAPI.cpp. 

29 Feb 2004 by Zaphod
- More optimization of ParseMacroParameter() and some of the parameter routines it calls.
- Minor bugfix in MQ2DetourAPI.cpp. 

28 Feb 2004 by Lax
- Added API to automatically maintain a list of all initialized windows 
  This will only have the most recent one initialized for each "screen item" name
  Functions are in place to add/remove windows to the list with different names, etc.
- Added /notify and /windows commands
- eSpawnType enum (NONE,PC,MOUNT,PET,NPC,CORPSE,TRIGGER,ITEM) and GetSpawnType function 

28 Feb 2004 by Zaphod
- Major optimization/cleanup of ParseMacroParameter().

22 Feb 2004 by Amadeus
- Updated readme.html [thanks Wassup!]

22 Feb 2004 by Lax
- Updated license notice in each source file for 2004 and made sure each had one
- Added MQ2Spawns.cpp, which gives us hooks when a spawn is added to or removed from a zone.
  This could be used, for example, to increase the efficiency of MQ2Map.
  PLUGIN_API VOID OnAddSpawn(PSPAWNINFO pNewSpawn)
  PLUGIN_API VOID OnRemoveSpawn(PSPAWNINFO pSpawn)
  
19 Feb 2004 by Amadeus
- General Cleanup and offset updates for 02/18/2004 patch
- Added Endurance to CHARINFO and $char(endurance,cur)  [Teh_ish]

17 Feb 2004 by Amadeus
- Added initial EQTRADESKILLWINDOW & EQTRADESKILLRECIPE struct
- Added pet window to the /windowstate command (ie:  /windowstate pet open/close)
- Added initial EQPETINFOWINDOW struct 
- Updated the mq2irc plugin to have the new irc server information
- Added a bunch of new parameters:
  * $pet(buff,"<spellname>")   [returns buff slot number]
  * $pet(buff,#,id)            [returns the spellID for the buff slot # given]
  * $pet(buff,#,name)          [returns the name for the buff slot # given]
  * $pet(level)
  * $pet(id)
  * $pet(x)
  * $pet(y)
  * $pet(z)
  * $pet(name)
  * $pet(class)
  * $pet(race)

16 Feb 2004 by Amadeus
- Fixed EQ_CONTAINERWND_MANAGER  (which fixes $envopen )
- Added "Frenzy" to skills.h [daerck]
- Fixed EQLOOTWINDOW struct (which fixes $corpse(empty) and $corpse(has,xxx)

15 Feb 2004 by Amadeus
- 'Grouped' location fixed in CHARINFO (thereby fixing $char(grouped))
- Fixed WhoFollowing in Actorinfo (thereby fixing $char(following)
- Added IsABoat to Spawninfo
- Went ahead and added the dx9.0 dinput.h to the cvs to be ready for next patch
  * As far as I can tell, the changes between 8.1 and 9.0 for dinput.h are VERY
    minimal.

14 Feb 2004 by Amadeus
- Fixed a LOT of wrong offsets in eqgame.h
- Added four offsets to eqgame.h:
  * pinstTextMessageWnd 
  * pinstCDynamicZoneWnd 
  * pinstCTargetOfTargetWnd
  * pinstCTradeskillWnd 

13 Feb 2004 by Amadeus
- Added CareerFavor and CurrFavor to CharInfo [Macrofiend]
- Added $char(favor,cur) & $char(favor,career) [Macrofiend]

12 Feb 2004 by Amadeus
- ACTORINFO struct fixes :: fixed $char(pet)
- Added a bunch of code by ml2517
   * $char(height), $spawn(#,height), $target(height)
   * $target(maxrange), $spawn(#,maxrange)
   * $distance(y,x[,z][:y,x[,z]])

11 Feb 2004 by Amadeus
- Fixed Attacks offset in eqgame.ini
- Added an emergency placeholder in the ACTORINFO struct to fix $char(casting)
  (This structure will be fixed soon.)

11 Feb 2004 by Zaphod (dohpaZ)
- Added Beserker to the classes and Gates of Discord to the expansions.
- Fixed my name in the readme.html

10 Feb 2004 by Amadeus
- Updated structs and offsets
- Added 'favor' (Tribute Value) to ITEMINFO
- Added code to MQ2ITemDisplay to show item tribute value

09 Feb 2004 by Amadeus
- UPDATED SOURCEFORGE CVS!
- Small additions to the structs from suggestions on the message boards and
  a couple new things to the ItemDisplay plugin.

20 Jan 2004 by dkaa
    According to Pragma:
        1 bug: in the code for $rand(), there needs to be a srand(time(0));
        2 bug: in the code for $gamestate, $servername, and $loginname, the 
            value returned is 1 too high. You need to return length-1, which 
            is 8 for loginname and gamestate, and 9 for servername, this will 
            fix parsing issues.

18 Jan 2004 by Amadeus
- SpellID in _SPELLBUFF is now a DWORD vs. WORD 
- Updated SpellInfo formulas used in the itemdisplay mod
- Added Instrument mod information to the itemdisplay mod (thanks TheColonel)

17 Jan 2004 by Valerian
- Fixed _ITEMINFO struct -- minor correction to the size of one of the unknowns to realign.

11 Jan 2004 by DKAA
- Fixed the $combat to reflect the status of autoattack (Thanks Sharp of Fairlight)

7 Jan 2004 by EqMUle
- added Readme.html updated by Wassup

5 Jan 2004 by EqMUle
- Added [bzrtrader_start] and [pc_trade_yes] to locations.txt. Thanks to Zacaria for theese.

1 Jan 2004 by Lax
- Chat hook is no longer responsible for when zoning is finished or game is entered
- Added $merchant(markup)

31 Dec 2003 by Lax
- ESC no longer hides the MQ2ChatWnd or MQ2IRC windows and they are no longer closable
- Fixed STMLToPlainText
- Made MQ2Labels use STMLToPlainText to convert the tooltip tags (this means you can
  use < and > by using "&lt;" and "&gt;", respectively)

31 Dec 2003 by Amadeus
- Added $spell(xx,spelltype),$spell(xx,targettype),$spell(xx,name),$spell(xx,aerange),
  $spell(xx,pushback),$spell(xx,resisttype),$spell(xx,resistadj),$spell(xx,fizzletime)
- Removed $spawn(#,castingspellid) & $target(castingspellid)  
  [http://macroquest.sourceforge.net/phpBB2/viewtopic.php?p=33124#33124]
- Added Uninterruptable and Autocast to SPELL along with other fixes (thanks SoF & Koad)
- Added more functionality to the Spell Inspect Window.  You will now see the Effect of the 
  spell and the classes that can use it.  You might really find it interesting to 
  Alt-LeftClick on some of your buffs and find out exactly what they are doing to you!  It's
  almost like having an ingame Lucy connection -- and we owe a great deal of this functionality
  to Koad and borrowed code from his spellsearch plugin.
  
  **NOTE:  The formulas for this are still being tweaked.  If you wish to help iron these
           out, please post under Koad's thread on MQ2:Plugins board.  He is the keeper of 
           of the spell effects/slots formula. **


30 Dec 2003 by Lax
- Updated version number since it's not Christmas anymore..
- Fixed commands that werent supposed to be working at char select so they dont crash
- Removed some extraneous offsets from eqgame.h
- Fixed RemoveOurDetours() so it doesnt hang
- Add something very special that everyone will love!
- Fixed a bunch of $target(xxx) crashes when no target

30 DEC 2003 by EqMule
- fixed a couple unsigned/signed warnings when compiling in VC6

29 Dec 2003 by Amadeus
- Added Levitating and Sneaking; Fixed AARank and Linkdead in SPAWNINFO (thanks source)
- Added $char(levitating), $target(levitating), $spawn(#,levitating) -- returns TRUE or FALSE
- Added $char(sneaking), $target(sneaking), $spawn(#,sneaking) -- returns TRUE or FALSE
- Went through all macro routines and made sure that everything uses lower case 
  ie, $target(castingspellid) rather than $target(CastingSpellID).
- Added <Sneak> to the superwho (thanks vzmule/source)

29 Dec 2003 by Lax
- MQ2Auth modified.
    * MQ2Auth now produces MQ2Auth0.h instead of MQ2Auth1.h and MQ2Auth2.h
    * MQ2Auth will import existing MQ2Auth2.h into MQ2Auth0.h if MQ2Auth0.h does not
      already exist but MQ2Auth2.h (in other words, it will import your "keyring" to
      MQ2Auth0.h)
    * MQ2Auth now accepts a command line parameter telling it the path to use
- Merged BOOK, COMMON, CONTAINER structs into ITEMINFO (the individual structs no
  longer exist!)

29 DEC 2003 by EqMule
- fixed /click left item

28 Dec 2003 by Amadeus
- Added PushBack and ResistAdj to Spell struct
- Added functionality to the ItemDisplay Plugin that shows the following information
  about spells when you "examine" a spell from a gem or your spellbook: ID, Duration, 
  RecoveryTime, RecastTime, Range, AERange, PushBack, Resist Type and Resist Adjust.  
  You will notice that if a spell doesn't have any of these values, then that field 
  will not be shown at all.  (**More functionality to come later**)
- Added MQ2Bzrsearch to the VS.net solution file.

27 Dec 2003 by Lax
- Changed around plenty of stuff
- EQUIPMENT struct no longer uses names for its union members...
- SPELLLIST changed to SPELL, SPELLPOINTER changed to SPELLMGR
- Added O(1) access to GetSpawnByID
- Added O(1) access to GetSpellByID
- Most window base classes set up correctly
- MQ2ChatWnd updated to use a custom window, and allows typing in edit box.  Also shows up at char select to annoy you all.
- MQ2IRC updated to allow typing in edit box (goes to channel...)
- Tons of function offsets added for UI stuff, have fun with that
- Added functionality so commands can be set to work in-game only (will be ignored outside of game, at char select for example)

26 Dec 2003 by Amadeus
* Added szBaneDmgType (thanks to TheColonel)
* _CONTENTS tweak (thanks to TheColonel)
* "Price" added to _CONTENTS (thanks to Pragma)
* SPELLLIST update (thanks to Sharp of Fairlight)
* Updated MQ2Ext
* Added $spell(id,xxx) -- **$spell() will now accept either ID# or Name as first parameter**

25 Dec 2003 by Amadeus
* Added CastingSpellID to Actorinfo struct (thanks to Sharp of Fairlight)
* Reworked $char(casting) to use more efficient CastingSpellID
* Added $char(castingspellid), $spawn(#,castingspellid), $target(castingspellid)  
* Fixed $char(held,left), $char(held,right), $char(held,shield)
* Added $char(held,primary), $char(held,offhand) 
* Fixed $target(held,left), $target(held,right), $target(held,shield)
* Added $target(held,primary), $target(held,offhand) 
* Fixed $spawn(#,held,right), $spawn(#,held,left), $spawn(#,held,shield)
* Added $spawn(#,held,primary), $spawn(#,held,offhand)
* Added AERange to SPELLLIST struct (thanks to Sharp of Fairlight)
* More changes to ActorInfo (Timestamp stuff) thanks to Sharp of Fairlight

25 Dec 2003 by EqMule
- fixed /banklist crash
- fixed $char(ismoving) - thanks to ml2517
- added makezip.bat to make zip file creation easier...

24 Dec 2003 by Lax
- Updated offsets with correct ones
- Replaced remaining calls to AddDetour with EasyDetour and EasyClassDetour
- Updated EasyDetour/EasyClassDetour defines to explicitly cast the offset to DWORD
- Updated MQ2IRC with current version from forum
- Modified CHARINFO struct to use Inventory and InventoryArray for inventory member names.
- Fixed $lastcommand
- Fixed $char(hp,cur), $char(hp,max), $char(hp,pct)

24 Dec 2003 by Amadeus
- Fixed CHARINFO (thanks to TheColonel for new stuff)
    * CHARINFO now has:
  	+ HPBonus
	+ ManaBonus
	+ PercentEXPtoAA
	+ GukEarned
	+ MMEarned
 	+ RujEarned
	+ TakEarned
	+ LDoNPoints
- Removed Stamina from all references in parser and struct
+ Added $char(HPBonus), $char(ManaBonus), $char(PercentEXPtoAA), $char(GukEarned),
  $char(MMEarned), $char(RujEarned), $char(TakEarned), $char(LDoNPoints)
+ Updated _COMMON (thanks again to TheColonel)
   	* Added BaneDMG;
   	* Added Lore
   	* Added BaneDMGType
   	* Added InstrumentType
   	* Added InstrumentMod
   	* Added DmgBonusType
   	* Added DmgBonusVal
   	* Fixed Range
+ Added szTheme[]
+ Added szDmgBonusType[]
+ Updated ItemDisplay Plugin to include LDoN stuff (TheColonel)
+ Updated itemtypes.h with "All Instruments" as type 51 (thanks TheColonel)
+ Removed $item(lore) & $cursor(lore)
+ Added $item(LDTheme) & $cursor(LDTheme)
+ Added $item(DmgBonusType) & cursor(DmgBonusType)
+ Fixed $char(Mounted)


21 Dec 2003
+ Added MQ2Mouse2.cpp.  Don't need to compile this, it's the new mouse code.  Incomplete and inop.

21 Dec 2003 by Amadeus
- Fix for MQ2Ext

19 Dec 2003 by EqMule
+updated offsets, structs for todays patch...

15 Dec 2003 by Amadeus
- Fix for $target(sclass)
- Fix for FullClassToShort
* Thanks to Schark for these*

13 Dec 2003 by Amadeus
- Added MQ2Ext to the project

06 Dec 2003 by Lax
- Added benchmark system.
- Modified pulse behavior so that executing macro commands is separate from other pulse stuff
- Modified MQ2FPS to take the above into account (it no longer needs to know about macros)
- Updated MQ2IRC to be current with the version posted in forums
- Added /bench command which with no parameters outputs currently active benchmark stats to chat
  When used with parameters, /bench will benchmark a command.  /bench [command]
  Example: /bench /who all friends

05 Dec 2003 by Mckorr
+Fix for CTD when using /click left|right target when nothing was targetted (motd2k)

05 Dec 2003 by EqMule
+Fixed $searchspawn(pc,loc:x:y,radius:100) using Ohmz code. see
http://macroquest.sourceforge.net/phpBB2/viewtopic.php?t=3394&highlight=searchspawn+loc
for more info
+Fixed /selectitem to look in all 80 merchantslots, previously it would stop at 79
+misc small fixes

03 Dec 2003 by Lax
- Added custom windows system:
** CCustomWnd base class for your windows
** AddXMLFile, RemoveXMLFile to manage custom xml files
** More info / example coming
- Added MQ2IRC plugin to CVS with some changes
- Added MQ2EQIM plugin, which handles buddy list info (custom window soon, also auto loading buddy list)
- Updated MQ2EQBugFix plugin to solve current journal npc window crash (and it shouldnt make it not show anything this time)
- Added OnReloadUI callback, called after /loadskin command is used
- Fixed hangups compiling with VC6
- Added EasyDetour and EasyClassDetour to ease the pain of hooking functions

02 Dec 2003 by Mckorr
- Fixed SHA in short classes, is now SHM.  Added Rogue/ROG (I missed that one before)
- Added $spawn(#,sclass)

27 Nov 2003 by Lax
- / command correctly does EQ /who by default
- MQ2Telnet redone.
- Plugins using DoCommand() will execute it on the next pulse instead of immediately (corrects problems unloading the plugin)
- MQ2FPS shouldn't cause major problems when switching from absolute to calculate mode
- MQ2Template removed from VS6 workspace and .NET solution

25 Nov 2003 by Lax
- MQ2FPS now has a /fps command that can change some other settings.  Selecting "absolute" mode will switch to "cpu limiter" style, while "calculate" mode will switch to "fps limiter" style.  FPS limiter is default.  The same command will allow you to reposition the FPS indicator display.
- MQ2FPS display now shows a * if using absolute mode, and will show /MACRO if a macro is being executed that causes the limiting to be minimal
- Added aliases /g and /gu to the default list
- Macroquest2.exe now pops up a message box if the system failed to load MQ2Main.dll

20 Nov 2003 by EqMule
fix for $merchant(name)

20 Nov 2003 by Lax
*** MacroQuest2.exe is now pre-compiled, you no longer compile this yourself.  MQ2Auth implemented.  Run it before compiling on each machine.

- MacroQuest program will no longer use loadlibrary, it loads our library directly.
- The version number is now stored in MQ2Main.h as the top line, and not in macroquest.ini.  When compiled it becomes a global variable.  Comparing the global variable gszVersion with the #define in MQ2Main.h will cause the tray icon tooltip to suggest recompiling if necessary.
- Removed EQADDR_SLOTLIST, which is now ppInvSlotMgr/pInvSlotMgr
- Fixed MQ2Telnet crashes (for real)
- Added DebugSpewNoFile which does not write to file even if debugspewtofile=1.  This is useful for when we can't put up with the file access times.  All Macro commands and parser api debug spew has been changed to this form.  Note that this debug spew is still useful for when you attach a debugger.

19 Nov 2003 by EqMule
+Added new command /destroy
will destroy whatever you have on your cursor. Use with care.
example: /if "$cursor(name)"~~"rusty" /destroy
In order to get that to work I had to declare EQ_PC (MQ2Globals.h(250):EQLIB_VAR EQ_PC **ppPCData;)

19 Nov 2003 by Lax
- Fixed MQ2Telnet to not crash on unload (probably).  Critical sections were getting deleted twice.
- Fixed aliases to work when given parameters

18 Nov 2003 by EqMule
+fix: mouseto and click by changing ScreenX and ScreenY to ScrX and ScrY)
+Added  EQLIB_API VOID AddParm(PCHAR Name, fMQParm Function);
    EQLIB_API VOID RemoveParm(PCHAR Name);
to MQ2Main.h so that custom plugins will find them...
+updated $merchant(has,xxx) with HanzO's code for it, thank you.
+Updated $selecteditem() with new (count) for easier usage of /sellitem and /buyitem
example: /sellitem $selecteditem(count) self
+misc fixes...
<|MERGE_RESOLUTION|>--- conflicted
+++ resolved
@@ -1,7 +1,3 @@
-<<<<<<< HEAD
-Feb 14, 2024:
-- test: Fix Me.Platinum etc always returning 0.
-=======
 Feb 16, 2024:
 - Changes to AutoLogin:
 - added sorting for characters that persists to context menu
@@ -9,7 +5,9 @@
 - added ordering to profiles for login order and display
 - added sorting and searching to accounts
 - added some tooltips 
->>>>>>> 16cb5464
+
+Feb 14, 2024:
+- test: Fix Me.Platinum etc always returning 0.
 
 Feb 13, 2024:
 - test: Updated for latest patch
