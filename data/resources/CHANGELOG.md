<<<<<<< HEAD
Jul 25, 2022 (test):
- Updated for latest test patch
=======
Jul 27, 2022:
- Fix item statistics not matching item
>>>>>>> bafcd127

Jul 22, 2022:
- Fix Corpse type to properly inherit from Spawn. Support checking for .ID and .Open when no
  corpse is currently active.

Jul 21, 2022:
- Fix achievements

Jul 20, 2022:
- Updated for patch

Jul 12, 2022:
- Fix MyRange Spell member (#563)

Jun 29, 2022:
- Fix EQ Exiting when MQ is loaded and an invalid UI is loaded (#572)
- Add parse function for lua scripts.  You can now parse any arbitrary macro data.
  - Usage Example:  mq.parse("${Me.Name}")
  - The return will always be a string and you will always be using the version 2 parser
  - It is still preferable to use the mq.TLO syntax when retrieving data from an existing TLO
  - The purpose of this function is to allow you to perform more complex operations when doing
    macro/ini conversions.

Jun 15, 2022:
- Updated for live patch.
- Potential fix for WinEQ2022 interoperability

Jun 9, 2022:
- ${Int[x]} is now capable of parsing numbers up to 64-bits, and will truncate the result.
- Fix reporting of spell buff counters.

Jun 8, 2022:
- Fix detection of aura and campfire spawns (#561)
- Fix ${Target.ID} now returns 0 instead of NULL to be consistent with
  other spawn type objects.

Jun 1, 2022:
- Fix ${Me.SkillCap} (#568)

May 27, 2022:
- datatype: ItemSpell: add members OverrideName, OverrideDescription.
  - OverrideName replaces the OtherName member. This is a name that overrides the spell name
    when the spell is on an item.
  - OverrideDescription overrides the description string from the spell, similar to OverrideName.
- datatype: Item: fixed off-by-one error with AugSlot. The Correct range is now 1-6 and now
  matches the Slot value as expected.

May 26, 2022:
- lua: Throw error if string argument to mq.delay contains no time unit.

May 20, 2022:
- Fix /drop (#564)

May 18, 2022:
- Updated for patch
- Number of buffs has changed for player and target. Buff arrays are now dynamically sized,
  and require some attention when using them in plugins:
  - Use GetPcProfile()->GetMaxEffects() to get the total number of effects (short and
    long buffs) for player
  - Use pPetInfoWnd->GetMaxBuffs() for the max number of buffs on the pet window.
  - Use pTargetWnd->GetMaxBuffs() for the max number of buffs on the target window.

May 13, 2022:
- Add Fellowship.Exists
- Move Inviter, Invited and IsBerserk from Spawn to Character (Me).
- Removed a bunch of unused members from Spawn
- plugins: Converted a bunch of globals into members of the pEverQuestInfo class. This
  includes a lot of globals that start with EQADDR_ and a few that don't. See the commit
  log for the full list.
- plugins: the keyboard movement defines __pulForward, __pulBackward etc have been removed.
  these are primarily used for movement. They are replaced with pEverQuestInfo->keyDown[cmd].
  cmd is a member of the KeybindCommand enumeration. For example: __pulForward can be replaced
  with pEverquestInfo->keyDown[CMD_FORWARD]

May 5, 2022:
- /exec no longer requires the fg or bg parameter.  The syntax has been updated and
  the functionality corrected to match what the previous syntax showed.

April 25, 2022:
- Updated for live hotfix patch.
- Fix potential issue with pcnames.

April 20, 2022:
- Updated for live patch.
- Fix netstat/hud display
- Fix /makemevisible
- Fix issue with Me.CombatAbility (and maybe others) not returning the correct values.
- plugins: PcProfile.Buff and PcProfile.ShortBuff have been deprecated and replaced with
  accessor functions GetEffect and GetTempEffect, respectively. Deprecation warnings have
  been added for this change. For accessing all buffs, both short and long, GetEffect can
  be used with MAX_TOTAL_BUFFS as the upper bound.

April 13, 2022:
- Fix Group.Members: Empty group will now report 0 instead of nil/NULL (#481).
- Fix Math.Rand: Replace with new number generator. There are no longer any limits on the
  upper or lower bounds of the random number range. The only requirement is that the
  minimum value must not be greater than the maximum.
- Fix Spell.Stacks to now only consider a duration if a nonzero value is provdied,
  otherwise the stacks check will ignore duration. Also applies to StacksPet.
- Fix crash in MapObject.cpp (#455).
- Fix Macro TLO to allow IsTLO and IsVariable while a macro is not running (#452).
- Fix non-functional /removeaug, and cleaned up the usage message (#485).
- Fix /mqanon cause hp bars to be empty (#483).
- Fix errant deprecation message when using ${Ground} (#445).
- Fix MacroQuest.LastTell (#463).
- Fix passing nil to mq.event or mq.bind causing crash. A lua error will be generated instead (#451).
- Add double click to select file in imgui file dialog (#453).
- Add Group.LowMana to report group member with lowest mana below threshold. Works like
  Group.Injured (#477).
- Add /alias reload (#478).
- lua: event text will now have mq color codes stripped (#486).

March 9, 2022:
- Updated for patch.
- Me.AssistComplete is temporarily disabled. Its been broken since x64 but
  the disabling is purposeful now to avoid crashing.

March 8, 2022:
- Spell SPA data for base, base2, and max are now 64 bit values.
- Spell Buff counters are now 64 bit values.
- GetSpellBase, GetSpellBase2, GetSpellMax, CalcValue all return int64_t now.
- GetSpellCounters, GetMySpellCounters, GetTotalSpellCounters, GetMyTotalSpellCounters all return int64_t now
- The associated macro data members for these return Int64 instead of Int datatypes.
- Plugins may exhibit warnings due to int64_t -> int conversions. These warnings ought to be addressed
  as appropriate by utilizing int64_t where arbitrary values may occur (like damage or healing values)
  and cast to int where they do not (like SPA or spell id values).

March 2, 2022:
- Fixed an issue with chat events cutting off chat
- Added Spawn types for BodyWet and HeadWet to complimenet FeetWet
- Updated FeetWet to include when standing in other liquids like lava or slime.  Underwater is still just water.
- Added WritePrivateProfileValue for plugin authors

February 25, 2022:
- Fixed some potential issues with detours. Possibly fixes issue with unloading/reloading
  causing problems with commands
- Moved GetSubscriptionLevel to core. If you have a copy of this function in your plugin,
  you can remove it now.
- Added GetClass(), GetClassString(), GetRace(), GetRaceString(), GetClassThreeLetterCode()
  to PlayerClient (SPAWNINFO) as convenience helpers for plugin code.
- Reverted an earlier change to MQ2Map during 64-bit conversion to potentially address an
  issue with the map.
- Fixed an event crash when text is marked as Spam

February 15, 2022:
- Updated for patch. Welcome to 64-bit MacroQuest.

January 25, 2022:
- Fix crash in ItemDisplay when viewing new merchant perk bag.

January 19, 2022:
- Updated for patch.
- Add missing ToL entry to GetZoneExpansionName() (#444)
- Fix Me.AmIGroupLeader not returning a proper bool.
- Fix a bug with /itemnotify and rightmouseup
- Fix /plugin command so that it parses the command line
- Add settings panel for ChatWnd
- lua: Added mq.gettime() which returns current time in microseconds

- Add DynamicZone.MinMembers
- Fix crash when reading DynamicZone.Leader and maybe others
- Fix crash casued be Me.Aura[0] (#449)

December 31, 2021:
- lua: Fix crash when using format string with ImGui.Text (hint: Format your string in lua instead)
- lua: Update table flags from latest integration of imgui
- lua: Fix ImGui.GetClipboardText bug
- main: /mqsettings now takes an optional parameter, the name of a section to focus.
    example: /mqsettings plugins/lua
- devtools: implement new switch inspector. This is a work in progress but is fully functional. Working on
    bringing over functionality that was originally implemented in Nav

December 27, 2021:
- Added IsSpellTooPowerful utility function that mimics client logic and incorporated it into StacksTarget and StacksSpawn

December 25, 2021:
- Added "clear" to /itemtarget and /doortarget to individually remove those targets

December 16, 2021:
- Fixed ${Me.SpellRankCap} (#430)
- Added Option to toggle Local Echo to the MacroQuest Console (#117)
- Toggling AutoScroll in the MacroQuest Console will now persist through subsequent loads

December 15, 2021:
- Fix ${Me.Invis[SOS]} showing true for rogues who have Rk 2 of SoS (#416)
- Fix an issue where ${Me.Moving} reported false when moving backwards
- Added ${Me.VitalityCap} and ${Me.AAVitalityCap} for parity of numerical output

December 9, 2021:
- Updated for patch

December 7, 2021:
- Happy Terror of Luclin Day!
- Added full support for the merchant perk and bag slot 11 and 12.
- Added ${Me.NumBagSlots} which returns the number of bag slots enabled in main inventory.
- Added ${TeleportationItem} TLO to access the teleportation item keyring.
- Fix crash when selling items using button from find item window (#426).
- Fix spell display for SPA_TRIGGER_SPELL_NON_ITEM
- Fix ${DisplayItem.Collected} (#420).

November 30, 2021:
- MacroQuest tray utility will now check Application Compatibility layers on startup.  To disable this check set
  DisableAppCompatCheck=true in the MacroQuest section of your MacroQuest.ini
- Added ShowAnon setting to TargetInfo - this will allow toggling displaying "ANON" or "ROLEPLAYING" in the window

November 17, 2021:
- Updated for latest patch
- Fixed crash where the running vector is modified during execution and invalidated the iterator

November 16, 2021:
- Add a potential workaround for a graphics engine crash
- Fix typo in XTARGET_MY_MERCENTARY_TARGET. Use XTARGET_MY_MERCENARY_TARGET instead (#409)
- Fix Me.Song not returning proper value when Me.Buff also has a match (#411).
- Add BaseEffectsFocusCap (SongCap) as a member of the Spells TLO

November 10, 2021:
- Changed the operation of delays in lua so that a delay will no longer block the entire script, only the running thread

November 8, 2021:
- Fixed the lingering lua crash issues caused by events with delays

November 2, 2021:
- When performing a spawn search, NPC Pets are now also considered NPCs (use nopet if you do not want this when searching NPC)
- The timestamp data type will now interpret correctly in Lua
- Bards are now considered "Slowers"

October 27, 2021:
- Restored hooks on Find Item window
- Implement more robust method of window switching. This improves /foreground behavior and
  profile keybinds from the launcher. This method utilizes the launcher to assist in foregrounding
  background instances of EQ. If this method fails, then it falls back to the existing method (#380)
- itemdisplay: Fix hang when inspecting items with certain kinds of spells.

October 26, 2021:
- Lua command is no longer case sensitive about script names (#403).
- Removed debug message from ItemDisplay
- Bzsrch: Fixed berserkers and searching for things that start with numbers (#398).
- Bzsrch: Better handling of queries that return no results (#335).
- Map: fix /mapshow not displaying map objects properly (#225)

October 26, 2021:
- ItemDisplay plugin has been rewritten with a focus on improving existing features:
  - Loot and Lucy buttons have been relocated nearby to an area that shouldn't overlap with existing controls
  - Spell and Item display information now updates correctly when the last window is recycled. This info
    will also be properly removed when the plugin is unloaded.
  - ${DisplayItem} will now track the most recently opened item display window, and will
    fall back to the next-most-recently-opened window if that one is closed, and so on.
  - ${DisplayItem[x]} is now 1-based, with valid values ranging from 1-6 representing one
    of the six possible item display window.
  - ${DisplayItem[<itemname>]} is now supported and will return the Item display window for
    the specified item name, if one exists.
  - Added Item and Window members to DisplayItem, which will return the related item and window.
    This can be used to do something like /invoke ${DisplayItem.Window.DoClose}
  - A settings menu in /mqsettings has been added with a whole bunch of options.
  - Added /itemdisplay reload to reload settings from ini.
  - Spell links in item display text will now link to spells. (Note, spell names in spell slots is not yet supported).
- /convertitem, /insertaug, /removeaug moved to main from ItemDisplay
- core: Removed reliance on undefined behavior from AddDetourf, now uses a type-checked implementation
  that can detect errors in setting up detours, and supports proper pointer-to-member and class hierarchies.
  If type-checking is problematic, an EzDetourUnchecked has been added.
- core: moved detour api declarations to include/mq/base/Detours.h
- spell display: Improved the behavior of finding spell names by category.
- autologin: Cancel autologin if cannot enter premium server due to free-to-play status. (#401).


October 21, 2021:
- Update for latest patch

October 20, 2021:
- Update for latest patch
- Fixed Map

October 9, 2021:
- Upgrade ImGui to 1.84 with new font renderer (FreeType) enabled
- overlay: VIEWPORTS feature is now OFF by default. Visit the overlay settings (/mqsettings)
  to turn it on.
- overlay: Implemented new revision of the ImGui overlay, hopefully squashing a bunch of
  issues and not creating very many new ones...
- overlay: /mqoverlay command has a couple new arguments: reload, resume, debug, stop, start
- Fix flickering issue caused by frame limiter when rendering UI at sim rate
- framelimiter: Restructured the framelimiter settings. Added some help tooltips too.
- framelimiter: Moved some options to only take effect when the frame limiter is active in the background.
- framelimiter: Added separate option for enabling frame limiting when in the foreground.

October 7, 2021:
- eqbugfix: Possible fix for "Mage" crash when casting spells from items.

October 5, 2021:
- Improved buff removal handling (#182).
- plugins: Added RemoveBuffByName, RemoveBuffBySpellID
- plugins: Renamed FindBuffID to FindBuffIndex, renamed RemoveBuffAt to RemoveBuffByIndex
- plugins: Removed RemoveBuff

October 1, 2021:
- Fix EverQuest.CurrentUI not getting updated after reinjection (#388).
- Add Stat and Count members to Keyring types (Mount, Familiar, Illusion) (#393).
- macros: keyring datatype renamed to keyringitem.

September 29, 2021:
- Added per-character settings for frame limiter. per-character settings are stored in
  servername_charactername.ini (#210).
- Added `/framelimiter reloadsettings` to re-read settings from ini.
- Fix ResetDevice crash after reloading mq
- Fix mouse scroll in imgui leaking into eq (#242).
- Fix imgui leaking into other render targets and causing issues (#286).

September 22, 2021:
- SpawnSearch:  Pets without PC masters will be assumed to be NPC Pets.  This fixes an issue where a
  spawn search for npcpet would fail to find a pet whose master was killed.

September 21, 2021:
- zoned.cfg and any of the Zone ShortName cfg files will no longer activate unles you're in game (#214)

September 19, 2021:
- lua: Fix plugin not initializing properly when an exception occurs while loading settings
- framelimiter: Fix UI not drawing when blind. (#285)
- framelimiter: Fix UI not drawing correctly when tied to simulation rate.
- framelimiter: Fix crash when logging out while in the background
- overlay: Fix edge case crash when graphics device is null (#363).

September 16, 2021
- Plugins can now be loaded via commands without requiring a MQ2 or MQ prefix.
  For example: "/plugin easyfind toggle" works to toggle the easyfind plugin.
- Fix /cleanup making inventory window appear instead of disappear
- Fix a crash that might occur if a plugin tries to execute a keypress when
  not in game.
- Fix a crash when /unload causes nav to unload before easyfind.
- Fix issue with RankName returning incorrect spell (#383) - really this time.
- Fix framelimiter not properly replacing the built-in throttler (#385).

September 15, 2021
- Updated for patch. Released before servers are up, there could be issues!
- Fixed issue with RankName returning the incorrect spell (#383)
- lua: fixed error message when script file doesn't exist
- lua: fix crash when checking for paused threads during OnWriteChat calls
- devtools: Added initial version RealEstate inspector that shows raw data about real estate
  plots and items. More work real estate capabilities coming in the future.
- devtools: added memory viewer to window inspector. Right click a window in the tree to access it.
- itemdisplay: Remove compare window. Use the one that is built in!

September 8, 2021
- eqlib: New code supporting mercenary aa's added, making mercenary aa access available to plugins.
- devtools: New alt ability inspector added for viewing data from player aa's and merc aa's.
- plugins: Added GetAAById to replace GetAAByIdWrapper.
- AltAbility type: Added Category (string), ShortName2 (string), GroupID (int)
- Switch type: Added state (int).

August 30, 2021
- Fix incompatibility with Innerspace/WinEQ when loaded at startup (#304)

August 29, 2021
- Added the following members to Window type for accessing tabs in a tabbed window: (#369)
   - TabCount, Tab, CurrentTab, CurrentTabIndex
- Added SetCurrentTab method to Window type for changing the current tab.
- More details on these can be found in the datatype docs at docs.macroquest.org

August 27, 2021
- Updated /mqanon command so that commands now work.  (Fixes #277, #280)
- Shortened the /mqanon "class" strategy to just the level and the class short name (Partially addresses #282)
- Added self (me) to the /mqanon all strategy for quick setup

August 25, 2021
- lua: **breaking** ImGui.Begin with flags now always requires a ImGui.End, unconditionally. Sorry, I
  missed this one the last time I was updating ImGui.Begin
- imgui: Fix a crash when too many End() calls occur
- autologin: Clean up duplicate logic and fix /switchchar (Fixes #311)
- autologin: Allow /switchchar and /switchserver to work if you didn't initally log in with Autologin
- autologin: Update Pause and Unpause to only work if the state machine is on (Fixes #151)
- autologin: Add Override for stopping at character select for Sessions and Station names (Partially addresses #145)
- autologin: Add new setting for CharSelectDelay with override for Sessions and Station names (Fixes #146)
- autologin: Change /relog command to only be available when logged in (it previously only WORKED when logged in)
- autologin: Add writing of global config when WriteAllConfig is set to true

August 24, 2021
- Added some error handling to catch imgui errors before they crash the game. These errors will
  suspend plugin ImGui usage. Fix the error and then run the command "/mqoverlay resume" 
- lua: Added missing overload for ImGui.SameLine(number, number)

August 20, 2021
- Added command for clearing mq console - /mqconsole clear
- Fix issue where /advloot shared # giveto name would not work when master looter was ungrouped in a raid

August 19, 2021
- Potential fix for mouse buttons getting stuck and causing issues with imgui
- Fix crash when performing /lua commands from within an imgui window.

August 15, 2021
- Fix ImGui lua threads from yielding after calling a command. ImGui thread isn't designed to yield. (#373).
- Fix MQCopyLayout command

August 14, 2021
- New TLO: ${Achievement} is now available for accessing achievements, achievement categories, and objectives.
- New DataTypes: achievementmgr, achievement, achievementcat, achievementobj
- For more details on these new types, please see the documentation at https://docs.macroquest.org

August 9, 2021
- Developer Tools: implemented new achievements inspector. Accessible from inspectors menu on the console.

August 8, 2021
- Added InGame.cfg which will execute for all characters once they are in game (#189)
- The cfg file search path will now search in Config\AutoExec before falling back to Config so that cfg files can be organized better (#170)

August 7, 2021
- lua: Further fixes for evaluating TLO object data members.
- lua: Partially reverted nil changes. see comments in #362 .
- lua: added mq.gettype to inspect the underlying data type of a data member usertype.
- Possible fix for a crash when the imgui overlay gets reset due to a lua exception.

August 6, 2021
- lua: /lua parse now prints the result of an expression to the console. (#365)
- lua: Empty/Invalid Macro data objects will now evaluate to nil, instead of "null" (#362)
- lua: os.exit will no longer crash the client and will instead exit the script (#297)

August 5, 2021
- Removed some old hooks for EQPlayNice. Consider using the built-in performance tools instead.
- Fix Target.bShowHelm (#331).
- Remove Spawn.BearingToTarget (#330). This is an internal state that is only updated when using /follow
  and its purpose or usage is extremely unclear.
- Fix Item.StackCount (#342).
- Fix Indexing group members in Group TLO (#346).
- Parse array index in Macro.Variable (#347).
- Fix Me.CashBank (#360).
- Fix Initialization of the lua directory (#361).
- dev tools: Added ZoneGuideWnd and ZonePathWnd customizations to WindowInspector
- dev tools: Added friendly tooltip to zone names in WindowInspector
- Evaluating Spawn.ID on a NULL Spawn will now return 0 instead of a parse error. This is intended as
  a convenience for utilizing Spawn variables that are set via ID.
- Fix auto scroll menu item in console window (#140).

July 31, 2021
- Added /mqsettings command to toggle the MacroQuest Settings window (you can still get to it from the EQ button as well)
- Added ShowMacroQuestConsole option to the MacroQuest.ini which allows you to default the Console to On if you'd like
- Fixed custom filters not being added properly (#327)
- Fixed /itemnotify (by name) choosing the wrong item when the item name started with a number, even though it was quoted ("1 lb. Cragbeast Meat" for example)

July 30, 2021
- Adding missing imgui mouse button enum values (#354).
- Reset the imgui overlay when a lua exception occurs on the imgui thread (#355). This will
  help prevent crashes when encounding lua errors, but not in all cases.
- Fixed some issues with type conversions in lua (#359).
- Fixed console commands not working at login.
- Refactored of MQ2Lua, please report any new bugs that might come up as a result!

July 24, 2021
- Added back the String TLO after a 16 year hiatus. Usage: ${String[foo].Right[2]} etc.

July 21, 2021
- Updated for patch

July 19, 2021
- Comands executed from console are now deferred so that they do not inherit the
  temporary floating point state of the imgui renderer (#351).
- Fix skeleton and other similar race checks when computing if character can mount.
- Fix ${Zone[xyz]} not returning correct value when 'xyz' is the current zone.

July 17, 2021
- Added /mqtarget and /eqtarget commands.  /mqtarget is the equivalent of the current /target commmand while
/eqtarget will use the game's existing command.  Macro authors can begin migrating to /mqtarget when they want
to use MacroQuest specific targeting.  Partially addresses #298

July 9, 2021
- Fixed /removebuff and /removepetbuff so they now accept quoted or unquoted strings (#184, #344, #345)
Updates to MQ2Lua:
** BREAKING CHANGE **
- If you are a Lua script author, a change has been made to ImGui.Begin: it must now
  **always** be followed by a ImGui.End, even if it returns false values. This
  was necessary to resolve the issue where it was ambiguous whether End should be
  called or not. Now, we just always expect you to call it if you called Begin.

- Added bit32.bnot, bit32.band, bit32.bor, bit32.bxor, bit32.lshift, bit32.rshift, bit32.ror, and bit32.rol
  These functions are provided to allow bitwise operations on 32bit integers.
- Exposed the following general functions to lua:
    PushStyleVar, PopStyleVar, TreeAdvanceToLabelPos, PushID (with arbitrary object), CheckboxFlags, GetStyle
- Exposed the ImGui Tables API to lua. It includes access to the following functions:
    BeginTable, EndTable, TableNextRow, TableNextColumn, TableSetColumnIndex, TableSetupColumn,
    TableSetupScrollFreeze, TableHeadersRow, TableHeader, TableGetColumnCount, TableGetColumnName,
    TableGetColumnIsVisible, TableGetColumnIsSorted, TableGetHoveredColumn, TableGetSortSpecs, TableSetBgColor
- Added the following enum types to lua:
    ImGuiSortDirection, ImGuiTableFlags, ImGuiTableColumnFlags, ImGuiTableRowFlags, ImGuiTableBgTarget, ImGuiStyle
- Added the following user types to lua:
    ImVec2, ImVec4, ImGuiListClipper, ImGuiTableSortSpecs, ImGuiTableSortSpecsColumn
- Added new way to import and ui ImGui. This has the advantage of allowing the use of ImGui in
  a global context

    require 'ImGui'
    local TEXT_BASE_WIDTH, _ = ImGui.CalcTextSize("A")
    function DemoFeatureImGui()
        -- do update
    end
    ImGui.Register('DemoFeature', DemoFeatureImGui)

- For an example of how to use most of these new apis, see lua/examples/demo_tables.lua

Updates to Timestamp type:
- Added TimeDHM to Timestamp type to express Days:Hours:Minutes
- Added Days to Timestamp type.
- Added MaxTimers and Timer to DynamicZone. Timer returns a type dztimer:

updates to DynamicZone:
* ${DynamicZone.MaxTimers}
  - returns the number of timers
* ${DynamicZone.Timer[N]}
  - access the timer by index
* ${DynamicZone.Timer[ExpeditionName|EventName]}
  - access a specific timer by its expedition and event name. Event
    name is optional and it will return the next expedition timer to
    expire if it is omitted.
- Added dztimer type with the following members: ExpeditionName, EventName,
  Timer, EventID.
- Fixed DzMember access

July 3, 2021
- Fix chat events in other languages not being able to use .equal for the matched text (#333)
- Fix ctrl+c to copy in the console window

June 24, 2021
- Fix crash that would occur for some characters while zoning
- Fix Task.Select and Task.Timer (#329)

June 12, 2021
- Added Macro Expression Evaluator tool. Can be used to display the result of a macro expression
  in real time. Find it underneath the Tools menu in the console.
- Added the following int members to Me: AirSupply, MaxAirSupply, PctAirSupply.
- Fix GetSpellByName returning wrong spell when multiple options are available with the same name
  by preferring a spell with a category over one that does not. (#321).

June 11, 2021
- Fix issue where invalid escape sequences would crash when printing to console (#322).
- Fix /doors not searching text properly
- static library build outputs are now written to build/lib in order to remove them from the
  output folder and also separate 32-bit and 64-bit versions.

May 28, 2021
- Fixed issue with keyboard input not working on popped-out windows
- Implemented new console editor with support for word wrap and item links.
- Fixed buyer window sorting (#238)

May 24, 2021
- Added the ability to render EQ icons in lua imgui bindings

May 23, 2021
- Corrected a long standing issue where you couldn't store mq userdata in lua variabls (#252)

May 17, 2021
- Added specific updates in frame limiter to allow for scribing and memming with no rendering (#279 & #167)

May 15, 2021
- Added variadic string arguments to mq.doevents() to allow for a list of specific events processing (#292)
- Added a command mq.flushevents() that takes variadic string arguments to drop events without processing them (#292)

May 14, 2021
- Added drag/drop interface to lua imgui bindings

May 7, 2021
- Plugins using pLocalPC->zoneId (GetCharInfo()->zoneId) will once again function properly (#287)

May 5, 2021
- Fixed InputText ImGui functions in the lua binding, also removed the buffer size argument.
- /mqlog will no longer force a parse on items sent to the log (#177)

May 1, 2021
- Fixed an issue with inventory slots being out of order due to ui load order (#247)
- Updated MQ2Bzsrch structure and fix bzsrch crash (#108)
- Fixed /maploc
- Fixed MQ2LinkDB and improved item link behaviors in general
- Misc fixes to mqanon (#278, #275)
- Add Select method to MQ2Bzsrch: /invoke ${Bazaar.Item[1].Select} (#202)
- Add SortedItem to MQ2Bzsrch, to return results sorted the same way as the search window.
    ${Bazaar.SortedItem[1]} returns first item in the bazaar search results.

April 26, 2021
- Allowed access to TreeView members as if they were list entries
- Added ${Macro.Variable[]} member to get macro variables outside the macro environment

April 18, 2021
- Fixed spawn datatype Buff member index to use MaybeExactCompare (and allow for =)

April 11, 2021
- Added file dialog to imgui infrastructure
- Added Lua gui that can launch scripts and observe script status

April 7, 2021
- Changed the Lua event callback signature to take the entire matched line as the first argument

April 6, 2021
- Fixed LineOfSight (#260)
- Various fixes to the assignment of macro data to spawn variable types.
- Removed blanket [MQ2] from WriteChat lines (#112)

Mar 26 2021
- Fix noauto being missed when using /plugin someplugin load noauto
- noauto in the engine command and in the plugin command is no longer case sensitive
- Fix loading of config for MQ2CustomBinds (#243)

Mar 20 2021
- Fix ${MacroQuest.Version} (#232)
- Fix News window not appearing at character select
- Fix coloring on the news window after date format change in changelog

Mar 17 2021
- Fix cached buffs not being able to look up buffs (#229)
- Fix ${Pet} defaulting to my pet (#230)
- Fix a crash in mq2chatwnd if /style is used before window is created (#231)
- Added right click menu to window inspector tree which gives the option to copy the window TLO
  text as well as opening up a new window inspector. (#224)

Mar 16 2021
- Fix Me.Pet (#227)
- Fix /face fast (#226)
- Add ${Me.Pet.Focus} - bool type, reflects the Focus state if your pet. (#228)

Mar 14 2021
- Implementation of SPAWNINFO has been switched over to use the new class hierarchy
  based on PlayerClient. SPAWNINFO and PlayerClient are now synonymous. Typecasts
  should no longer be needed.
- SPAWNINFO can now be assigned and copied between macro vars using the "spawn" type.
- An int can be assigned to a spawn var to look up the spawn by id.
- SPAWNINFO is no longer copyable or createable, all existing code paths that used
  SPAWNINFO as a container for mq2 data has been rewritten.
- Work-in-progress iteration of settings window for MQ2Map added. more to come in the
  future.
- ItemTarget no longer returns Spawn type. It now returns Ground type. It behaves the
  same way as Ground except that the default search is of the current ground item target.
- Certain SPAWNINFO global such as EnviroTarget or DoorEnviroTarget are now removed
  and no longer supported.
- Fixed FindItem window column sorting. Fixed money sorting to teach items with
  no vendor value as being the least valuable.
- Added bounds check to /notify to avoid crashing

Mar 07 2021
- Fix EQ_Spell structure misalignment
- Changed /doability so it now takes fake ID 1-6 where it previously only took 1-5
  because people were confused when fake IDs did not work.
    I strongly recommend you never use fake ID 1-8, it's incredibly stupid, just use the real
    name, for example /doability Hide or the REAL ID which in the example of Hide is 29, so /doability 29.
- Fix ${Me.PctExpToAA}
- Added sorting capability to the /buyer buy lines list
- Added sorting capability to the /barter inventory list
- Added Value column to the /barter inventory list so we can sort by merchant value.
- Added Rightclick on item feature to /barter inventory list so it opens up the item inspect window.
- Added FellowshipMember.Sharing

Mar 01 2021
- Fix :OnExit so that it processes even while paused.  This also fixes the behavior where you
  would have to /endmac twice on a paused macro with an :OnExit routine

Feb 16 2021
- Added Plugin TLO boolean member IsLoaded
  Example:  ${Plugin[mq2lua].IsLoaded}
- Added Me TLO int member MaxLevel to get the current max level based on your expansion
  This should help with TLP Max Level checks in scripts
  Example:  ${Me.MaxLevel}
  Would return 60 if you were currently on a TLP in Kunark/Velious/Luclin

Feb 12 2021
- Split MQ2TargetInfo into individual window components
  - MQ2TargetInfo deals with the target window
    - Use /targetinfo to see help
    - Use MQ2TargetInfo.ini to adjust UI specific settings
    - Added command line arguments perchar, distance, info, placeholder, and sight toggle options to modify each of the options.
  - MQ2XTarInfo deals with the Extended Target Window
    - Use /xtarinfo to see help
    - Use MQ2XTarInfo.ini to adjust UI specific settings
    - Added command line arguments perchar and distance toggle options to toggle options.
    - Fixed an issue where your Extended target window would be extended even if you did not have the slots available yet
  - MQ2GroupInfo deals with the Group Window
    - See MQ2GroupInfo Changelog

Feb 4 2021
- Fixed issues with custom UIs being reset when /reloadui is issued
- Fixed issues with having to reload plugins that modify the UI when using a custom UI
- Fixed issues with /multiline appending extra characters
- Deprecated IsXMLFilePresent -- this doesn't give you any indication of whether the XML
  file is usable, so we can rely on file checks for that and AddXML for the error messages.
- Added a helper function IsScreenPieceLoaded that can be used to check to make sure your
  custom UI addition is loaded (or not).

Jan 24 2021
- Implementation of CHARINFO has been switched over to use new class hierarchy based
  on PcBase and CharacterBase. Removed old CHARINFO/CHARINFONEW definitions. There should
  be no functional changes.
- Update /ini to create folder if it doesn't exist
- Fix PickupItem/DropItem (function used by itemnotify) to allow picking up and dropping
  items when they are in a closed bag.

Jan 20 2021
- Removed HTML Window code that was deleted from EverQuest.
- Added CLICKABLE parameter to Item.ItemLink datatype member.
- Update filename references from MacroQuest2 to plain MacroQuest.
- Fix listselect/comboselect: selecting out of range will deselect current item. Enables
  comboselect without using screen coordinates or opening combobox popup first.
- Fix /ini improper handling of NULL or absent parameters.
- Deleted gearscore code from MQ2ItemDisplay. Use the standalone plugin instead.

Jan 8 2021
- Fixed raid assist indexing
- Added WillLand and WillLandPet to Spell datatype. Checks if the buff will stack but without
  a duration component. This provides a raw "this will land on your target" check.
- Fix bool properly handling empty string as falsey
- Add warning when invalid datatype conversion is happening
- Added chance spells to Spell.Trigger member

Dec 10 2020
- Fixes to new alt currency
- Fixes for num expansions
- Fixed ZONE_COUNT, this should fix misc plugins that rely on it being correct.

Dec 08 2020
- Added .Move to the Window TLO Methods
	Usage: /invoke ${Window[GroupWindow].Move[100,200,300,400]} ([x,y,width,height])
	Omitting a parameter will use the existing value
- Added .SetBGColor to the Window TLO Methods
	Usage: /invoke ${Window[GroupWindow].SetBGColor[FF000000]} ([argb])
- Added .SetAlpha to the Window TLO Methods
	Usage: /invoke ${Window[GroupWindow].SetAlpha[255]} (0-255)
- Added .SetFadeAlpha to the Window TLO Methods
	Usage: /invoke ${Window[GroupWindow].SetFadeAlpha[255]} (0-255)

Dec 07 2020
- Fixed malo/tash detection problems

Dec 05 2020
- Chatwindow at charselect now saves it's position independently from in game

Dec 03 2020
- Added WarforgedEmblem and RestlessMark Currencies
- Added .Sharing to the fellowship tlo it returns true of false if exp sharing is on for the member
	Usage: /echo ${Me.Fellowship.Sharing[x]} where x is fellowship member 1-12

Dec 02 2020
- Added MarkNPC to the raid tlo

Nov 19 2020
- All instances of CFacePick has been changed to CPlayerCustomizationWnd

Nov 06 2020
- Update RaidType.MainAssist to support index by number or name.

Oct 31 2020
- Fixed a few spell and spellmgr bugs

Oct 21 2020
- Added raid to chat events - Cred Kaen01

Oct 13 2020
- Added a fix for stopping movement in mq2targetinfo

Aug 20 2020
- Fixed the findwindow feature

Aug 19 2020
- Fixed CButtonWnd::SetCheck
- Added CHotButton::SetCheck

May 14 2020
- Filled in the CGuild class

Apr 30 2020
- Me.Invis now takes an optional index or a name to return invis vs undead and animals
  Example 1: /echo ${Me.Invis} just return the normal one like before, are u invis of any kind.
  Example 2: /echo ${Me.Invis[ANY]} or just ${Me.Invis[0]} returns true if you are invis of any kind, same as just doing ${Me.Invis}
  Example 3: /echo ${Me.Invis[NORMAL]} or just ${Me.Invis[1]} returns true if you are normal invis.
  Example 4: /echo ${Me.Invis[UNDEAD]} or just ${Me.Invis[2]} returns true if you are invis vs undead
  Example 5: /echo ${Me.Invis[ANIMAL]} or just ${Me.Invis[3]} returns true if you are invis vs animal
  Example 6: /echo ${Me.Invis[SOS]} or just ${Me.Invis[4]} returns true IF you are a ROG AND in fact hidden AND have a skill of at least 100 in HIDE AND have the AA for SoS

Apr 29 2020
- Added ms to /delay
  Usage: /delay 1500ms
  will delay 1.5 seconds...

Apr 28 2020
- Optimized the GetGroupMainAssistTargetID inline.
- Fixed /foreground to respect maximizzed window pos - bug reported by Kaen01
- Added .SpellRankCap to the character TLO. It returns an in representing your characters spell rank cap.
  if it returns:
  1 = you CAN cast Rk. I spells
  2 = you CAN cast Rk. II spells
  3 = you CAN cast Rk. III spells

Apr 24 2020
- Optimized GetRaidMainAssistTargetID.

Apr 15 2020
- Fixed ${Me.CanMount} for some indoor zones that where not flagged as nomount and added bazaar, nexus to zones where its ok to mount.

Apr 14 2020
- Updated the FellowShip struct for LIVE

Apr 06 2020
- Added .MyDuration to the Spell TLO. It returns a ticktype of YOUR duration for the spell in question.
- Caption redrawing has been optimized to use less cpu cycles.

Apr 02 2020
- Add bSeeInvis, bSeeSOS and bSeeIVU to SpawnSearch - CTWN

Apr 01 2020
- Fixed ZoneFlags
- Fixed the _ZONELIST struct
- Added .CanMount to the Character TLO it's a bool it returns true if u can mount in the zone u are in and if it won't collide with an illusion u have on. 
- Added .ToiletPaper to the Character TLO it returns true if you need to go out and get more.

Mar 31 2020
- Fixed all Spell Stack checks. (yes again, hopefully for good this time.)

Mar 28 2020
- Removed a WriteChatf from Task.Timer
- Added a function which can be used by plugins to format numbers:
    EQLIB_API void PrettifyNumber(char* string, size_t bufferSize, int decimals = 0);
  If the given string is a number, it will add commas and set the desired number of decimals.
  For integers, leave decimals as 0. For floats, a value of 2 is recommended. Min is 0, max is 9.
- Added .Prettify to Int, Int64, Float and Double types. 
    Example: ${Me.MaxHPs.Prettify} => 30,103
    Example: ${Target.Distance.Prettify} => 1,151.24
  Prettify takes a number of decimals of precision as a parameter:
    Example: ${Target.Distance.Prettify[4]} => 1,151.2395

Mar 26 2020
- Added CAAWnd__UpdateSelected_x
- Added CAAWnd__Update_x
- Changed ShowSpellSlotInfo so it takes a custom linebreak.

Mar 25 2020 by ChatWithThisName
- MQ2ChatWnd: Added ingame toggles for SaveByChar, Autoscroll, NoCharSelect to the /mqchat command
  Available options are:
    no parameter, will output what it's currently set to. Example: /mqchat SaveByChar
    On - Turn on the option. Example: /mqchat autoscroll on
    Off - Turn off the option. Example: /mqchat NoCharSelect off

Mar 19 2020
- Added CXRect__operator_and
- Fixed CTextureFont::DrawWrappedText
- Added CTextureAnimation::Draw
- Added CTAFrameDraw::Draw

Mar 19 2020 by brainiac
- Made a couple additional changes to /taskquit from the update on Mar 16 2020:
    fix /taskquit <name> to search solo tasks when a shared task is present.
    fix /taskquit <name> to be exact match only
    change /taskquit <name> to no longer use quotes.

Mar 16 2020
- Extended the /taskquit command. It now takes an optional argument, "Name of Task" so we can use it to remove solo tasks as well. -Feature Cred: drwhomphd
   /taskquit without any argument works like before, i.e it removes the shared task if there is one.
- Usage /taskquit "Basic Training"

Mar 15 2020
- Fixed a bug with ${Macro.CurSub} it will now correctly return the sub its used in.
- Fixed a bug where tells you would not be detected in all languages. Thanks Kaen01 for report.

Mar 14 2020 by Sic
- Added ParcelStatus to the character TLO.
  Usage: /echo ${Me.ParcelStatus}

Mar 09 2020
- Updated for TEST
- Updated for LIVE
- Fixed ${Spell[permanent spell here].Stack} so it actually returns true when they DO stack.

Mar 06 2020
- Added CTabWnd::RemovePage
- Fixed CXWnd::DrawColoredRect crash

Mar 03 2020
- Updated for TEST
- Updated for LIVE
- Added CPageWnd::FlashTab

Feb 27 2020
- Updated for TEST
- Updated for LIVE
- Added support for spaces in /hotbutton Name. Use /hotbutton "Button Name With Spaces" in quotes.
- Fixed GetChildWndAt
- Updated CAAWnd::ShowAbility
- Filled in CPageWnd members
- Updated CHARINFO struct etc.
- Previously Updated:
- Fixed the CursorAttachment Struct
- Macro Authors, take notice: Fixed ${Me.AltAbility[blah].Rank} it now properly returns 0 if you don't have any points spent in a AA.

Feb 18 2020
-Updated for TEST
-Updated for LIVE

Feb 14 2020
-Updated for LIVE

Feb 11 2020
-Updated for LIVE

Feb 09 2020
- Fixed a bug where our version of /hotbutton would not save the button to the ini. - reported by DrWhomPhd

Feb 06 2020
- Updated for TEST

Feb 05 2020
- Updated for TEST

Jan 25 2020
-// ***************************************************************************
-// Function:    DoHotbutton
-// Description: our '/hotbutton' command
-//              Extends the built in /hotbutton command with multiple lines support
-// Usage:       /hotbutton [Name] <color> <Line:><Cursor:>[Text]
-//				<Line can be 1-5
-//				<Cursor can ONLY be 0 which means DO NOT put the hotbutton on the cursor.
-//				Usage:
-//				/hotbutton TheName 14 1:0:/echo hi	(Where 14 1:0: in this case means use color 14, then place /echo hi on LINE 1 and NO Cursor Attachment.)
-//				/hotbutton TheName 14 1:/echo hi	(Where 14 1: in this case means use color 14, then place /echo hi on LINE 1.)
-//				/hotbutton TheName 1:0:/echo hi		(Where 1:0: in this case means place /echo hi on LINE 1 and NO Cursor Attachment.)
-//				/hotbutton TheName 1:/echo hi		(Where 1: in this case means place /echo hi on LINE 1.)
-//				/hotbutton TheName 0:/echo hi		(Where 0: in this case means NO Cursor Attachment.)
-//				Finally, just doing /hotbutton TheName 14 /echo hi OR /hotbutton TheName /echo hi just calls the eq function like before.
-// ***************************************************************************

Jan 21 2020
- Added .Size to the Window TLO, it returns a string x,y
  Usage: /echo ${EverQuest.LastMouseOver.Size}
  Output: 100,200
- Added feature to be able to load tga files (animations) from local uifiles directory. -brainiac

Jan 20 2020
- Misc Fixes to triggers etc - braniac
- Me.CountersXXX now also count ShortBuffs (${Me.Cursed} now returns Restless Ice, for example.)

Jan 15 2020
- Added /invoke to the list of commands that can trigger a bind.
- Updated for LIVE

Jan 14 2020 by Sic
- Updated MQ2Melee
- If you use builder don't forget to recheck it.

Jan 13 2020
- Updated max level to 115
- Updated the skillmanager for all builds.

Jan 13 2020 by Chatwiththisname
- Added MQ2SpellType Members: HastePct, SlowPct.
- Added GetMeleeSpeedPctFromSpell(PSPELL, bool) (Exported in Main)
- Added GetMeleeSpeedFromTriggers(PSPELL, bool) (not exported)
- Added HasTrigger(PSPELL) (not exported)
		GetMeleeSpeedPctFromSpell is used in HastePct and SlowPct.
		If the pSpell has a trigger it will automatically check the triggers for the modification speed. 
		Examples: 
			${Target.Slowed.SlowPct}
			${Me.Hasted.HastePct}
			${Spell[Slowing Helix].SlowPct}
			etc etc.
- Fixed GetSelfBuffBySPA(int, bool, int);
- Fixed GetTargetBuffBySPA(int, bool, int);
- Fixed GetSelfShortBuffBySPA(int, bool, int);
- Fixed HasCachedTargetBuffSPA(int, bool, PSPAWNINFO, PcTargetBuff);

	In all the above SPA buff checks if the SPA matched, but wasn't the increase or decrease
	desired, it would stop checking anymore buffs. 
	Example: ${Target.Slowed} should return a pSpellType of a slow debuff on the target. But
		if the target had a haste buff before the slow buff it would find SPA 11 and since it was
		an increase instead of a decrease it would return -1, or NULL. Changing it to break; for those
		SPA's allows it to continue checking the buffs and find any subsequent SPA 11's correctly.

Jan 12 2020
- Fixed the ZoneGuideManagerClient class for LIVE build.
- Updated for TEST

Jan 11 2020
- Fixed the ZoneGuideManagerClient class for TEST build.

Jan 10 2020
- ${Me.Spell[blah]} now searches for rank spells as well - brainiac
  Example:  You have Demand For Power Rk. II in your spellbook.
  Usage:    /echo ${Me.Spell[Demand for Power]}
  Output:   Demand For Power Rk. II
- MQ2Melee has been updated for ToV - Sic
- (If you use builder don't forget to recheck it.)

Jan 09 2020
- Added Me.Spell it return a SpellType selecting spells only from YOUR SpellBook. - brainiac
  Usage: /echo ${Me.Spell[Spirit of Wolf].ID}
  Output: 278
  Usage: /echo ${Me.Spell[278].Name}
  Output: Spirit of Wolf
- Fixed a wrong offset for pinstCBlockedBuffWnd_x for TEST build - SwiftyMuse
- Book Icon and Gem Icon IDs will no longer be shown in ItemDisplay when they are 0 - SwiftyMuse

Jan 08 2020
- Updated for TEST
- CONTENTS changed by dbg. The evolving stuff is now in its own struct, plugins that use it need to be edited.
  Example: PrePatch: pCont->EvolvingCurrentLevel
  Now: pCont->pEvolutionData->EvolvingCurrentLevel
  The Following are members of pEvolutionData: GroupID, EvolvingCurrentLevel, EvolvingExpPct, EvolvingMaxLevel, LastEquipped;
- ItemColor is now gone from CONTENTS.

Dec 21 2019
- Fixed a crash in mq2chatwnd.cpp on /camp desktop
- Fixed the chatwindow disappearing act.
- Fixed mq2eqbc window disappearing act.
  Don't forget to recheck it in builder.

Dec 20 2019
- Updated for LIVE
- If your chatwindow does not show up type /mqchat reset

Dec 19 2019
- Updated for TEST
- /plugin without specifying unload now acts like a toggle, if plugin is loaded it unloads it.

Dec 18 2019 Torment of Velious Build
- Updated for LIVE

Dec 06 2019
- Added .SpellIcon and .GemIcon to the Spell TLO.
- Fixed the Button structure

Nov 26 2019
- Added SubscriptionDays to the Character TLO it returns an int. Cred request: @sic
  Usage: /echo I have ${Me.SubscriptionDays} left before my all access expires.
- Updated MQ2AutoForage at https://www.macroquest2.com/phpBB3/viewtopic.php?f=50&t=9588&p=70471

Nov 23 2019
- MQ2Main (ChatWithThisName) Add /removelev command. typing /removelev will remove any levitation in the buff or shortbuff window. 

Nov 22 2019
- Fixed a bug where /aa wouldn't parse input

Nov 20 2019
- Fixed ${Me.SpellInCooldown}
- Fixed ${Me.InInstance}

Nov 20 2019
- Updated for LIVE
- Added .LeaderFlagged to the DynamicZoneType TLO it returns true if the dzleader can successfully enter the dz (this also means the dz is actually Loaded.)
- Usage: ${DynamicZone.LeaderFlagged}
- Added .Flagged to the DZMemberType TLO it returns true if the dzmember can successfully enter the dz.
- Usage: ${DynamicZone.Member[x].Flagged} where x is either index or the name.

Nov 14 2019 by brainiac
- Re-fixed EQINVSLOTWND
- Added ALT_MEMBER_GETTER macro that defines an alternate name that a member can be
  accessed with, thereby removing the need to immediately update all code to use new
  variable names.
- You can now use the old, or the new names for Slot1, Slot2, Slot3, Location and *suprise* Wnd.

Nov 13 2019
- Fixed EQINVSLOTWND.
- Renamed WindowType in the EQINVSLOTWND struct to Location
- Renamed InvSlot in the EQINVSLOTWND struct to Slot1
- Renamed BagSlot in the EQINVSLOTWND struct to Slot2
- Renamed GlobalSlot in the EQINVSLOTWND struct to Slot3

Nov 05 2019
- Right Clicking the Lucy button on the item display window will now open Lucy in your external default browser.
  Left Click opens it inside of eq as usual.

Nov 04 2019
- Task TLO can now be accessed by index to make iteration possible.
  Example: /echo ${Task[2].Title}
  NOTE: THIS INDEX IS NOT THE SAME INDEX AS THE ONE YOU SEE IN THE QUEST WINDOW LIST.
        We are iterating through the IN MEMORY quest entries, we are NOT
		iterating the window list, if you want to do that, use the Window TLO.
- Added .WindowIndex to the Task TLO it returns the Quest Window List Index. (if the window actually have the list filled...)
  Usage: /echo ${Task[3].WindowIndex}
  Usage: /echo ${Task[Into The Muck].WindowIndex}

Nov 02 2019
- Added item search by number to the ${Ground} TLO
- Example: /echo ${Ground[4]} will return the 4th closest item it finds.
- You should probably check that there actually are 4 items on the ground 
  with ${GroundItemCount} though, or it will obviously return NULL if there is'nt.
  I don't know how useful this feature is since we can iterate through .Next anyway, but someone asked for it so...

Nov 01 2019
- Added ${Me.Origin} which returns a pZoneType of your starting city.

Oct 26 2019 by SwiftyMUSE
- Fixed ${Spawn.State} so DEAD spawns don't show as STUN

Oct 22 2019 by Eqmule
- Fixed ${Task[blah].Select}

Oct 21 2019 by Eqmule
- Fixed SetEscapable and SetEscapableLocked

Oct 20 2019 by Chatwiththisname
- More /caption anon fixes.

Oct 16 2019 by Eqmule
- Updated for LIVE
- I am aware the .Select for the task tlo needs a fix, I can't get that in right now but will be looking at a fix the next couple days.
- Use the window tlo meanwhile if u need to select in that window.

Oct 09 2019 by Chatwiththisname
- Added two new /mapfilter options for CampRadius and PullRadius.
- They add two new circles that work like SpellRadius except it's stationary where set.
- Type /mapfilter for help.

Oct 02 2019 by Eqmule
- Made some changes to the ${Task} TLO
- It's likely some macros will break due to these changes, but
  I felt the upside with not having to rely on the window warrants that.

- New Feature: It's no longer needed to have the task window open to access the TLO.
- Added .Type to the TaskObjective TLO
  It returns a string that can be one of the following:
  Unknown,None,Deliver,Kill,Loot,Hail,Explore,Tradeskill,Fishing,
  Foraging,Cast,UseSkill,DZSwitch,DestroyObject,Collect,Dialogue
- Added .CurrentCount which returns the current count of the .Type needed to complete a objective.
- Added .RequiredCount which returns the required count of the .Type needed to complete a objective.
- Added .Optional which returns true or false if a objective is optional
- Added .RequiredItem which returns a string of the required item to complete a objective.
- Added .RequiredSkill which returns a string of the required skill to complete a objective.
- Added .RequiredSpell which returns a string of the required spell to complete a objective.
- Added .DZSwitchID which returns a int of the switch used in a objective.
- Example: /echo ${Task[The Grand Illusion].Objective[1].CurrentCount}
- Added .ID to the ${Task} TLO it returns an int of the task ID
- Example: /echo ${Task[The Grand Illusion].ID}
- Ok so fair warning, the taskwindow doesn't add items by index, unless sorted by first column,
  and even then, it can be "off" (because reasons)
  so... if you are smart don't use ${Task[1].ID} and expect it to be whatever is the first list item.
  ALWAYS refer to taks by their NAME.
  so like: ${Task[The Grand Illusion].Step.Index} WILL absolutely always return the correct index
  as returned by the taskmanager, but it might not be the index you "see" in the window.
  Bottomline, we should not rely on the window anymore.
  It's useful to look up the name of the tasks, basically.

Sep 18 2019 by Eqmule
- Updated for LIVE

Aug 26 2019 by Knightly
- Removed #knightlyparse
- New TLO ${MacroQuest.Parser}
- New slash command /engine parser <x> [noauto]      (where X is the version of the parser, right now 1 or 2 and noauto if you don't want it in your ini)
- New macro command #engine parser <x> 
- Parser gets reset to the default in your ini whenever a macro ends
- Full documentation at https://gitlab.com/Knightly1/mq2-parser-changes

Aug 21 2019 by EqMule
- Updated for LIVE
- Fixed the parser so it can run at charselect again. (Don't run macros there that need access to ingame variables...)

Aug 16 2019 by EqMule
- #knightlyparse is now a macro keyword, add it to the top of your macros if you want to use this version of the parser.
- Previously Fixed: EQGroundItemListManager

Aug 15 2019 by EqMule
- Fixed a zoning crash
- Fixed a crash on TEST in mq2itemdisplay when inspecting spells.

Aug 13 2019 by EqMule
- Updated for TEST

Jul 31 2019 by EqMule
- Fixed a clear target bug in mq2targetinfo -dannuic -knighty
- Next release:
- TODO: Fix EQGroundItemListManager so we can get /itemtarget working for guild objects again.

Jul 27 2019 by EqMule
- Turned on Knightlyparse.
- Added support for mq2dannet to mq2targetinfo.
- You can now confgure the mimic me feature in mq2targetinfo.ini to use dannet (or any other plugin u use for it's commands.)
- Added ${Me.LastZoned} to the character TLO. It returns a timestamp of last time you zoned.
- Removed EQ_END_ZONE and EQ_BEGIN_ZONE.
- Added new detours for zonechange detection.
- ${Me.Zoning} is depreciated, use ${Me.LastZoned} or just wait for ${Zone.ID} to change.

Jul 17 2019 by EqMule
- Updated for LIVE

Jul 15 2019 by EqMule
- Updated for TEST

Jul 11 2019 by EqMule
- Updated for TEST
- Updated for LIVE
- updated for EMU
- Fixed a crash when /echo ${InvSlot[enviro1].Item.ID} - cred report kaen01

Jun 22 2019 by EqMule
- Updated for TEST
- Updated for LIVE

Jun 20 2019 by EqMule
- Fixed Me.PctExp and Me.PctAAExp
- Fixed /advloot
- Fixed a mq2ic crash. cred: psxoxo

Jun 19 2019 by EqMule
- Updated for LIVE
- Added ${Macro.CurSub} returns the name of the current Sub being executed. -cred alynel
- Added ${SubDefined[blah]} it returns a bool if a Macro Sub is defined. -cred alynel
- Previously Added: .CachedBuff[x] to the spawn tlo where x is a spellid if its a number and a spell name if not. It returns a MQ2CachedBuffType.
- Previously Added: .CachedBuff[#x] to the spawn tlo where #x is a buffslot between 1-97. It returns a MQ2CachedBuffType.
- Previously Added: .CachedBuff[*x] to the spawn tlo where *x is a index (buffslots are not sorted). It returns a MQ2CachedBuffType.
- Previously Added: .CachedBuff[^x] to the spawn tlo where ^x is a keyword. It returns a MQ2CachedBuffType.
	^x keywords: Slowed Rooted Mezzed Crippled Maloed Tashed Snared and Beneficial

- MQ2CachedBuffType has the following members:
	.CasterName .Count .Slot .SpellID .Duration

- Previously Added: .CachedBuffCount to the spawn tlo. it returns -1 if no buffs are cached for the spawn or number of buffs cached.
- Using CachedBuff to get buff info on targets, group members etc, only requires you to target the entity once. after thats done, buffs are cached.
- The upside is obviously that we don't have to target back and forth constantly.
- Usage: well lets say you are a druid and you want to know if a group members sow buff has worn off, you can just check CachedBuff without having to retarget the group member.
- /echo ${Group.Member[2].CachedBuff[Spirit of Wolf].Duration}

Jun 14 2019 by EqMule
- Updated for TEST

Jun 05 2019 by EqMule
- Fixed a crash in the TEST build.

Jun 01 2019 by EqMule
- Fixed Events for text that contain 'x12' tags
- Added Me.BlockedBuff and Me.BlockedPetBuff both return a pSpellType idea cred: chatwiththisname
- Usage: /echo ${Me.BlockedBuff[x].ID} where x is 1-40

May 30 2019 by EqMule
- Fixed /dosocial
- Some other stuff I'll documment later.

May 24 2019 by EqMule
- BuffsPopulated returns 1 for a empty buff list and a number above 1 if there was some buffs received.
  So if you do /echo ${Target.BuffsPopulated} and it returns 1 it means the target does not have any actual buffs, but the list was received (and it was empty).
  any number above 1 means the list was not empty...
  NOTE: Use ${Target.BuffCount} to get the ACTUAL VISIBLE buffs (BuffsPopulated is BuffCount + 1)
- Some other stuff I'll documment later.

May 23 2019 by EqMule
- Added the possibility to login new characters using plaintext credentials, no mq2 login profile needed:
	Usage:
	/loginchar servername^login^charname^password
	AND if you want to stop at charselect don't specify charname:
	/loginchar servername^login^password
- Made /quit command work at charselect
- Added a Syntax Error to the parser when you try to parse strings greater than 2048 instead of crashing you.

May 22 2019 by SwiftyMuse & EqMule
- Fixed ${Me.SpellInCooldown}
- Fixed some parsing bugs.
- 
May 17 2019 by EqMule
- Updated for TEST

May 16 2019 by EqMule
- Fixed Get Current Mana and Get Current Endurance
- Fixed MQ2Rez spam (yes really this time)
- MQ2Rez will now wait 1/10 of a second before clicking rez.
- Added /rez delay #### parameter where #### is milliseconds.
  default is 100 milliseconds.
- Added a /mqchat reset command. It resets mq2 window location in case it got moved off screen.
- All instances of the CSidlScreenWnd constructor has been fixed to use CXStr& instad of CXStr* (because it should be)
  Change plugins accordingly.
  Examples:
	change:
	CEQBCWnd(CXStr* Template) : CCustomWnd(Template)
	to 
	CEQBCWnd(CXStr& Template) : CCustomWnd(Template)

	change:
	class CXStr ChatWnd("ChatWindow");
	BCWnd = new CEQBCWnd(&ChatWnd);
	to
	BCWnd = new CEQBCWnd(CXStr("ChatWindow"));

May 15 2019 by Brainiac
- MQUI XML files may now be loaded from the MQ2 directory. Place them in
  the MQ2 directory under uifiles/default, or the name of your ui like you
  would in the EQ directory. When loading ui files, MQ2 will check for ui files
  in the MQ2 dir before checking in the EQ dir as it did before.

  To be clear, this is the search order for ui files:
  * <MQDir>\uifiles\<skin>
  * <MQDir>\uifiles\default
  * <EQDir>\uifiles\<skin>
  * <EQDir>\uifiles\default

  This lets you store your MQ2 ui files in your MQ2 directory, as well as giving
  you the option of storing your MQ2-specific custom uis outside the EQ folder.

- added c++ function: bool IsXMLFilePresent(const char*) for plugin authors to easily
  check if an XML file is available to be loaded. This will check all four locations where
  a ui file might be stored.
- added command: /reloadui
  It works just like "/loadskin <skinname> 1" but with less typing

May 15 2019 by EqMule
- Updated for LIVE

May 09 2019 by Brainiac & EqMule
- Multiple stuff
- Fixed a bug in CListWnd::AddString
  ALL instances of: AddString(&CXStr
  should be changed to: AddString(CXStr

May 07 2019 by EqMule
- Updated for TEST
- Events are not caught for system messages anymore.

May 02 2019 by Brainiac
- Fixed the CXWnd__IsActive_x offset

May 01 2019 by EqMule
- Fixed a crash in /caption anon on
- Fixed a crash in /unload

Apr 30 2019 by EqMule
- TBL plavceholder info will again display correctly on the targetwindow if you use mq2targetinfo.
- Changed a bunch of stuff, plugin authors you have until next patch to update your plugins.
- If you ned help mail the plugin to me and ill send it back fixed: eqmule@hotmail.com
  ALL global plugins in builder have been updated by me already, look at them for examples.
  No more direct access to the window struct members in prep for moving to classes.
  From now on call functions to get/put data out/in:
  Example: too many to list see CSW struct.
  I'll list 4 examples:  previously pWnd->XMLIndex now: pWnd->GetXMLIndex()
                         previously pWnd->dShow==false now: pWnd->IsVisible()==false
						 previously pWnd->dShow = true now: pWnd->SetVisible(true)
						 previously SetCXStr(&pWnd->WindowText,"blah"); now pWnd->CSetWindowText("blah");
						 previously GetCXStr(pWnd->WindowText,szOut); now GetCXStr(pWnd->CGetWindowText(),szOut);
- Added .NoExpendReagentID to the Spell tlo.
  Usage: /echo ${Spell[Burst of Fire].NoExpendReagentID[x]} where x can be 1-4
  This returns the ID of the needed Reagent you have to have in your inventory but will not be spent.

Apr 22 2019 by EqMule
- Updated for TEST & LIVE
- Find Item Window is now displaying merchant sell prices.
- Added sorting to find item window for the sell value column
- Added sorting to find location window for the distance column
- Fixed .NewStacks
- Fixed a autologin bug

Apr 20 2019 by EqMule
- Added Colors to Quest items and Tradeskill items in the FindItem Window list.
  Yellow=Quest
  Magenta=Tradeskill
  (No this is not configurable, I might add an option later.)

- Added a Value(Price) column to the FindItem window.
- Enjoy marking items for sale in the FindItem Window.
  Usage: mark some items while you have a merchant open, then click the Sell Marked button.
  Still Todo: display real merchant price instead of item value.
  Maybe add sort functionallity to Price column.

Apr 19 2019 by EqMule
- Updated for TEST
- Updated for LIVE

Apr 18 2019 by EqMule
- Added ${EverQuest.ValidLoc}
  Usage: /echo ${EverQuest.ValidLoc[123 456 789]}
  it returns true or false if the X Y Z location in the world is a valid player location.
  in other words: can I go to this loc or is it inside a wall or a mountain or a tree or whatever invalid location?(those locs will return false obviously)

- Fixed the ZoneGuideManagerClient class.

Apr 17 2019 by EqMule
- Updated for LIVE
- Previous updates see Apr 12 2019 by EqMule entry below.
- Added more anonymizing to chat when using /caption anon - chatwiththisname
- Moved advloot checkboxes dynamically to not cover fuse item button on mq2itemdisplay window  - chatwiththisname
- 
Apr 14 2019 by brainiac
- Fix crash/freeze from starting macro from within another macro

Apr 12 2019 by EqMule
- Updated for TEST
- Updated for LIVE
- Uncheck and Recheck the following Builder Plugins because they have been updated:
  MQ2Cast
  MQ2Radar

- In preperation for next weeks live patch the following offsets has been removed:
	pinstAggroInfo_x
	pinstAuraMgr_x
	pinstEQItemList_x
	pinstMercAltAbilities_x
	pinstRealEstateItems_x
	pinstCTargetManager_x
	pinstCTextOverlay_x
	pinstEQObjectList_x
- All of the above offsets are no longer static in the client so I have replaced them with 
  calls to the proper Instance/Get functions instead.

- Plugin authors, you need to make a few changes to access some SPAWNINFO members from now on:
  (don't change any other struct members if they happen to have the same name!)
  All instances of ->SpellCooldownETA needs to be changed to ->GetSpellCooldownETA()
  All instances of ->spawneqc_info needs to be changed to ->GetCharacter()
  All instances of ->ManaMax needs to be changed to ->GetMaxMana()
  All instances of ->ManaCurrent needs to be changed to ->GetCurrentMana()
  All instances of ->EnduranceMax needs to be changed to ->GetMaxEndurance()
  All instances of ->EnduranceCurrent needs to be changed to ->GetCurrentEndurance()
  All instances of ->Zone needs to be changed to ->GetZoneID()


Mar 29 2019 by EqMule
- Fixed MQ2Autologin
- Added .SelectedItem to the Merchant TLO
  it returns the currently selected item in the merchant window as a pItemType

Mar 26 2019 by EqMule
- Fixed multiple problems in arrayclass.h due to client changes.

Mar 23 2019 by EqMule
- GetAACastingTimeModifier has been renamed to GetCastingTimeModifier (because it is)
- GetCastingTimeModifier and GetFocusRangeModifier has been changed to deal with a ctd.
- All plugin that call these needs to be changed, search for them and see how I fixed it in core.
- No plugins should call the EQ_Character1::GetCastingTimeModifier and EQ_Character1::GetFocusRangeModifier directly
- ALWAYS call the wrappers in mq2inlines. (well you can continue calling them directly but good luck with the crashes)
- Fixed crashes in the spell tlo members .MyCastTime and .MyRange
- CONTENTS member ItemType has been renamed to RefCount
- This member should never ever be set or changed manually in plugins,
- it's an internal eqgame counter, if you mess with it you are going to screw up checksums and get disconnected.
- MQ2Cast needs to be updated look at the builder global version if you need help.
- 
Mar 18 2019 by EqMule
- Fixed a bug when doing /ctrl /itemnotify and OpenContainer needed to be called
- Added Make Me Leader to mq2targetinfo rightclick on group member menu

Mar 16 2019 by EqMule
- Updated for TEST

Mar 14 2019 by EqMule
- Fixed a crash when doing: /echo ${Window[MarketplaceWnd].Child[MKPW_AvailableFundsUpper].Text}
- Fixed ${Math.Abs} - SwiftyMUSE

Mar 13 2019 by EqMule
- Updated for LIVE

Mar 06 2019 by EqMule
- Updated for TEST
- All instances of CWChatInput has been changed to CW_ChatInput due to a client change.
- All instances of CWChatOutput has been changed to CW_ChatOutput due to a client change.
- If your plugin uses these, YOU need to change these as well.
- Plugins affected: mq2eqbc, mq2irc, mq2moveutils

Feb 22 2019 by EqMule
- Updated for TEST

Feb 21 2019 #2 by EqMule
- Fixed /ranged crash, yes really this time. It got another parameter, don't know what it is.

Feb 21 2019 by EqMule
- Fixed the spawninfo struct this means most weird crashes in mq2main and all kinds of plugins like mq2heals,mq2posse etc are now fixed.
- I will realign address comments for it later in practice it works.

Feb 20 2019 by EqMule
- Updated for LIVE

Feb 15 2019 by EqMule
- Updated for TEST

Feb 14 2019 by SwiftyMUSE
- MQ2ItemDisplay fixes:
  Crash bug for ${DisplayItem} and fix to handle display of links via raid/group/tells.

Feb 13 2019 by EqMule
- Updated for TEST

Feb 09 2019 by EqMule
- Added .StacksTarget to the Spell TLO it returns true or false
  Usage: /echo ${Spell[Shield of the Void].StacksTarget}
- Fixed IsSTackBlocked once and for all. Yes really this time.

Feb 08 2019 by EqMule
- Added /convertitem to mq2itemdisplay
- Example: /convertitem Wishing Lamp:

Feb 05 2019 by EqMule
- Fixed a bug in /unload
- Misc Stability fixes all over the place.
- Fixed a nasty stack overflow crash in mq2log

Jan 21 2019 by SwiftyMUSE
- Resync of code with ROF2EMU

Jan 21 2019 by EqMule
- Dump file directory will now be created if it doesn't exist
  this fixes the bug where you see a crash dialog that just say "Dump saved to"
- Added a lock on tlo member and tlo method access so the maps used there wont get corrupted by plugin that use threads to query or change members.
- The above change should fix a couple crashes i have gotten dumps for.
- I spent most of the day looking at crash dumps, I made several adjustments and fixes.
  Thanks to everyone that sent in dumps, please don't send anymore until u have updated.

Jan 19 2019 by EqMule
- Fixed a crash in Find Item Window when character had more than 1000 items.
- Fixed a bug where turning off Find Item Window Checkboxes setting would not save properly.

Jan 18 2019 by EqMule
- Fixed a crash when switching character.
- Added some code to catch crashes.
  I guess I'll find out if it works once people report if they see the dialog.
  It will save dump files as well. send those to eqmule@hotmail.com


Jan 16 2019 by EqMule
-Updated for LIVE

Jan 15 2019 by EqMule
- Added a fixed up version of Inventory.mac - wired420

Jan 15 2019 by SwiftyMUSE
- Resync of code with ROF2EMU

Jan 14 2019 by EqMule
- Added a new column to the Find Item Window which will let you mark items for delete or add them to never loot filter.
  Usage: mark some items by checking the ckecboxes, then click the Never Loot button to set their never loot advloot filter.
  Usage: mark some items by checking the ckecboxes, then click the Destroy Items button to delete them.

- It goes without saying, that if you have no idea what you are doing or if you are a complete imbecile, this feature might
  be too dangerous for you to have enabled, in which case you can disable it by right clicking the Destroy Item or the Never Loot button
  and then toggle the "Cool Checkbox Feature" on the menu that pops up. Default is ON.

Jan 09 2019 by EqMule
-Updated for TEST

Jan 07 2019 by SwiftyMUSE
- Added .Dotted to ${Me} and ${Target}
- Added .MaxMeleeTo to ${Target}
- Updated .Foreground in EverQuest TLO
  While not technically required... (although it improves performance)
  Anyone using GetForegroundWindow() call should change their code
  to use the new exported gbInForeground instead of making calls in the plugin pulse function.
  These Global builder plugins are updated so as not unnecessarily using cpu in pulse:
  MQ2AdvPath, MQ2CpuLoad, MQ2FPS and MQ2Radar
  These Personal plugins should be updated, including, but not limited to:
  MQ2Clip, MQ2Focus, MQ2Nav, MQ2SoD, MQ2Task, MQ2ViewPort, MQ2WinPath

Jan 03 2019 by EqMule
- ${Me.Ability[#|X]} now return the real ID/Name of a Ability...
  Example /echo ${Me.Ability[Hide]}
  returns: 29
  /echo ${Me.Ability[29]}
  returns: Hide

  Before this change doing ${Me.Ability[Hide]} would return whatever number 1-6 you had assigned to Hide in Abilities.
  NOW it returns 29, which is the actual ability ID for Hide.

- /doability # now takes REAL ability IDs as well as the "fake ones", which are 1-6
  This means you can do /doability 29 and it will activate the Hide ability since it's REAL ID is 29...
  You can also still do /doability 1 and if you have Hide assigned as 1 in your abilities tab on the actions window, it will activate it.
  This is kinda stupid though, so I recommend just doing /doability Hide instead, and 
  don't worry about where its assigned or not assigned at all...
- Added Run To, to the groupwindow rightclick menu, it will run you over to the group member you clicked.

Dec 19 2018 by SwiftyMUSE
- Added .Feared, .Silenced, .Invulnerable to ${Me} and ${Target}
- Added new .Named checking algorithm. You can use the new version by adding UseNewNamedTest=1 to the
  [MacroQuest] section in macroquest.ini
- Updated new SPA effects and corrected display of some others
- Added .Foreground to EverQuest TLO
- Added .BaseName to Spell TLO (spell name w/o any Rk. XXX crap)
- Fixed Me.GemTimer to clamp return to 0 after spell is ready to cast 

Dec 18 2018 by eqmule
- Updated for LIVE
- Updated for TEST
- Added Quest items to the autobank button rightclick menu
- Added an option Autoinventory from bank back to inventory (reverse AutoBank basically).
- /loadskin and /camp out/in out will not break this new feature anymore.

Dec 17 2018 by eqmule
- New Fature: AutoBank Filter : idea cred Kaen01
- Basically rightclick the autobank button to set options for items you like to autobank
  Click AutoBank Button WITHOUT anything on the cursor.
  If you have something on cursor AutoBank will just work like it always have and autobank the item
  BUT if your cursor is empty it will autobank:
  Collectibles if you have that option set. (off by default)
  Tradeskill Items if you have that option set. (off by default)
  Right now those are the two types of items it works for, I'm not against other item types so if anyone has some clever ideas let me know.
  Known Issue: need to add reloadui support so it's a little bit beta still, but anyway, I'll fix that later.

Dec 13 2018 by eqmule
- Updated for LIVE
- Updated the LOOTITEM struct
  This fix will break plugins that use that struct.
  Search the source for ->LootDetails.m_array to see how it should be fixed.
- NotifyOnServerUP in mq2autologin.ini can be left at =1 or =2 now, it will only trigger on server is up after server is detected as LOCKED or DOWN when the plugin first checks it.

Dec 11 2018 by eqmule TBL Launch
- Updated for LIVE
- Placeholders in mq2targetinfo for the PH button on the target window has been updated for TBL
- Made mq2autologin not try to join a locked/down server.
- Added NotifyOnServerUP to the mq2autologin inifile in the [Settings] section.
  If you set it to NotifyOnServerUP=1 it will BEEEEEEEEEEEEEEEP when server is up.
  If you set it to NotifyOnServerUP=2 it will also email you if you have the mq2gmail plugin loaded and correctly configured.
  You can try /gmail "hi there" "test" in game, if u get that, u will also get the autologin notification.
  Or just leave the setting as NotifyOnServerUP=0 and it wont bother u at all.
  I find it useful to enable it on patchday's when servers are LOCKED/DOWN
  Under normal circumstances, it should be set to 0, unless u really like 10 seconds of BEEEEEEPING everytime u login...

Dec 10 2018 by eqmule
- Updated for TEST
- Updated mq2auth.exe so it can be run silently now using the /silent switch - idea cred: brainiac
- Right Clicking the AutoBank button brings up a menu now in TEST and EQBETA builds.
  This menu is NOT useful atm, it's work in progress, just ignore it.

Dec 10 2018 by eqmule & SwiftyMUSE
- Updated for BETA

Dec 09 2018 by eqmule
- Updated for BETA

Dec 08 2018 by eqmule
- Updated for BETA

Dec 07 2018 by eqmule
- Updated for BETA
- The following feature has been on my todo list forever and was brought to life by @Knightly, all hail Knightly!
  Thanks for your support.
- Added the ability to interact with menus - cred : Knightly
  Example: /notify "open the door to the lobby" menuselect
  It will search the currently open menu for the words "open the door" and click that menu item if it finds it.
  the search is case insensitive and sub strings are fine
  thus you could just do /notify "open the" menuselect and it would still find and click that item
- 
- Added a new TLO: MQ2MenuType it inherits the Window TLO.
  It has 1 method:
	.Select : It will select a menu item (click it)
	usage: /invoke ${Menu.Select[open the door]}
	Output: none, it just clicks that entry if it finds it.

  It has 6 members:
	.Address : pIntType it returns the address of the currently open menu.
	.NumVisibleMenus : pIntType it returns number of currently visible menus. Ordinarily this is going to be 1 if a menu is showing and 0 if not
	.CurrMenu : pIntType it returns the index for the currently visible menu. Ordinarily this will be 0 if a menu is open and -1 if not
	.Name : pStringType it returns the name of the menu or the first items name.
	.NumItems = : pIntType it returns number of items in the currently open menu.
	.Items : pStringType it returns the Itemname specified by Index
--  Usage Examples:
--	/echo ${Menu.Name}
	Output: Shabby Lobby Door
	/echo ${Menu.Open} (it inherits Window TLO, remember?)
	Output: TRUE
	/echo ${Menu.NumItems}
	Output: 4
	/echo ${Menu.Items[2]}
	Output: Adjust Placement
- Added some door defines.

Dec 06 2018 by eqmule
- Updated to include all faction names - SwiftyMUSE
- Updated for BETA
- I made some changes to /itemtarget /items and the ground tlo
  I don't want to say to much about it really there isn't much to say
  from a users perspective everything works like before.
  Basically the only difference should be that /items now display grounditems in guild halls as well.
  if ${Ground} or /itemtarget or whatever does not work as before let me know.
- Added /click right item
  this is mostly useful for like grounditems like shabby lobby door and so on that pops up
  a menu when you rightclick them.
- Work in progress -> adding a method to click menu items in the currently open menu.

Dec 05 2018 by eqmule & SwiftyMUSE
- Updated for BETA

Dec 04 2018 by eqmule & SwiftyMUSE
- Updated for BETA
- Updated for TEST

Dec 03 2018 by eqmule
- Updated for BETA
- Added /groupinfo mimicme on|off - it will do what the button does but from commandline
- Added /groupinfo followme on|off - it will do what the button does but from commandline
- Added /groupinfo cometome - it will do what the button does but from commandline
- This means if you dont want those buttons on the group window, just rightclick
  a group member and hide them, then create your own hotbuttons
  and put them wherever you like to get the same functionallity.
- Fixed a bug in mq2targetinfo that would change the alpha of the targetwindow/groupwindow/exttargetwindow
  it had no business doing that, sorry.

Dec 02 2018 by eqmule
- Updated for BETA

Dec 01 2018 by eqmule
- Updated for BETA

Nov 30 2018 by eqmule
- Updated for BETA

Nov 29 2018 by eqmule
- Updated for BETA
- Fixed Mimic Me to do /keypress HAIL instead of /say Hail, blah
  This should make hail repeating work for all NPCs.

Nov 29 2018 by eqmule
- Updated for BETA
- Fixed a issue with MQ2Hud stuttering. - SwiftyMUSE

Nov 28 2018 by eqmule
- Updated for BETA
- Updated for LIVE
- Added "Follow Me" to the rightclick menu for the groupwindow. - idea cred: sl968
  For this to work yuo need to have mq2eqbc loaded as well as mq2advpath and mq2targetinfo.
  It will issue a /bct <toon> //afollow command to the toon you rightclicked on.
- MQ2HUD Tweaks - dannuic

Nov 27 2018 by eqmule
- Updated for BETA

Nov 26 2018 by eqmule
- Let's pretend yesterday's release didnt happen, mq2targetinfo was bugged, so we try again:
- Updated for BETA, LIVE and TEST
- Added /groupinfo reset if you have ANY problem at all with default UI, just run this command it will reset to WORKING ini.
  Old settings will be saved in MQ2TargetInfo.bak

- Added /groupinfo reload
  you can use it to reload the ini when you make changes to button locations etc.
- I made a lot of changes to how mq2targetinfo adds itself to the UI
  Basically if you have a custom UI it will now save button locations and so on in it's own section of the ini file.
  Example ini:
  [code]
	[Default]
	UsePerCharSettings=0
	ShowComeToMeButton=1
	ShowFollowMeButton=1
	ShowMimicMeButton=1
	ShowHotButtons=1
	ShowDistance=1
	ShowExtDistance=1
	ComeToMeText=Come To Me
	ComeToMeCommand=/bcg //nav id ${Me.ID}
	ComeToMeToolTip=/bcg //nav id ${Me.ID}
	FollowMeText=Follow Me
	FollowMeCommand=/bcg //afollow spawn ${Me.ID}
	FollowMeeToolTip=/bcg //afollow spawn ${Me.ID}

	[UI_default]
	DynamicUI=1
	GroupDistanceLoc=0,-20,70,0
	ComeToMeLoc=61,27,6,46
	FollowMeLoc=61,27,48,88
	MimicMeLoc=61,27,90,130
	HotButton0Loc=97,64,6,46
	HotButton1Loc=97,64,49,89
	HotButton2Loc=97,64,92,132
	TargetInfoAnchoredToRight=0
	TargetInfoLoc=34,48,0,40
	TargetDistanceLoc=34,48,90,0
	ExtDistanceLoc=0,-20,70,0

	[UI_zliz]
	DynamicUI=0
	GroupDistanceLoc=0,-8,60,0
	ComeToMeLoc=41,1,1,41
	FollowMeLoc=41,1,42,82
	MimicMeLoc=41,1,83,123
	HotButton0Loc=76,36,2,42
	HotButton1Loc=76,36,44,84
	HotButton2Loc=76,36,86,126
	TargetInfoAnchoredToRight=0
	TargetInfoLoc=1,12,90,0
	TargetDistanceLoc=14,26,140,180
	ExtDistanceLoc=0,-20,70,0

	[UI_Melee]
	DynamicUI=0
	GroupDistanceLoc=-3,-15,120,-70
	ComeToMeLoc=36,2,4,44
	FollowMeLoc=36,2,46,86
	MimicMeLoc=36,2,88,128
	HotButton0Loc=36,0,134,174
	HotButton1Loc=36,0,174,214
	HotButton2Loc=36,0,214,254
	TargetInfoAnchoredToRight=0
	TargetInfoLoc=1,13,90,60
	TargetDistanceLoc=50,62,140,0
	ExtDistanceLoc=0,-20,90,0

	[UI_sars]
	DynamicUI=0
	GroupDistanceOffset=0
	UseGroupLayoutBox=1
	GroupDistanceLoc=0,12,70,-5
	GroupDistanceElementPrefix=GW_Gauge
	ComeToMeLoc=33,3,0,30
	FollowMeLoc=33,3,32,62
	MimicMeLoc=33,3,64,94
	HotButton0Loc=69,39,2,32
	HotButton1Loc=69,39,34,64
	HotButton2Loc=69,39,66,96
	TargetInfoAnchoredToRight=0
	TargetInfoLoc=74,86,140,0
	TargetDistanceLoc=112,124,0,230
	UseExtLayoutBox=1
	ExtDistanceLoc=0,12,30,-20
  [/code]



Nov 24 2018 by eqmule
- Updated for BETA
- Custom UI Extended Target Window crash fixed in MQ2TargetInfo.

Nov 23 2018 by eqmule
- Updated for BETA
- Added MORE support for custom UI's to MQ2targetInfo
  I don't know much about custom UI' as I have only used a couple of them
  and my experience with them, well i was not impressed, the reason is that they are outdated
  they dont show aggro percentages, they use hardcoded sizes and thus cant be resized, cant be moved, has no title, etc.
  Honestly, its a mess, if u have a good UI that has all the same controls as default, you are lucky.
  Now, to workaround these limitations, I have made some changes to MQ2targetInfo:
  First of all if your group window is not resizable, ill change it so it is.
  Second if it doesnt have proper .TopOffset I'll use Location.top instead and so on.
  Suffice to say, I have done my best to make this work for everyone.
  If this still isnt enough, you are going to have to actually edit either mq2targetinfo.ini
  and set the button locations there, or edit your UI's XML files.
  Well, or just unload mq2targetinfo...

  Bottomline is, the code I added now, should at a minimum not crash your custom UI
  and there is a good chance it actually works for it as well, although u might have to resize the window
  in order to see all buttons and distance etc.

Nov 22 2018 by eqmule thanksgiving edition.
- Updated for BETA
- I now disable MQ2TargetInfo for incompatible UI's
  I plan on fixing it but I dont have time today.

- Started the Task TLO overhaul, we are going to be able to access these things without having to have the window open.
  This also means we can now add some new members to it, like the type of task, reward, npc to turn into etc.
  More to come.

Nov 21 2018 by eqmule
- Updated for BETA
- Moved Mimic Me default position to where old hotbutton was.
- Moved old hotbutton to old Mimic Me default position to be more consistent because:
- I Added 2 more hotbuttons to the group window. There was unused space next to hotbutton 1... - idea cred: sl968
  Rightclick groupwindow and check or uncheck the menu for it to hide/show them.
  or use /groupinfo help
  There is no way to selectivly show only one or two, the show is either for all three or none.
  Because, well it makes the most sense and I dont want to clutter up the menu with 3 settings for it.

Nov 20 2018 by eqmule
- Updated for BETA

Nov 19 2018 by eqmule
- Updated for TEST

Nov 19 2018 by eqmule
- Updated for BETA
- Added distance for targets on the Extended Target Window
  You can control the feature by: /groupinfo show/hide extdistance
  Because distance label needs a few pixels to display, u *might* need to make the window a bit wider,
  it depends how many letters are in the mobs name that u fight.
- MQ2TargetInfo.ini now lets you customize what commands, texts and tooltips are executed/displayed for the Follow Me and Come To Me buttons
  Default entries are:
  [code]
	ComeToMeText=Come To Me
	ComeToMeCommand=/bcg //nav id ${Me.ID}
	ComeToMeToolTip=/bcg //nav id ${Me.ID}
	FollowMeText=Follow Me
	FollowMeCommand=/bcg //afollow spawn ${Me.ID}
	FollowMeeToolTip=/bcg //afollow spawn ${Me.ID}
  [/code]

Nov 18 2018 by eqmule
- Updated for BETA

Nov 17 2018 by eqmule
- Updated for BETA

Nov 16 2018 by eqmule
- Updated for BETA

Nov 15 2018 by eqmule
- Updated for BETA

Nov 14 2018 by eqmule
- Updated for LIVE
- Updated for BETA

Nov 13 2018 by SwiftyMUSE
- Updated ROF2EMU build to bring to current.
- Fixed a GetItemLinkHash crash on BETA.

Nov 13 2018 by eqmule
- Updated for BETA
- Updated InvSlotMgr for TEST and BETA it has 0x900 slots now.
  This means /itemnotify in <pack#> <slot#> rightmouseup will work again.
- FirstFreeSlot now returns -1 if no freeslot is found.
- FirstFreeSlot returns 0-whatever, it does NOT start counting on 1 anymore.
  This means: if it return 0 the FIRST slot is in fact empty.
  if it returns 1 the SECOND slot is in fact empty, etc.
  We do this because in real life, from a coders perpective, arrays start at 0. not 1.
  and, thats just the way it should be.

Nov 12 2018 by eqmule
- Updated for BETA
- Added LoreEquipped, Luck, MinLuck and MaxLuck to the itemtype tlo for BETA
- Added some more fixes to /caption anon for spawn corpses etc - chatwiththisname

Nov 11 2018 by eqmule
- Updated for BETA

Nov 10 2018 by eqmule
- Updated for BETA

Nov 09 2018 by eqmule
- Fixed a /endmacro crash in the LIVE build
- Fixed a /endmacro crash in the TEST build
- Fixed a /endmacro crash in the BETA build
- Fixed ITEMINFO wrong size crash for TEST
- Updated for BETA

Nov 08 2018 by eqmule
- MQ2TargetInfo has been updated.
  You can now set UsePerCharSettings=1 if you want that in MQ2TargetInfo.ini.
  0 is default and means it reads settings from the [Default] section.
  I realized that having per char settings is cumbersome if you have A LOT of chars.
  The buttons on the groupwindow will only show when you are in a group now.
  Except the Hotbutton which will always show unless you change its show/hide setting. see /groupinfo help for more info.
- Added a tooltip for /groupinfo help on the main groupwindow.
- Fixed a bug in mq2targetinfo which would cause the groupwindow hotbutton "hitbox" to overlap the disband button making it difficult to click.
- Added CheckMenu items for showing/hiding the groupinfo buttons to the rightclick group window menu.

- Updated for TEST
- Updated for BETA
- GLOBAL gMacroPause is gone now. Use gMacroBlock->Paused instead.

Nov 07 2018 by eqmule
- Updated for BETA
- FirstFreeSlot now returns 0 if there is no free slot found

Nov 06 2018 by eqmule & SwiftyMUSE
- Updated for BETA
- Brought ROF2 client in sync with current source.

Nov 05 2018 by eqmule & SwiftyMUSE
- Updated for BETA
- Even More Stuff

Nov 04 2018 by eqmule & SwiftyMUSE
- Updated for BETA
- More Stuff

Nov 03 2018 by eqmule & SwiftyMUSE
- Updated for BETA
- Stuff

Nov 02 2018 by SwiftyMUSE
- Updated Charinfo structure to add luck.
- Updated MQ2TargetInfo to remove compile warnings.

Nov 02 2018 by eqmule
- Updated for BETA

Nov 01 2018 by eqmule
- Updated for BETA

Oct 29 2018 by eqmule
- Updated for TEST (and LIVE)
- If you have been crashing I strongly recommend you update to this version.
- Fixed IsStackBlocked call that would corrupt the stack and lead to crashes in mq2melee etc - thanks htw for help looking into it.
- Fixed multiple problems with CHARINFO and CHARINFO2 that would cause a rare crash.

Oct 27 2018 by eqmule
- Added ${EverQuest.HWND} returns the everquest window handle.
- Added /foreground command it puts eq in the foreground.
  Usage: /bct <toon> //foreground
- Added a "Switch to..." menu item to the groupwindow rightclick menu, It will switch over to another group member easily.
  This menu only exist if mq2targetinfo is loaded.
- Fixed a ${Merchant.SelectItem[=blah blah]} bug, it should work properly now.

Oct 26 2018 by SwiftyMUSE
- Added debugging logic for stacks.
    Add BuffStackTestDebug=1 to your [MacroQuest] section of MacroQuest.ini
    to allow debugging information to be put in the log file for review by
    the developers.

Oct 26 2018 by eqmule
- Previously Added: ${Merchant.ItemsReceived} its true if the merchants itemlist has been filled in.

- Fixed a issue that prevented isboxer from launching eqgame processes without them crashing.
- Added a /groupinfo command to hide/show buttons on the group window
  Usage: /groupinfo help
- GroupWindow Button locations are now configurable in mq2targetinfo.ini
  plugin unload and reload is needed if you change button locations.

Oct 25 2018 by eqmule && Chatwiththisname
- Updated for LIVE
- Fixed /selectitem it selects items in your inventory when you have a merchant open.
  Usage: /selectitem "bottle of" will select a "bottle of vinegar" you can also do "=bottle of vinegar" to match EXACT name (its not case sensitive though)
- Added Methods to the Merchant TLO: .SelectItem .Buy .Sell .OpenWindow
  Usage:
  /invoke ${Merchant.OpenWindow} //will open the merchant closest to you, or if you have a merchant target, that mrchant
  /invoke ${Merchant.SelectItem[bottle of]} for a partial match OR ${Merchant.SelectItem[=bottle of vinegar]} if you need the name to match EXACTLY (its not case sensitive though)
  /invoke ${Merchant.Buy[100]} //buys 100 of whatever is selected with Merchant.SelectItem[blah]
  /invoke ${Merchant.Sell[100]} //sells 100 of whatever is selected with /selectitem
- Fixed /caption anon - Chatwiththisname
- Added Anon Caption string to ini file - Chatwiththisname
- Added command /caption reload to reread the ini on the fly - Chatwiththisname

Oct 23 2018 by eqmule
- MQ2TargetInfo is now part of Core.

Oct 22 2018 by eqmule
- Added some more good stuff to mq2targetinfo
- Fixed clicking playername in group window.
- Added a button called "Mimic Me" to the group window.
	If you have mq2eqbc loaded the button will work and will
	make your whole group do what you do, if u target someone they will all target your target.
	if you say something they will all repeat what you say.
	This is great for tasks etc.
- Added "Pick up nearest ground item" to the rightclick menu in the groupwindow.
    This makes the character you selected the menu on pick up the nearest grounditem to him/her
- Added "Click nearest door" to the rightclick menu in the groupwindow.
   This makes the character you selected the menu on click the nearest door to him/her
- Added a real Hotbutton to the groupwindow, you can now put a custom hotbutton there that does whatever you like.

Oct 19 2018 by eqmule
- mq2melee.cpp has been updated for Me->AAList changes in the builder go click the file and diff it to the old one to see what changed.
- MQ2TargetInfo has been updated.
- Added Distance to group members next to their name in the groupwindow.
- Added a button to the group window called "Come to Me"
	If you have mq2eqbc, mq2nav and mq2advpath and a proper mq2nav mesh loaded
	the button will work and will make your whole group come running to you.

- Added a button called "Follow Me" to the group window.
	If you have mq2eqbc and mq2advpath loaded the button will work and will
	make your whole group follow you around.

- Added a new character TLO member: Bandolier it has 4 members: Index,Active,Name,Item
    it has one method: Activate
	Usage: (assuming you have a bandoiler saved as "1HB")
	| check if its active:
	[code]
	/if (!${Me.Bandolier[${Bandolier[1HB].Active}) {
		/echo [${Time}] player want us to activate Bandolier: 1HB.
		/invoke ${Me.Bandolier[1HB].Activate}
	}
	/echo I have a ${Me.Bandolier[1HB].Item[1].Name} in my primary bandoilier slot
	Output: I have a Snowreaver in my primary bandoilier slot
	Item returns a bandolieritemtype which has 4 members: Index,ID,IconID,Name
	[/code]

- Made some adjustments to the ${Ground} TLO and added .First and .Last members to it.
	  /echo ${Ground} will now return the FIRST item in the list if you DO NOT done a /itemtarget
	  in which case it will return that item.
	  Prior to this change ${Ground} would just return NULL if an /itemtarget had not been performed.
	- Fixed a bug in ${Ground} which prevented it from be used as a type
	  Example:
	  [code]
	  |a Macro to show how to use /vardata
	|/vardata does NOT work like /varset
	|Opening and closing the dataportion must NOT use ${}

	#turbo 120

	Sub Main
		/declare MyGroundItem		ground		local
		/declare Count			int		local
	
		|Start by just setting it to the first entry found in the grounditems list:
		| NOTE that I DO NOT USE ${Ground.First}, but Ground.First that's just how /vardata works, so accept it.
		/vardata MyGroundItem Ground.First

		/for Count 1 to ${GroundItemCount}
			/echo \a-w${Count}. \awID: \at${MyGroundItem.ID} \awDist: \ay${MyGroundItem.Distance} \ag${MyGroundItem.DisplayName}
        		|move to next:
			/if (${Bool[${MyGroundItem.Next}]}) {
				/vardata MyGroundItem MyGroundItem.Next
			} else {
				/break
			}
		/next Count
	/return
	[/code]

- Fixed AAPointsAssigned in the CHARINFO2 struct, it is actually an array.
	Prior to this fix we used it like this: pChar2->AAPointsAssigned;
	Now we use it like this: pChar2->AAPointsAssigned[0];
	It contains points spent in each aa category. the first one is just total...

Oct 10 2018 by eqmule
- Updated for TEST

Oct 01 2018 by eqmule
- Fixed a bug in SpawnMatchesSearch which *could* cause group members to look like they gone offline.
- Added click to nav on map - dannuic
  Usage: hold down alt + leftclick anywhere on the mapwindow and nav will run u there if its loaded.

Sep 25 2018 by eqmule
- Updated for TEST

Sep 21 2018 by eqmule
- Updated for LIVE

Sep 19 2018 by eqmule
- Updated for LIVE
- Fixed a bug with /advloot giveto
- Cleaned up and completed the _EQCASTSPELLGEM struct, we have been using it wrong for years it seems.
- TimeStamp in the EQCASTSPELLGEM has been removed and is now (correctly) part of the CBUTTONWND struct
  it is named (correctly) CoolDownBeginTime there.

- RecastTime in the EQCASTSPELLGEM has been removed and is now (correctly) part of the CBUTTONWND struct
  it is named (correctly) CoolDownDuration there.

- The 2 above changes means plugins might need to be edited if they used the old struct.
  Here is an example of how to fix this:
  change:
  return g->TimeStamp + g->RecastTime - EQGetTime();
  to:
  return g->Wnd.CoolDownBeginTime + g->Wnd.CoolDownDuration - EQGetTime();
- Started on adding support for the UF emu client, no eta for when it will build.
- The EMU #define has been renamed to ROF2EMU
- Added a #define for UFEMU
  This means if you plugin was previously using #if defined(EMU) !defined or #ifdef or #ifndef
  it need to to properly add in defined(ROF2EMU) && defined(UFEMU) or the !defined in the proper places

Sep 12 2018 by SwiftyMUSE
- Added Banker for searches.
- Fixed .NumGems so it will give up to 14 based on your spellbar.

Sep 12 2018 by eqmule
- Updated for TEST
- Fixed /removeaug
- Added support for RewardSelectionWnd through the /notify command -Plure
- Added .StacksWithDiscs to the Spell TLO its a true/false
  I don't know if it works, its untested.
- Advloot giveto now works for raid members as well.
- Added .Collected and .CollectedRecieved and .Scribed and .ScribedRecieved to the DisplayItem TLO they return true/false

Sep 05 2018 by eqmule
- Updated for TEST

Aug 18 2018 by eqmule
- Updated for TEST

Aug 15 2018 by eqmule
- Updated for LIVE

Aug 09 2018 by eqmule
- Updated for TEST

Jul 20 2018 by eqmule
- Updated for TEST
- MQ2 contains NO active hacks, you can't warp and you can't "gank" etc.
  Now, I bring this up since there is a thread on the official forum right now about cheat programs.
  They are NOT talking about mq2, but another program which I will NOT link to or promote in any way, in fact we condemn it.

Jul 19 2018 by eqmule
- Updated for LIVE

Jul 14 2018 by eqmule
- Updated for TEST

Jul 11 2018 by eqmule
- Updated for TEST

Jul 09 2018 by eqmule
- Added support for MQ2Radar

Jun 22 2018 by eqmule
- Updated for TEST
- Fixed a bug in mq2itemdisplay that would spam uierrors.txt

Jun 20 2018 by eqmule
- Updated for LIVE
- They removed the heroic resists from iteminfo, so I did to.
  I dont think anyone was using those anyway.

Jun 19 2018 by eqmule
- Updated for TEST

Jun 18 2018 by eqmule
- Added support for emu mq2labels plugin

Jun 16 2018 by eqmule
- Fixed a bug for TEST

Jun 13 2018 by eqmule
- Fixed ITEMINFO for TEST
- Fixed invslot charm

Jun 13 2018 by eqmule
- Updated for TEST

Jun 08 2018 by eqmule
- Added ActorDef to the spawn tlo it returns the name of the actor as a string

Jun 07 2018 by eqmule
- Fixed a crash in mq2linkdb
- Fixed multiple potential null ptr crashes in core
- synced some rof2 emu code to latest live

May 30 2018 by eqmule
- Fixed a bug in .FirstFreeSlot it returned 0 if all slots in a container was empty, but it should return 1 as in slot 1 is the first empty slot
- Added support for the InvSlot TLO to return .Item (as a ItemType) for worldcontainers
  Example: /echo ${InvSlot[enviro].Item.FirstFreeSlot}
  it will echo the first free slot in the currently open worldcontainer (forge,loom etc)

May 29 2018 by eqmule
- Fixed ${InvSlot[tradex].Item} where x is 1-16 for trading with players and 1-4 for NPCs
- Fixed a potential NULL pointer crash in mq2hud
- Fixed a potential NULL pointer crash in mq2chathook
- Fixed a potential NULL pointer crash in mq2moveutils
- Fixed a rare invalid pointer crash in mq2targetinfo

May 25 2018 by eqmule
- Added .Trigger and .HasSPA to the Spell TLO
  .Trigger[x] returns a SpellType.
  .HasSPA[x] returns true or false
  Usage:
  Sub Main
	/declare i int local
	/if (${Spell[Livio's Malosenia].HasSPA[470]}==TRUE) {
		/for i 1 to ${Spell[Livio's Malosenia].NumEffects}
			/if (${Spell[Livio's Malosenia].Attrib[${i}]}==470) {
				/echo the spell Livio's Malosenia triggers ${Spell[Livio's Malosenia].Trigger[${i}].Name}
			}
		/next i	
	}
  /return

May 22 2018 by eqmule
-Fixed PCHARINFONEW

May 21 2018 by SwiftyMUSE
- Corrected stacking for changes to spa 148
- Corrected display of spa 148 to use new data format

May 18 2018 by eqmule
- Updated for TEST
- Added .Next and .Prev to the grounditem type. - cred Alynel
  Usage: /declare NextItem ground local
		 /echo ${Ground[thing i'm looking for].Next.ID}
- Fixed Me.XTAggroCount

May 16 2018 by eqmule
- Updated for LIVE
- Updated for TEST

May 13 2018 by SwiftyMUSE
- Added MQ2SoundControl to global build.
- Removed patterns from MQ2Camera, MQ2Moveutils, MQ2SoundControl
- Fixed keybinds, you can no longer bind to the 22 additional keybind names
- Changed ${Me} and ${Buff} TLO's
  Added DiseaseCounters, PoisonCounters, CurseCounters, CorruptionCounters
  Changed Counters to TotalCounters
  Updated all counters to correctly pull the spelldata values

May 08 2018 by eqmule
- Updated or TEST

May 07 2018 by eqmule
- ${FindItem} and ${FindBankItem} and ${FindItemCount} now takes item ids as well
  Example: /echo ${FindItemCount[12345]} will find how many items with the id 12345 you have.
- /itemnotify now takes item ids as well.
  Example: /itemnotify #12345 leftmouseup will pick up an item with the id 12345 if one exist.
  NOTE: the hash (#) IS mandatory when using it this way.

Apr 27 2018 by eqmule
- Added .Solvent to the Augslot TLO it returns a SolvenType and if empty just the Name :cred and nagging for weeks: maskoi
  SolventType has 4 members: Name which is a string type, ID as int, Item as itemtype and Count as int.
  Example 1: /echo ${FindItem[Cloth Cap].AugSlot[0].Solvent.Name}
  Output: Class I Augmentation Distiller
  Example 2: /echo ${FindItem[Cloth Cap].AugSlot[0].Solvent.ID}
  Output: 47001
  //if you dont have the solvent in your inventory:
  Example 3: /echo ${FindItem[Cloth Cap].AugSlot[0].Solvent.Item.Name}
  Output: NULL
  Example 4: /echo ${FindItem[Cloth Cap].AugSlot[0].Solvent.Count}
  Output: 0

Apr 24 2018 by eqmule
- Updated for TEST

Apr 23 2018 by eqmule
- Fixed Me.XTAggroCount and Me.XTHaterCount
- Added ${MacroQuest.Version} it will grab whatever version is set in the resource for fileversion for mq2main.dll
- Added ${MacroQuest.InternalName} it will grab whatever internal name is set in resource for the internalname for mq2main.dll
- Fixed a crash in /itemnotify

Apr 21 2018 by eqmule
- Updated for LIVE
- .Replace can once again take an empty second argument example ${Target.Name.Replace[mule,]} output Eq if targets name is Eqmule

Apr 20 2018 by eqmule
- Bugfixes.
- Fixed a null pointer crash in MQ2FPS thanks to almar for the report and dump file.

Apr 19 2018 by eqmule
- Fixed a bug in _SPELLBUFF, it had the wrong size and members
  this will fix any problems with casting spells etc.

Apr 18 2018 by eqmule and SwiftyMUSE
- Updated for LIVE
- You should remove DataCompare, FindOffsets and GetDWordAt from your plugins, they exist as inlines from now on in core.

Apr 17 2018 by eqmule and SwiftyMUSE
- Updated for TEST

Mar 17 2018 by eqmule
- Added .Path to the MacroQuest TLO
  Usage /echo ${MacroQuest.Path}
  returns the path to the folder mq2main.dll is in
- Added Name, Level and Count to the CharSelectList mermber of the EverQuest TLO
  Usage: /echo ${EverQuest.CharSelectList[1].Name}
  Usage: /echo ${EverQuest.CharSelectList[1].Count} yes I know it should be ${EverQuest.CharSelectList.Count} but just work with it like that.
  it returns the actual count of the characters in the list.

Mar 16 2018 by eqmule
- Updated for LIVE and TEST Fixed the ITEMINFO struct so things like StackSize works again.

Mar 14 2018 by eqmule
- Updated for LIVE

Mar 11 2018 by SwiftyMUSE
- Updated hotkey processing. You are now able to use any/all of the allowed modifiers win/alt/ctrl/shift keys.
  hotkey processing will allow characters `/~, 0-9, A-Z, NUMPAD0-9 as the keycode. For example, you might want
  win+ctrl+~ to be a valid hotkey.
  F12 is RESERVED for the debugger and can not be used as a hotkey. You can use F12 with a modifier.
- Updated XTAggroCount to return a value when only 1 mob is on xtarget.
- Added XTHaterCount as the number of mob on xtarget with AUTO-HATER.

Mar 11 2018 by eqmule
-Fixed another crash on TEST -brainiac

Mar 10 2018 by eqmule
- Updated the TEST build. If you crash use REBUILD on mq2main then build the rest again.
- mapcrash fixed - brainiac

Mar 09 2018 by eqmule
- Updated for TEST

Feb 27 2018 by eqmule
- Updated for TEST

Feb 22 2018 by swiftymuse
- Updated for LIVE
- Updated for TEST
- Fixed a crash that would occur in plugins that use the __msgTokenTextParam_x offset which was wrong. -eqmule
  If you unloaded a plugin and that stopped the crashing, you can now safely load it again.

Feb 21 2018 by eqmule and SwiftyMUSE
- Updated the TEST build.
- Updated the LIVE build.
  Look, we don't know for sure which plugins work and which don't after todays patch
  there was just too many things that changed but i can say that I know mq2cast needed an update here:
  from:
  [code]
  if (Cast->CastOnYou[0]) {
	sprintf_s(Temps, "%s#*#", Cast->CastOnYou);
  [/code]
  changed to
  [code]
		/*CastByMe,CastByOther,CastOnYou,CastOnAnother,WearOff*/
		if (char*str = GetSpellString(Cast->ID,2)) { 
			sprintf_s(Temps, "%s#*#", str);
  [/code]
  So from now on if you need the strings from spell use GetSpellString
- Updated mq2moveutils in the builder with new patterns

Feb 13 2018 by eqmule
- Added MQ2TargetInfo plugin to core
  It adds 3 features to the target window:
  1. Distance to target
  2. Can See
  3. PH - if the mob you target is a place holder for a named, it will show info on the named when clicked.

Jan 31 2018 by eqmule
- Added a toggle to the item display window to add/remove loot filter
- Moved the button so its always paralell to the modified label
- Fixed a crash when typing % in chat - cred: jimbob

Jan 24 2018 by eqmule
- Attempted to fix the empty char select list bug that pops up a window and says "Loading Characters" by going back to serverselect.
  I cant tell if the fix works or not since the bug is so rare.
- The itemdisplay window has a new button for looking up the item on lucy.
- New command: /itemdisplay
- Usage: /itemdisplay LootButton off/on if not specified its a toggle
- Usage: /itemdisplay LucytButton off/on if not specified its a toggle

- The following APIs where incorrectly named and has been changed to their correct names:
- CHtmlWnd__OpenUrl_x is now  CWebManager__CreateHtmlWnd_x
- CHtmlComponent__CheckUrl_x has is now CHtmlComponentWnd__ValidateUri_x
- pWebBrowser is now pCWebManager
- pinstCHtmlWnd_x is now pinstCWebManager_x
- All instances of CCharacterSelect are now CCharacterListWnd

Jan 23 2018 by eqmule
- Updated for TEST

Jan 17 2018 by eqmule
- Updated for LIVE Go build it at www.macroquest2.com/builder
- Added a "Add to loot filters" button on the itemdisplay window.
  Usage: click it and it will add the item as always greed and roll.
  This feature is only present if you have the mq2itemdisplay plugin loaded.

Jan 17 2018 by SwiftyMUSE
- Fix for tunare deity

Jan 15 2018 by eqmule
- Added /AddLootFilter syntax:  /AddLootFilter <itemID> <ItemIconID> \"Item Name\"
  Example: /AddLootFilter ${Cursor.ID} ${Cursor.IconID} "${Cursor.Name}"
  will add whateveris on your cursor to the advloot filters as always greed and roll.
- Added a AddLootFilter method to the DisplayItem TLO.
- Usage: /invoke ${DisplayItem.AddLootFilter} or ${DisplayItem[x].AddLootFilter} where x is 1 to 6
- this will add whatever item is in the DisplayItem to advloot filters as AG and Roll

- Added a new TLO MQ2ItemSpellType as pItemSpellType:
- Added some new pItemType members:
	Clicky,Proc,Worn,Focus,Scroll,Focus2,Mount,Illusion and Familiar
	they all return the new pItemSpellType
	which has the following members:
	SpellID,RequiredLevel,EffectType,EffectiveCasterLevel,
	MaxCharges,CastTime,TimerID,RecastType,
	ProcRate,OtherName,OtherID and Spell (Spell returns a spelltype)
- Added the .CanUse member to the itemtype.
  Usage: /echo ${Cursor.CanUse} or ${FindItem[whatever].CanUse} or ${DsiplayItem.CanUse}
  returns true or false if u can use the item on your cursor.
  NOTE: if your item does NOT have a class set, i.e. None/None it will return FALSE.
  I am just calling the original eq function so dont blame me for anomolies.

Jan 10 2018 by eqmule
- Updated for TEST Go build it at www.macroquest2.com/builder

Jan 07 2018 by SwiftyMUSE
- Corrected ${Me.Rooted}, credit Plure.
- Updated spell SPA displays with new SPA's.
- Added ${Me.MercAAPoints}, ${Me.MercAAPointsSpent}
- Corrected ${Me.CursorKrono}

Jan 07 2018 by brainiac
- Updated solution and project files to use latest Visual Studio 2017.
  If you're not using VS2017 yet, go download community edition for free: 
  https://www.visualstudio.com/downloads/

Jan 05 2018 by eqmule
- Updated for LIVE Go build it at www.macroquest2.com/builder

Jan 04 2018 by eqmule
- Updated for TEST Go build it at www.macroquest2.com/builder

Jan 01 2018 by eqmule
- Updated for LIVE Go build it at www.macroquest2.com/builder
- /tar npc now correctly targets the closest npc using distance3d.

Dec 28 2017 by eqmule
- Updated for LIVE Go build it at www.macroquest2.com/builder
- ${Group.Cleric} will now return the cleric as a spawntype if a cleric is in the group (not a mercenary but a REAL cleric)
- ${Group.Injured[90]} will return the numbers of people in the group that has a hp percent lower than 90

Dec 19 2017 by eqmule
- Updated for LIVE Go build it at www.macroquest2.com/builder

Dec 16 2017 by eqmule
- Updated for TEST Go build it at www.macroquest2.com/builder

Dec 12 2017 by eqmule
- Updated for TEST Go build it at www.macroquest2.com/builder
- Updated for LIVE Go build it at www.macroquest2.com/builder

Dec 11 2017 by eqmule
- Updated for BETA Go build it at www.macroquest2.com/builder

Dec 10 2017 by eqmule
- Updated for BETA Go build it at www.macroquest2.com/builder

Dec 09 2017 by eqmule
- Updated for BETA Go build it at www.macroquest2.com/builder

Dec 08 2017 by eqmule
- Updated for BETA Go build it at www.macroquest2.com/builder

Dec 07 2017 by eqmule
- Updated for BETA Go build it at www.macroquest2.com/builder
- Fixed the UIType enumeration so things like ${Window[MerchantWnd].Child[ItemList].List[1,2]} etc, will work again.

Dec 06 2017 by eqmule
- Updated for BETA Go build it at www.macroquest2.com/builder
- Updated for TEST Go build it at www.macroquest2.com/builder
- Fixed /loginchar server:charname it should once again work.

Dec 05 2017 by eqmule
- Updated for BETA Go build it at www.macroquest2.com/builder

Dec 04 2017 by eqmule
- Updated for BETA Go build it at www.macroquest2.com/builder

Dec 04 2017 by SwiftyMUSE
- Added new TLO member XTAggroCount to ${Me}
  Usage: /echo ${Me.XTAggroCount} or ${Me.XTAggroCount[100]}
  it returns the number of AUTO-HATER mobs on the extended
  target window where your aggro is less than the optional
  parameter N. N must be between 1-100 inclusive or it will be
  set to 100 (the default value).
  So, ${Me.XTAggroCount} and ${Me.XTAggroCount[100]} are identical.

Dec 03 2017 by eqmule
- Updated for BETA Go build it at www.macroquest2.com/builder

Dec 02 2017 by eqmule
- Updated for BETA Go build it at www.macroquest2.com/builder

Dec 01 2017 by eqmule
- Added new TLO member BardSongPlaying to ${Me}
  Usage: /echo ${Me.BardSongPlaying}
  it returns true if a bard song is playing and false if not.
- Fixed ${Me.SpellReady} to take bard songs playing into account properly so it returns true even if a song is playing.
- Added Category and Subcategory to the SpellDisplay Window.
- Updated for BETA Go build it at www.macroquest2.com/builder

Nov 30 2017 by eqmule
- Updated for BETA Go build it at www.macroquest2.com/builder

Nov 29 2017 by eqmule
- Updated for TEST Go build it at www.macroquest2.com/builder
- Updated for BETA Go build it at www.macroquest2.com/builder

Nov 28 2017 by SwiftyMUSE credit plure
- Updated all FindItem code to allow partial matches and consistently check
  your cursor, inventory (including bags), keyrings for the item. Will now
  allow partial and exact match checks for all.
- Update to consistently check bank/shared bank slots/bags and to allow
  partial and exact match checks for all.

Nov 28 2017 by eqmule
- Updated for BETA Go build it at www.macroquest2.com/builder

Nov 27 2017 by eqmule
- Updated for BETA Go build it at www.macroquest2.com/builder

Nov 26 2017 by eqmule
- Updated for BETA Go build it at www.macroquest2.com/builder

Nov 25 2017 by eqmule
- Updated for BETA Go build it at www.macroquest2.com/builder

Nov 24 2017 by eqmule
- Updated for BETA Go build it at www.macroquest2.com/builder

Nov 23 2017 by eqmule HAPPY THANKSGIVING
- Updated for BETA Go build it at www.macroquest2.com/builder

Nov 22 2017 by eqmule
- Updated for BETA Go build it at www.macroquest2.com/builder

Nov 21 2017 by eqmule
- Updated for LIVE Go build it at www.macroquest2.com/builder
- Updated for BETA

Nov 20 2017 by eqmule
- Updated for BETA

Nov 19 2017 by eqmule
- Updated for BETA

Nov 18 2017 by eqmule
- Updated for BETA

Nov 17 2017 by eqmule
- Updated for BETA

Nov 16 2017 by eqmule
- Updated for BETA

Nov 15 2017 by eqmule
- Updated for BETA
- Updated for LIVE

Nov 14 2017 by eqmule
- Updated for BETA

Nov 13 2017 by eqmule
- Updated for BETA

Nov 12 2017 by eqmule
- Updated for BETA

Nov 11 2017 by eqmule
- Updated for BETA

Nov 10 2017 by eqmule
- Updated for BETA

Nov 09 2017 by eqmule
- Updated for BETA

Nov 08 2017 by eqmule
- Updated for TEST
- Updated for BETA
- Added a new command: /usercamera - feature request by Bogreaper
  You can use it to set the current camera as well as save/load settings for user camera 1
  NOTE: "User Camera 1" is actually camera number 3 in the client...
  Cameras are defined as follows:
  0 = First Person Cam
  1 = Overhead Cam
  2 = Chase Cam
  3 = User Cam 1
  4 = User Cam 2
  5 = Tether Cam
  6 = Zoom Cam
  7 = Internal Cam (don't ask, it just is ok. It is used for things like when you edit the facial features of your character etc.)

  Just type /usercamera without any arguments to see help for it.
  It will display the current active camera in the Selector Window titlebar, this can be toggled with /usercamera on/off default is on.
  Example: switch to camrea 3 by doing /usercamera 3
           Then, adjust it how you like it, type /usercamera save
		   Ok, that's it, next time u want to get back to that EXACT camera position, you just do /usercamera load
		   You can create hotkey(s) as well.
		   Optional: you can do /usercamera save eqmule and it will save it for eqmule (or whatever your chanracter name is), same thing with load.
		   if you omit the character name, it just saves is as a global camera.


Nov 07 2017 by eqmule
- Updated for BETA

Nov 06 2017 by eqmule
- Updated for BETA #2

Nov 06 2017 by eqmule
- Updated for BETA

Nov 05 2017 by eqmule
- Updated for BETA

Nov 04 2017 by eqmule
- Updated for BETA

Nov 03 2017 by eqmule
- Updated for BETA
- Merchant Window TLO Fixed.

Nov 02 2017 by eqmule
- Updated for BETA

Nov 01 2017 by eqmule
- Updated for BETA

Oct 31 2017 by eqmule
- Updated for BETA

Oct 30 2017 by eqmule
- Updated for BETA

Oct 29 2017 by eqmule
- Updated for BETA

Oct 28 2017 by eqmule
- Updated for BETA

Oct 27 2017 by eqmule
- Updated for BETA

Oct 26 2017 by eqmule
- Updated for BETA

Oct 25 2017 by eqmule
- Updated for BETA

Oct 24 2017 by demonstar55
- Added ${Target.MyBuffDuration} it returns your buffs duration on the target.

Oct 24 2017 by eqmule
- Updated for BETA

Oct 23 2017 by eqmule
- Updated for BETA

Oct 22 2017 by eqmule
- Updated for BETA

Oct 21 2017 by eqmule
- Updated for BETA
- Updated for TEST
- We are currently testing the new build server for LIVE builds, pm me for an invite.

Oct 18 2017 by eqmule
- Updated for LIVE
- The latest zip is located here: http://www.mq2update.com/MQ2-Latest.zip

Oct 13 2017 by eqmule
- Updated for TEST
- MQ2Auth.exe now produces truly unique hashes, everyone needs to rerun it.
- You can now see what your MQ2Auth is by clicking the Show MQ2Auth menu item on the trayicon.
  this also optionally let you copy it to the clipboard.
- EQ_CHAT_HISTORY_OFFSET has been removed it was a pita to keep updated
	From now on do :
	OutputBox->MaxLines = 0x190;
	instead of
    (DWORD*)&(((PCHAR)OutputBox)[EQ_CHAT_HISTORY_OFFSET])=0x190; 

Oct 12 2017 by eqmule
- Updated for TEST
- Updated for TEST #2

Oct 11 2017 by eqmule
- Updated for TEST

Oct 03 2017 by eqmule
- /removebuff now takes parameters: -pet and -both | cred MacQ
  /removebuff -pet buffname removes the buff from your pet ( same functionality as /removepetbuff buffname)
  /removebuff -both buffname removes the buff from both you and your pet.

Sep 28 2017 by eqmule
- Added MQ2FamKiller
- Added MQ2Bandolier
- Fixed MQ2Cursor
- Removed the voice "help" in group for mq2rez.

Sep 26 2017 by eqmule
- Updated the SPELL struct:
- CARecastTimerID has been renamed to ReuseTimerIndex
- Mana has been renamed to ManaCost
- FizzleTime has been renamed to RecoveryTime
- ReagentId has been renamed to ReagentID
- DescriptionNumber has been renamed to DescriptionIndex
- SubSpellGroup has been renamed to SpellSubGroup
- Location has been renamed to ZoneType
- DurationValue1 has been renamed to DurationCap
plugins changed:
MQ2NetBots
MQ2NetHeal
MQ2Debuffs
MQ2Cast
MQ2Melee

Sep 25 2017 by eqmule
- MAXTURBO has been moved to the ini file. cred: silverj
- Set TurboLimit under the [MacroQuest] section in the macroquest.ini to whatever, it defaults to 240.

- Obviously people are going to set this to 1000000000000000
- and then completely lock up their game, cause the engine will never ever yield time to eq, but hey... its their choice now I guess.
- I suggest you dont mess with it at all, and leave it at 240 max.

- this: http://www.macroquest2.com/phpBB3/viewtopic.php?f=28&t=20394
- and this: http://www.macroquest2.com/phpBB3/viewtopic.php?f=28&t=20393
  has also been implemented, thanks silverj

Sep 24 2017 by SwiftyMUSE
- Updated FindItemCount to include items on the cursor in the count.

Sep 23 2017 by eqmule
- Updated for TEST

Sep 21 2017 by eqmule
- Added ${Spell[x].IllusionOkWhenMounted} it returns true if the illusion spell will land when you are on a mount
  you can call this using any spell, but it will always return true if the spell is NOT an illusion spell.
  in fact it wont even evaluate it further if its not a illusion spell
- Fixed the pinstCTimeLeftWnd_x offset

Sep 20 2017 by eqmule
- Updated for LIVE

There will be no more public mq2 updates until I catch the guy that released the mq2 for agnarr.

send me a pm or skype text: eq.mule
if you have information. you can be anonymous.

longtime friends and loyal users here that I know and trust will be given the updates by me only from now on. (at no charge of course.) mq2 is still open source and free, its just that equistructs.h eqgame.h and eqdata.h wont be distributed or updated by me anymore. those change every patch and everything prior to this day is under gpl and can of course be requested or downloaded, but from now on until this crap is resolved, I have my own NEW includes that are NOT under the gpl.

I'm sick of having my hard work being taken and passed of by some leech on a server that I specifically requested we stay away from. I wont tolerate it.

mq2 is free and staying off of truebox was the only price people had to pay, cant do that? no mq2 for anyone anymore.

wanna step in and update it? lol go for it, it must be "easy" if eqmule can do it in a couple hours... pfft... yeah right...

/eqmule (yeah I'm bitter)

19 Sep 2017 by SwiftyMUSE
- Modified Math.Clamp to use the parameter list of (N, Min, Max). ie, will clamp the value N between Min and Max.
- Added ${Group.AvgHPs} guess what it returns? - eqmule

18 Sep 2017 by eqmule
- Fixed an infinite loop bug and a variable parse bug in Eval functions. -cred bug report: creamo
- Eval functions that take multiple arguments MUST separate those with comma(s) from now on
  Example: (run with a cleric, war or shaman)
  [code]
  Sub Main
	/declare c_argueString string outer shm clr war
	/declare ChatSender string local ${Me} 

	/if (!${checkbot["shm war clr", ${ChatSender}]}) { <-NOTE the COMMA
		/echo ${Time} Only Func3: FALSE, this should be TRUE
	} else {
		/echo ${Time} Only Func3: TRUE, this should be TRUE
	}
  /return

  Sub checkbot(selectedBots, chatSender)
    /declare botSelected bool local FALSE
	/echo ${Time} in Sub checkbot selectedBots=${selectedBots} chatSender=${chatSender}
    /if (${Select[${Me.Class.ShortName},${selectedBots}]}) /varset botSelected TRUE
  /return ${botSelected}
  [/code]

17 Sep 2017 by eqmule
- Fixed ${Me.GukEarned}, ${Me.MMEarned}, ${Me.RujEarned}, ${Me.TakEarned}, ${Me.MirEarned} and ${Me.LDoNPoints}
- Added a new TLO PointMercant it only have one member : Item which is a pPointMerchantItemType.
  The pPointMerchantitemType has the following members: Name, ItemID, Price, ThemeID, IsStackable, IsLore, RaceMask, ClassMask, bCanUse
  Usage:
  /echo ${PointMercant} returns true if the LDON Mercant window is open and FALSE if not.
  /echo ${PointMercant.Item[1].Price} OR /echo ${PointMercant.Item[Ebon Hammer].Price}
  returns the Price for index 1 or whatever index Ebon Hammer is in if you do it by name.
  etc.

15 Sep 2017 starring SwiftyMUSE as "the captain", eqmule as "crew member number 6" and special guest star: eqholic
- Updated to handle the new SPA's
- Fixed a bug in /next not taking its argument into account for nested for loops.
- Fix for labels
- Fixed the CSIDLWND struct (the SIDL define...) so since we have never had this right it was time, but note that
  if your plugin uses stuff like: pwnd->SidlText and its NOT an actual CSidlScreenWnd then you need to change it to whatever window it actually is.
  I guess questions about this should be directed to me (eqmule)

plugins changed outside of core are attached here:
http://www.macroquest2.com/phpBB3/viewtopic.php?f=29&t=11451&p=174467#p174467
MQ2Rez

14 Sep 2017 by eqmule
- Updated for TEST
- Fixed ${Familiar[x].} it will return familiars and not illusions now...

- Fixed a bunch of window structs that we where completely misusing anyway.
  this could require some plugin changes, contact me for help if you get errors.

- Fix: Variables that are undeclared but supplied as paramters now default to an actual NULL or 0 not the string "NULL"

- Inspecting the Blessed Spiritstaff of the Heyokah will no longer ctd you.
- Added Math.Clamp ${Math.Clamp[Min, N, Max]} will clamp N between Min and Max. - cred derple
  Example:
  ${Math.Clamp[1, 15, 30]} => 15
  ${Math.Clamp[20, 15, 30]} => 20
  ${Math.Clamp[1, 15, 10]} => 10
  Practical usage:
  /bct ranger //stick id ${Target.ID} ${Math.Clamp[25,${Target.Distance},150]} 
  this will make your ranger stay put if he is already between 25-150 meters away
  otherwise it will move him at most 150 away and at least 25 away.

12 Sep 2017 by eqmule and eqholic
- All plugin sources for this zip are attached to this post:
  http://www.macroquest2.com/phpBB3/viewtopic.php?f=29&t=11451&p=174415#p174415
- Changed MQ2MoveUtils to save stuff faster.
- MQ2ChatWnd got a new tlo /echo ${ChatWnd.Title}
- MQ2ChatWnd got a new command /setchattitle
- MQ2Melee updated - it has flags for down and holyshits called downflag0-60 and holyflag0-60
  you SHOULD set those flags to 2 if you parse ANY macro variables.
  Example:
  [code]
  downflag0=2
  downshit0=/if (${Macro.Paused}) /echo ${Macro} is PAUSED!
  [/code]
- MQ2Hud now updated with a new type HUDTYPE_MACRO which is 16
  This means you can now set the type to any combination of 1 2 4 8 and 16
  see http://www.macroquest2.com/wiki/index.php/MQ2HUD for more info.
  Basically using a hud that tries to parse variables that are used in macros, before they are declared will fail.
  This new flag lets mq2hud know to not even try unless its set.

- Adding events from a macro will now also automatically /declare variable as outer if used.
  Example: #Event Burn              "[MQ2] |${BurnText}|"
  As you can see this event uses the variable ${BurnText} and it will therefor /declare it as well.
  This means you can remove /declare BurnText in your Sub Main since adding the event did it for you already.

- Added ${Macro.IsOuterVariable[xxx]} which returns TRUE/FALSE, it checks if a outer variable exists. (read is declared)
  I would recommend NOT using this in macros unless its for debug purposes because it can get quickly get expensive in terms of cpu cycles.

- Added ${Macro.IsTLO[xxx]} which returns TRUE/FALSE, it checks if a Top Level Object exists. This should be faster than checking if a plugin is loaded. *should*
  Usage:
    [code]
    /if (${Macro.IsTLO[Melee]}) {
        /echo yes there is a Melee Top Level Object loaded...
		/echo this means I CAN actually do stuff with it without it throwing the Undeclared warning:
		/delay 25 !${Melee.Combat}
    } else {
        /echo no there is no such TLO, maybe you should load mq2melee?
		/end
    }
    [/code]

07 Sep 2017 by eqmule and eqholic
- All Plugin Sources changed outside of core for this zip are attached to the post here:
http://www.macroquest2.com/phpBB3/viewtopic.php?f=29&t=11451&p=174399#p174399
- using namespace std; has been removed from mq2main.h
  THIS MEANS your plugins will ERROR with lines like this:
  error C2143: syntax error: missing ';' before '<'
  The line: map<string, class CXWnd2 *> WindowMap;
  To fix: Find #include "../MQ2Plugin.h" in your plugin and add using namespace std; under the LAST #include below it.
  Example:
	[code]
	#include "../MQ2Plugin.h"
	#include <otherheader>
	...
	using namespace std;
	[/code]
	OR just change the line to say std:: map<std::string, class CXWnd2 *> WindowMap;

-  The reason for that change is that right now we litter ALL projects with the std namespace and it is just not good.
   Let everyone that needs that namespace use it in their own projects from now on.

- #bind(s) are now fixed and won't screw up the macrostack anymore.
- Todays update is significant because I rebuilt the macro engine to improve performance,
  it was well overdue. The biggest change is that gMacroBlock is now a map.
- Undeclared Variables are no longer tolerated, and the macroengine will not run at optimal speed
  if they exist. I have added a TLO to check for them because of this and a new macro keyword #warning as well
  so there is no good reason to run old macros where these kinds of variables hog cpu power:
AGAIN:   IMPORTANT: Undeclared variables will slow down macro performance a LOT if they are used over and over, so, fix your macros.

- The Macro TLO has a new method: .Undeclared
  Usage: /invoke ${Macro.Undeclared} and it will list all undeclared variables.
- New macro keyword: #warning
  add it at the top of your macro, and you will get warnings if there are undeclared variables used in it.

- /while and /for loops can now be nested inside each other.
- /continue and /break should work properly inside /for loops now.
- /continue and /break works in /while loops now.

- Updated MQ2Rez and MQ2Cast to not hog the cpu looking up windows over and over.
- Other stuff to optimize and cut down on cpu intensive tasks.

Files changed outside of core:
\MQ2Cast\MQ2Cast.cpp
\MQ2Rez\MQ2Rez.cpp

01 Sep 2017 by eqmule and eqholic
- You can now call functions inside if statements in your macros
  Use [] after your sub inside the if statement to tell the macro its a sub
  so /if (blah[]) /call dostuff
  or if it actually have parameters
  /if (blah[${arg1} "hi there" 0]) /call dostuff

  Example:
  [code]
Sub Testsub
    /echo Enter Testsub
    /return Hello world
/return

Sub Testargs(int arg1,int arg2)
    /if (${arg1} > ${arg2}) {
        /return Testargs: ${arg1} > ${arg2}
    } else {
        /return Testargs: ${arg1} <= ${arg2}
    }
/return

Sub IsHuuge(int arg1)
    /echo IsHuuge ${arg1} ?
    /if (${arg1} > 1000) {
        /echo TRUE
        /return TRUE
    } else {
        /echo FALSE
        /return FALSE
    }
/return

Sub Main 
    /echo ${Testsub[]}
    /echo ${Testargs[10 9]}
    /if (${IsHuuge[2000]} && !${IsHuuge[1]}) /echo Huuge and smaaal
/return
  [/code]

19 Aug 2017 by eqmule
- Updated for TEST

17 Aug 2017 by eqmule
- Fixed Me.Aego and some other stuff related to it.
  Unfortunately for us and everyone else that parses the spells db
  Category and Subcategory are now 0 for all spells that cannot be scribed.
  Lets hope this was just a mistake and it will be reversed in a future patch.

- Me.Aura now returns a pAuraType cred: xowis
  Members: ID, Name, SpawnID
  Methods: Remove
- Me.Aura[] now accept partial matches

16 Aug 2017 by eqmule
- Updated for LIVE

11 Aug 2017 by eqmule
- Fixed a crash in the TEST build.

10 Aug 2017 by eqmule
- Updated for TEST
- Improved AddAlias, RemoveAlias and the rest of the alias stuff.
  macros that use /addalias should notice a significant increase in performance.

03 Aug 2017 by SwiftyMUSE
- Updated /cast to cast the memorized rank of the spell when the rank is not given in the name.
- Fixed random crashes with /click when zoning.

31 Jul 2017 by eqmule
- /cast now takes an optional loc x y z argument useful for splashspells.
  Example: /cast "Reforming Splash" loc 123 456 789
  would cast the splash spell at that location...
  just doing a /cast "Reforming Splash" will cast it either on your targets location
  and if you have no target on your own location.

- Added IsSummoned to the spawn tlo, returns true/false if its a summoned being (pet for example)
- MQ2Template now (correcty) creates OnBeginZone & OnEndZone functions. - cred htw
- Distances in searchspawn now return the true 3D distance (instead of 2d distance)
- Added zLoc to searchspawn. cred ctaylor
  this means you can search location and zradius at a specific zloc.
  Example:
  /echo ${Spawn[npc loc 10 20 30 radius 20 zradius 15]}
  IF there is a npc within 20 radius of loc 10,20 AND within +-15 Z of 30 (so max 45 or min 15)
  THEN it will return that spawn...
  NOTE: You can still use ${Spawn[npc loc 10 20 radius 20 zradius 15]}
  like before this addition, and then it will just use YOUR Z (thats how it has worked up til now.)
  If you use the loc keyword and there is a NUMBER as parameter 3, it will ALWAYS be assumed its the z loc...
  IF there is NO NUMBER as the third parameter after loc, then its NOT a Z.
  Just to make this perfectly clear: ALWAYS specify the radius keyword AFTER your loc keyword, and you will
  be fine no matter if you feed it 2 or 3 args.
  Makes sense? yeah... right...

27 Jul 2017 by eqmule
- Polished up the window manager a bit, it was overdue.
  This means some plugins might break, but its easy to fix.
	Example:
	[code]PCSIDLWND* ppWnd = pWindowManager->pWindows;
	PCSIDLWND pWnd=*ppWnd;
	while (pWnd = *ppWnd)
	...
	[/code]
	becomes:
	[code]for(int i=0;i<pWindowManager->pWindows.Count;i++)
	{
		if (PCXWND pWnd = pWindowManager->pWindows[i]) {
		...
	[/code]

25 Jul 2017 by eqmule
- Minor Maintenance Release
- IsGroupMember returns true for mercenaries as well now.
- Fixed a buffer overflow in mq2chatwindow

23 Jul 2017 by eqmule
- Updated for LIVE
- Updated for TEST

20 Jul 2017 by eqmule
- Improved /face to mimic exactly how the client AI faces mobs.
  This means its looks very natural and smooth now.
  Please don't use /face fast anymore, it looks "bottish"
  and there is no good reason to use it.

19 Jul 2017 by eqmule
- Updated for LIVE
- The crash callback will once again produce dump files and zip them.
- Math.Rand now takes an optional min argument so you can get a random number between 2 variables.
  Example: /echo ${Math.Rand[5,10]}
  this would return a randum number between 5 and 10.
  You can still use the original just specifying the max.
  Example: ${Math.Rand[10]}
  in which case it behaves as before. (in this example, rand between 1 and 10) 

17 Jul 2017 by SwiftyMUSE
- Added ${Me.Beneficial}, ${Me.BASExxx} back into the source code.
- Added ${Me.CursorKrono}

12 Jul 2017 by eqmule
- Updated for TEST
- All instances of "Malod" has been renamed to "Maloed"
- Darkened Malosenia is now correctly returned when doing a ${Target.Maloed}

10 Jul 2017 by SwiftyMUSE
- added optional <z> parameter to /face loc

21 Jun 2017 by eqmule
- Updated for TEST
- Updated for LIVE

21 Jun 2017 by SwiftyMUSE
- Updated ground spawn names
- Update MQ2Hud for occasional crash - cred demonstar55

17 Jun 2017 by eqmule
- Updated for ISXEQ so it once again builds...
  I loaded the ISXEQ.sln in VS 2015 and set the projects to the v140_xp toolset, and it built.
  Report bugs or problems on the forum.

15 Jun 2017 by eqmule
- Updated for TEST

14 Jun 2017 by eqmule
- Changed ${Switch.Distance} and  ${Switch.Distance3D} so they report distance to the switch outer bounds, not its center.
- Fixed /click left door to take character reach and door radius into account.
  This means doors that previously couldn't be opened because there was no way to get within 20 feet of them
  can now be opened (the plane of justice door in pot comes to mind)
  In retrospect it kinda makes sense that if a door radius is huge, you dont have to get as close to it to open it...
  Thanks to Derple reporting this bug.
- Doors that require lock picking can now be opened as well if you have lockpicks on your cursor.
- Updated for TEST

02 Jun 2017 by eqmule
- Updated for TEST

18 May 2017 by SwiftyMUSE
- Updated faction names

17 May 2017 by The Undertaker
- Updated for LIVE

15 May 2017 by maskoi
- EverQuest.CurrentUI now return a string representing the currently loaded UI skin.
- EverQuest.IsDefaultUILoaded returns a bool true or false if the "Default" UI skin is the one loaded.

10 May 2017 by The Undertaker
- Updated for TEST

01 May 2017 by The Undertaker
- Fixed a bug in the new noparse ini thingy

01 May 2017 by The Undertaker
- ${Ini} now takes an optional 5th argument "noparse"
  This means you can now (finally) read ini settings into a variable without parsing the actual setting.
Example:
INIFILE:
[code]
[DPS]
DPSCondition1=${Me.XTarget[1].PctHPs} > 50
[/code]
[code]
Sub Main
	/declare DPSCondition1 string local
	/echo This is the actual setting for DPSCondition1 : ${Ini[MySettings.ini,DPS,DPSCondition1,NULL,noparse]}
	/varset DPS1Condition ${Ini[MySettings.ini,DPS,DPSCondition1,NULL,noparse]}

	|looping it here so you can see the condition actually changes as the xtarget mobs HP changes and no need 
	|for reading the ini over and over anymore... you're welcome...
:loop
	/echo ${DPSCondition1}
	/delay 1s
	/goto :loop
/return
[/code]

29 Apr 2017 by The Undertaker
- Updated for TEST

25 Apr 2017 by The Undertaker
- Updated for LIVE

24 Apr 2017 by htw
- Added a new TLO ${Range} which returns a pRangeType
  pRangeType has 2 members:
  Between which returns TRUE or FALSE
  and
  Inside which also returns TRUE or FALSE
  Usage Example:
  /echo ${Range.Inside[10,5:9]}
  which will return TRUE since 5 and 9 are both within the 10 range.
  /echo ${Range.Between[85,95:100]}
  which will return FALSE since 85 is not a number between 95 and 100

24 Apr 2017 by The Undertaker
- Maintenance Update

21 Apr 2017 by Derple
- Added new #bind command for macros.
  Short Explaination, this allows you to execute macro sub routines.
  Long Explaination:
  Binds are triggered when a macro runs either:
  /varset or /echo or /call or if a Sub is executed.
#bind allows you to bind an ingame slash command to a macro function.
Before you had to do this with #events and capture text that you sent to yourself for example: 
#event SayMana "#*#SayManaPercent#*#"
Now you can do 
#bind SayMana /saymana
Instead of sending yourself the keyword you can just type /saymana and it will execute the function called "Sub Bind_SayMana"
Example:
[code]
| Old Way
| #event StartCoh "#*#COH --GRP--#*#"
| New Way you can now just type /coh or /bcaa //coh or /bct mage //coh
#bind StartCoh /coh

Sub CastSpell(string spellToCast)
    /declare delayTime int local 0
    /echo Casting: ${Target.Name} with ${spellToCast}
    /casting "${spellToCast}" -maxtries|5
    /call WaitCastFinish
/return

Sub Event_StartCoh
    /if ( ${Bool[${Me.Book["Call of the Hero"]}]} == FALSE ) {
        /echo I don't have COH - Bailing...
        /return
    }
 
    /declare i int local 0
    /declare GroupCount int local ${Group.Members}
    /for i 1 to ${GroupCount}
        /doevents
        /if ( ${Group.Member[${i}].Distance} > 50 ) {
            /target id ${Group.Member[${i}].ID}
            /call CastSpell "Call of the Hero"
        }
        /call WaitCastReady "Call of the Hero"
    /next i
/return

Sub Bind_StartCoh
    /call Event_StartCoh
/return

Sub Main
    :Loop
    /doevents
    /delay 1s
    /goto :Loo
/return
[/code]

21 Apr 2017 by The Undertaker
- Updated for TEST
- Fixed a couple offsets that where wrong for LIVE.

19 Apr 2017 by Dr. Sneerstell
- Updated for LIVE
- ${Skill[someskill].Auto} returns true or false if the skill is set to use /autoskill on/off
- ${Me.AutoSkill[1]} returns a pSkillType
- ${Me.AutoSkill[2]} returns a pSkillType
- Example usage:
- ${Me.AutoSkill[1].Name} returns the name of whatever skill is set as the first autoskill.
- ${Me.AutoSkill[2].ID} returns the ID of whatever skill is set as the second autoskill.
- Fixed /items crash
- The previous change to the GROUNDITEM Struct member "ID", the renaming of it to "ItemPtr",
  caused a crash, and has been reverted.
- Reorganized skills a bit. NUM_SKILLS is now 0x64 (it always was) so change plugins if needed.

15 Apr 2017 by eqmule
- Fix for /ranged crash in the TEST build.
- The GROUNDITEM Struct member "ID" has been renamed to "ItemPtr". (just accept it)
  Added some missing members to that struct as well.

14 Apr 2017 by eqmule
- Fix for /doability crash in the TEST build.

13 Apr 2017 by eqmule
- Updated for TEST

08 Apr 2017 by eqmule
- Changed max npc level to 125
  this fixes spawnsearch etc where npc's higher than level 115 would not show up.

19 Mar 2017 by eqmule
- Updated for TEST

15 Mar 2017 by eqmule
- Updated for LIVE
- Stuff

10 Mar 2017 by eqmule
- Updated for TEST
- Stuff

23 Feb 2017 by eqmule
- Added the offline trader acceptance to mq2autologin.

22 Feb 2017 by eqmule
- Tip for macro authors:
- Added FloorZ to the Spawn TLO it returns a float.
  FloorZ usage: ok so... eh, spawns are sometimes (always?) "planted" a few inches below or above the floor...
  This member represent where the floor is ACTUALLY at.
  So if you for example do a /echo ${Target.Z} and it returns 219
  and then you do a ${Target.FloorZ} it will return like 216 or something...
  Why is this important, well for brainiacs new mq2nav, I discovered that
  sometimes, when a spawns z location is outside of the geometry... (above or below)
  you cannot just do a /nav target or a /nav locxyz ${Target.X} ${Target.Y} ${Target.Z}
  BUT doing a /nav locxyz ${Target.X} ${Target.Y} ${Target.FloorZ} works.
  So... this is how you get /nav working correctly with problematic spawns which have their feet outside of the geometry.

15 Feb 2017 by eqmule
- Updated for LIVE
- XTARGETDATA has been renamed to XTARGETSLOT
- New include added SharedClasses.h
- the XTARGETSLOT struct has been moved to SharedClasses.h
- Unknown0x4 in the XTARGETSLOT struct has been renamed to XTargetSlotStatus, change plugins accordingly.
- XTarget stuff has gone through a make over, this will break plugins.
  Here are ONE example of how to fix this:
  MQ2Melee.cpp:
  change:
  [code]case XTaggro:
		{
			Dest.DWord = true;
			Dest.Type = pBoolType;
			if (PCHARINFO pChar = GetCharInfo()) {
				if (PXTARGETMGR xtm = pChar->pXTargetMgr) {
					if (PXTARGETARRAY xta = xtm->pXTargetArray) {
						DWORD x = 0;
						for (DWORD n = 0; n < xtm->TargetSlots; n++)
						{
							if (xta->pXTargetData[n].xTargetType == XTARGET_AUTO_HATER && xta->pXTargetData[n].Unknown0x4)
							{
								x++;
							}
						}
						if (x>1) {
							if (pAggroInfo) {
								for (DWORD i = 0; i<xtm->TargetSlots; i++) {
									if (DWORD spID = xta->pXTargetData[i].SpawnID) {
										if (PSPAWNINFO pSpawn = (PSPAWNINFO)GetSpawnByID(spID)) {
											if (pTarget && ((PSPAWNINFO)pTarget)->SpawnID == pSpawn->SpawnID)
												continue;
											if (pSpawn->Type == SPAWN_NPC && xta->pXTargetData[i].xTargetType == XTARGET_AUTO_HATER) {
												DWORD agropct = pAggroInfo->aggroData[AD_xTarget1 + i].AggroPct;
												//WriteChatf("Checking aggro on %s its %d",xta->pXTargetData[i].Name,agropct);
												if (agropct<100) {
													Dest.DWord = false;
													break;
												}
											}
										}
									}
								}
							}
						}
					}
				}
			}[/code]
			to
			[code]case XTaggro:
				{
					Dest.DWord = true;
					Dest.Type = pBoolType;
					if (PCHARINFO pChar = GetCharInfo()) {
						if (ExtendedTargetList *xtm = pChar->pXTargetMgr) {
							DWORD x = 0;
							for (int n = 0; n < xtm->XTargetSlots.Count; n++)
							{
								XTARGETSLOT xts = xtm->XTargetSlots[n];
								if (xts.xTargetType == XTARGET_AUTO_HATER && xts.XTargetSlotStatus)
								{
									x++;
								}
							}
							if (x > 1) {
								if (pAggroInfo) {
									for (int i = 0; i < xtm->XTargetSlots.Count; i++) {
										XTARGETSLOT xts = xtm->XTargetSlots[i];
										if (DWORD spID = xts.SpawnID) {
											if (PSPAWNINFO pSpawn = (PSPAWNINFO)GetSpawnByID(spID)) {
												if (pTarget && ((PSPAWNINFO)pTarget)->SpawnID == pSpawn->SpawnID)
													continue;
												if (pSpawn->Type == SPAWN_NPC && xts.xTargetType == XTARGET_AUTO_HATER) {
													DWORD agropct = pAggroInfo->aggroData[AD_xTarget1 + i].AggroPct;
													//WriteChatf("Checking aggro on %s its %d",xta->pXTargetData[i].Name,agropct);
													if (agropct < 100) {
														Dest.DWord = false;
														break;
													}
												}
											}
										}
									}
								}
							}
						}
					}
				}[/code]
- Good Luck.

13 Feb 2017 by derple
- Fixed ${Target.Buff[x].Caster} so it takes multiple casters of the same spell into account.
  Before this fix, only the first caster of a spell would be returned.
- Added ${Target.MyBuff[x]} it returns a pSpellType
  Example Usage:
  [code]holyshit0=/if (!${Debuff.Silenced} && ${Me.PctMana} > 10 && ${Target.MyBuff[Envenomed Breath].ID} == NULL && ${Target.CurrentHPs}<95) /casting "Envenomed Breath"[/code]
- Added ${Target.MyBuffCount} it returns a int of all buffs YOU have casted on the target.

08 Feb 2017 by eqmule
- Fixed a few places which would use pInvSlotMgr without NULL checking it
- Added .TimeBeenDead to the spawn tlo You can use it to figure out how long a corpse has been dead.
  NOTE: The timer is dependant on if you where in the zone when the corpse spawned.
  If you enter a zone and check this tlo member it will display the time of the death 
  as the time you entered the zone.
- Fixed a potential stack corruption in EndMacro
- Updated for TEST
- Made some changes to MacroQuest2.exe to deal with it not detecting eqgame version correctly sometimes.

03 Feb 2017 by eqmule
- Updated for TEST, yes there was a new patch.
- Fixed a issue that would hang the client and sometimes even crash it.
  this should fix the problem with using Untamed Rage on a berserker
  as well as other buff stacking check problems.

03 Feb 2017 by eqmule
- Updated for latest LIVE and TEST patches

01 Feb 2017 by eqmule
- Crash handling is now somewhat configurable
  See the MQ2CrashCallBack function and GetCrashDialogMessage

30 Jan 2017 by eqmule
- Added ${MacroQuest.Build} it returns an int where LIVE = 1 TEST = 2 BETA = 3 and EMU = 4
- Added Start EQBC Server to the tray icon menu.

29 Jan 2017 by eqmule
- I finally had time to sit down and look at the crash reporting
  it has been given a major overhaul
  you will know what I mean next time you crash.
  Please READ the crash message carefully.
  Do what it says. Or not.

24 Jan 2017 by eqmule
- Fix for ${Me.HaveExpansion[Empires of Kunark]} crash - cred maskoi
- A few changes to mq2chatwnd to deal with potential memleaks - cred Derple

21 Jan 2017 by eqmule
- Updated for TEST

20 Jan 2017 by eqmule
- Fixed a bug in the EQINVSLOTWND struct where slots where WORD instead of short
  this will take care of any remaining problems with /itemnotify
- stuff in progress, nothing to see here yet...
- Fixed a buffer overflow in the UPCNotificationFlush_Detour -Thanks Maskoi

19 Jan 2017 by SwiftyMUSE
- Fixed BuffStackTest to correctly test spells with triggering spas.

18 Jan 2017 by eqmule
- Updated for LIVE
- Bunch of other stuff, thanks Brainiac for the arrayclass mod
- Exp has been changed to a __int64, because, well it is, and has been for a few years...

14 Jan 2017 by SwiftyMUSE
- Corrected potential crashes in the following routines: GetAdjustedSkill, GetBaseSkill, GetModCap, 
  GetCastingTimeModifier, GetFocusCastingTimeModifier, GetFocusRangeModifier, HasSkill, MakeMeVisible.
- Corrected a bug in BuffStackTest when checking triggering spas.

13 Jan 2017 by SwiftyMUSE
- Added SkillBase to character. This will give you the static base maximum for your skills.
- Updated Skill and SkillCap to handle the new TS aas allowing for above the cap values.

13 jan 2017 by eqmule
- Added ${Macro.MemUse} it returns a pIntType letting u know how much memory your macro is using.
  its useful if you suspect you have a leak.
- Ok so here is a NEW FEATURE which was brought to us by Brainiac, Thanks Brainiac!
  It allows us to extend any existing TLO's in our own plugins.
  Example:
  You want to add a new member to for example the character TLO
  named .CursorKrono which tells you how many Krono you have on your cursor
  you could then do /echo ${Me.CursorKrono}

  Below is a plugin example for how you would do this: (tags added for forum post to show up correctly)
[CODE]
// MQ2ExtensionTest.cpp : Defines the entry point for the DLL application.
//

// PLUGIN_API is only to be used for callbacks.  All existing callbacks at this time
// are shown below. Remove the ones your plugin does not use.  Always use Initialize
// and Shutdown for setup and cleanup, do NOT do it in DllMain.


#include "../MQ2Plugin.h"

PreSetup("MQ2ExtensionTest");

//----------------------------------------------------------------------------
// test the mq2 datatype extension code

class MQ2CharacterExtensionType* pCharExtType = nullptr;

class MQ2CharacterExtensionType : public MQ2Type
{
public:
	enum ExtensionMembers {
		CursorKrono = 1,
	};
	MQ2CharacterExtensionType() : MQ2Type("MQ2TestCharacterExtension")
	{
		TypeMember(CursorKrono);
	}
	bool GETMEMBER()
	{
		PMQ2TYPEMEMBER pMember = FindMember(Member);
		if (!pMember)
			return false;
		switch (pMember->ID)
		{
			case CursorKrono:
			{
				if(PCHARINFO pCharInf = GetCharInfo()) {
					Dest.DWord = pCharInf->CursorKrono;
					Dest.Type = pIntType;
					return true;
				}
			}
		}
		return false;
	}
	bool ToString(MQ2VARPTR VarPtr, PCHAR Destination)
	{
		return false;
	}
	bool FromData(MQ2VARPTR& VarPtr, MQ2TYPEVAR& Source)
	{
		if (Source.Type != pCharExtType)
			return false;
		VarPtr.Ptr = Source.Ptr;
		return true;
	}
	bool FromString(MQ2VARPTR& VarPtr, PCHAR Source)
	{
		return false;
	}
};
PLUGIN_API VOID InitializePlugin(VOID)
{
	pCharExtType = new MQ2CharacterExtensionType;
	// This is where you add it to an existing TLO
	// in this case the one named "character" aka our ${Me} tlo...
	AddMQ2TypeExtension("character", pCharExtType);
}
PLUGIN_API VOID ShutdownPlugin(VOID)
{
	//dont forget to remove it on plugin shutdown...(aka plugin unload)
	RemoveMQ2TypeExtension("character", pCharExtType);
	delete pCharExtType;
}[/CODE]

12 Jan 2017 by eqmule
- Updated for TEST
- ZonePoint in the DOORS struct has been renamed to SpellID

06 Jan 2017 by SwiftyMUSE
- Updated spell effects display
- Updated buff stacking testing

06 Jan 2017 by eqmule
- Fixed the _EQCASTSPELLGEM struct, thanks JimBob
  this should make features that relies on the spellicon and spellstate members of that struct work again.
- Updated the TEST build so its synced with LIVE.
- Added some new Spawn TLO members: (DISCLAIMER:  I reserve the right to remove/alter and or depreciate any of these as I'm still testing this stuff.)
	IsBerserk (pBoolType), pTouchingSwitch (pIntType), bShowHelm (pBoolType), CorpseDragCount (pIntType), bBetaBuffed (pBoolType), CombatSkillTicks[x] 0-1 (pIntType), 
	FD (pIntType), InPvPArea (pBoolType), bAlwaysShowAura (pBoolType), GMRank (pIntType), WarCry (pIntType), IsPassenger (pBoolType), 
	LastCastTime (pIntType), DragNames[x] 0-1 (pStringType), DraggingPlayer (pStringType), bStationary (pBoolType), BearingToTarget (pFloatType), bTempPet (pBoolType), 
	HoldingAnimation (pIntType), Blind (pIntType), LastCastNum (pIntType), CollisionCounter (pIntType), CeilingHeightAtCurrLocation (pFloatType), AssistName (pStringType), 
	SeeInvis[x] 0-2 (pIntType), SpawnStatus[x] 0-5 (pIntType), bWaitingForPort (pBoolType)

- SolventNeeded in the iteminfo struct has been renamed to SolventItemID 
- Added some new members to the iteminfo struct and cleaned it up a little.
- Added MQ2AugType TLO, it has these members: Slot (pIntType), Type (pIntType), Visible (pBoolType), Infusable (pBoolType), Empty (pBoolType), Name (pStringType), Item (pItemType)
- New Member: AugSlot added to the item TLO 
  it returns a pAugType
  Usage: (Items can have MAX 6 slots for augs so... [x] can ONLY be 0-5)
        /echo ${Cursor.AugSlot[0].Type}
        /echo ${Cursor.AugSlot[1].Visible}
        /echo ${Cursor.AugSlot[2].Infusable}
        /echo ${Cursor.AugSlot[3].Empty}
        /echo ${Cursor.AugSlot[4].Name}
        /echo ${Cursor.AugSlot[5].Item.Purity}
- Added 2 new commands: /removeaug and /insertaug to the mq2itemdisplay plugin
  type /removeaug or /insertaug for help
  /removeaug will pop a dialog if a perfect augmentation distiller needs to be used...
  I would be extremely careful with these 2 commands unless you understand
  how they work... if you augment the wrong item or remove an augment from the wrong item or whatever... its not my fault.
- Added the MQ2WorldLocationType TLO it has the following members: ID (pIntType),Y (pFloatType), X (pFloatType), Z (pFloatType),Heading (pFloatType), Zone (pZoneType),
- Added BoundLocation to the Charatcer TLO its size is 0-4 for up to 5 bind points.
  Usage:
		 /echo ${Me.BoundLocation[0].ID} returns the zone id of your first bind point
		 /echo ${Me.BoundLocation[1].ID} returns the zone id of your second bind point
- Changed pChar2->ZoneBoundX it's now pChar2->BoundLocations[0].ZoneBoundX; 
          as well as all the other ->ZoneBo****** members.

20 Dec 2016 by eqmule
- Updated for TEST

18 Dec 2016 by eqmule
- OK ILL PUT THIS FIRST SO YOU DON'T MISS IT:
- I have changed ALL instances of GuildID to __int64 (cause DBG did)
  PLEASE! be aware of this change as it WILL break some plugins.
  NOW, as for macros: IF your macros uses ${Me.GuildID} NOTE that it returns a pInt64Type
  from now on.
  This is the reason I have added 2 new members to the pInt64Type TLO
  Namely: .LowPart and .HighPart
  SO: IF you have a macro that relies on GuildID being 4 bytes...
  Then you NEED to change it from: ${Me.GuildID} to ${Me.GuildID.LowPart}
  mkay...
- Now onto the fixes:
- FIX: /pet attack <id>
- FIX: barter and trader "tells" no longer trigger beepontells
- FIX: /mqclear no longer crashes
- FIX: /itemnotify "name of item" lefmouseup can pick up
  items from top level slots once again.
- For completeness sake I also added .LowPart and .HighPart to the pIntType TLO

15 Dec 2016 by eqmule
- Fix: double timestamps in the eqlog is no longer happening so you can turn on /timestamp again.
- Fixed a bug in FindItem and its derivatives where it needed signed parameters.
- Fixed the EQINVSLOTWND struct, it was off by a few bytes.
  Yes that means .InvSlot will once again "work" (dont effing use it. in your macros, use ItemSlot and ItemSlot2)

14 Dec 2016 by eqmule
- GuildID in SPAWNINFO is a __int64 now... not by my design, it just is
  I have tried to make it backwards compaible with the spawn guild tlo which is still a DWORD
  report any bugs related to this change on the forum. Plugins are gonna have to be updated accodingly.
- Fix Errors like this for example: error C2660: 'GetGuildByID': function does not take 1 arguments
  char  *pGuild = GetGuildByID( GetCharInfo()->GuildID ); becomes
  LARGE_INTEGER guildlarge = {0};
  guildlarge.QuadPart = GetCharInfo()->GuildID;
  char  *pGuild = GetGuildByID( guildlarge.LowPart,guildlarge.HighPart );

- I started correcting the iteminfo struct it's a work in progress so expect more changes to fully implement this.
- Initially the Augment members has gotten a review (and a fix since they where broken)
- So... AugSlot1 etc is now part of its own class
- therefor:
- pitem->AugSlot1 is now pitem->AugData.Sockets[0].Type
- and so on...
- pitem->AugSlot1_Visible is now pitem->AugData.Sockets[0].bVisible
- and so on...
- CListWnd no longer inherits CSidlScreenWnd BUT it has access to the CXWnd class members.
- CComboWnd no longer inherits CSidlScreenWnd BUT it has access to the CXWnd class members.
  Fix Errors like these:
  list->Items becomes list->ItemsArray.Count
  CListWnd*pListWnd = (CListWnd*)pCombo->Items becomes CListWnd*pListWnd = pCombo->pListWnd (it was kinda confusing before, but less so after this change)

13 Dec 2016 by SwiftyMUSE
- Updated GetClassesFromMask to display "ALL" or "ALL EXCEPT:" when appropriate based on the class
  mask.

08 Dec 2016 by eqmule
- Updated for TEST
- Fixed a bug where FindItem and all its derivatives wouldn't look deeper than 20 slots into a bag.
  Now it doesn't matter how many slots a bag has, it is dynamic.
- I #pragma pack(8) where I need it now, dont change them.
- In preparation for automatic updating of the CONTENTS struct
-  I HAD to reorganise it.
-  Therefor:
-	NumOfSlots1 has been renamed to ContentSize Ths also effects macros that use the NumOfSlots1 member.
-	NumOfSlots2 has been renamed to Size

-	MOST of these changes affect core only, I dont think there will be many plugins that needs updating
-	BUT here are some examples of how to fix errors that I have seen:
-	change:
-	pItem->ItemSlot TO pItem->GlobalIndex.Index.Slot1
-	cSlot->pContentsArray TO cSlot->Contents.ContainedItems.pItems
-	cSlot->pContentsArray->Contents[iPack] to cSlot->GetContent(iPack)
-	pInvSlot->pContentsArray TO pInvSlot->Contents.ContainedItems.pItems
-	pInvSlot->pContentsArray->Contents[ucPack] TO EITHER:
-	pInvSlot->Contents.ContainedItems.pItems->Item[ucPack] OR SIMPLY JUST
-	pInvSlot->GetContent(ucPack) BOTH return the exact same thing.

06 Dec 2016 by SwiftyMUSE
- Fixed up the new SPA descriptions in spell display

28 Nov 2016 by eqmule
- Fixed ${Me.ManaRegen}
- CButtonWnd now inherits CXWnd (cause it does).
- GetItemTimerValue has been renamed to GetItemRecastTimer
- Removed ManaGained, HealthGained, EnduranceGained from Pulse() and the exports.
  Use GetEnduranceRegen(), GetHPRegen() and GetManaRegen() instead.
  This change should make Pulse() a bit faster since we dont check that stuff constantly.

20 Nov 2016 by SwiftyMUSE
- Fixed bug waiting for familiars keyring to load

19 Nov 2016 by SwiftyMUSE/eqmule
- Updated for TEST
- Added GuildID and ExpansionFlags to MQ2CharacterType
- Added support for familiars keyring in /cast and /useitem

17 Nov 2016 by eqmule
- Added ${Me.Vitality} ${Me.PctVitality} ${Me.AAVitality} ${Me.AAVitality}
- Fixed CampfireDuration
- Fixed the Task tlo
- Fixed ${Me.Exp} and ${Me.PctExp}
  Thanks to william12 for reporting these bugs.

16 Nov 2016 by eqmule
- Updated for LIVE
- Reorganized SPAWNINFO to reflect how its laid out in memory.
- Feet in Spawninfo has been renamed to FloorHeight
- AvatarHeight2 in Spawninfo has been renamed to Width
- HoldingType in Spawninfo has been renamed to HoldingAnimation
- InnateETA in Spawninfo is now part of SpellGemETA as its LAST member because... well it should be.
- GetMeleeRangeVar2 has been renamed to MeleeRadius
- Class in the spawninfo struct has been moved to its correct location which is inside ActorClient.
  Therefor: (and I know people will post even though the answer is right here)
  ITS NOT pSpawn->Class anymore, its now pSpawn->mActorClient.Class
  same thing goes for Race.
  pSpawn->mPlayerPhysicsClient.Levitate instead of pSpawn->Levitate
  pSpawn->mPlayerPhysicsClient.pSpawn instead of  pSpawn->pSpawn

- mkay...

14 Nov 2016 by eqmule
- Updated for BETA
- GetSpellEffectNameByID fixed to not return a temp buffer - cred HTW
- ReadWindowINI in MQ2AdvPath correctly read the ini but never set the window value
  this has been corrected - cred Brainiac
  a zip which has the corrected version in it is located here : http://www.macroquest2.com/phpBB3/viewtopic.php?f=29&t=11451&p=172713#p172713

- Corrected the zoneinfo struct 
  What we previously had been refering to as "ZoneType" was not in fact it, so it has been renamed to FOgOnOff which is what its for.
  This means that ${Zone.Type} has changed a bit...
  it now returns 0-5 see the EOutDoor enum for more info. And whoever wants to update the wiki should refer to that.
  in short: 0=Indoor Dungeon 1=Outdoor 2=Outdoor City 3=Dungeon City 4=Indoor City 5=Outdoor Dungeon

13 Nov 2016 by eqmule
- Added some missing members to the test cxwnd struct
- Fixed the 4Byte error.

12 Nov 2016 by eqmule
- Updated for TEST

12 Nov 2016 by SwiftyMUSE
- Updated spell effects display

11 Nov 2016 by eqmule
- Updated for BETA

10 Nov 2016 by eqmule
- Updated for BETA
- In preparation for the expansion on the 16th and for future faster patching,
  THE FOLLOWING STUFF has undergone some serious changes:
  You have 5 days to adjust your personal builds and plugins.

- BGColor is now a COLORREF change plugins accordingly.
  and no, it CANNOT be changed back to a ARGBCOLOR since that contains a union with bytes and that screws up the 4 aligned padding.
- UnknownCW has been renamed to CRNormal change plugins accordingly.
- Locked is now a bool
- TimeMouseOver has been renamed to FadeDelay
- dShow is now a bool
- We are using 4 byte alignemnt from now on, set ur plugins to 4 byte alignment.
- ONE MORE TIME, WE ARE NOT USING 1 byte ALIGNMENT ANYMORE.
- the CXWnd struct grew somewhat to make patching of it easier for me.
- Fixed a bug in MQ2EQBC that would crash u on /unload
- The following plugins has had changes made to them:
	MQ2AvdPath.cpp
	MQ2DPSAdv.cpp
	MQ2EQBC.cpp
	MQ2Melee.cpp
	MQ2MoveUtils.cpp
	MQ2Spawns.cpp
- They are located in this post: http://www.macroquest2.com/phpBB3/viewtopic.php?f=29&t=11451&p=172713#p172713

10 Nov 2016 by SwiftyMUSE
- Updated RankName to find an exact match for name. The results from Spell.ID and Spell.RankName will now be
  from the same spell (if it exists in the spellbook).

09 Nov 2016 by eqmule
- Updated for BETA

08 Nov 2016 by eqmule
- Updated for TEST
- Updated for BETA

04 Nov 2016 by eqmule
- Updated for BETA

03 Nov 2016 by eqmule
- Updated for BETA

02 Nov 2016 by eqmule
- Updated for BETA

01 Nov 2016 by eqmule
- Updated for BETA

31 Oct 2016 by eqmule
- Updated for BETA

30 Oct 2016
- Updated for BETA -eqmule
- ChatWindow will again allow itself to be hidden behind other windows when ingame. -SwiftyMUSE

29 Oct 2016 by eqmule
- Updated for BETA

28 Oct 2016 by eqmule
- Updated for BETA
- ChatWindow is now top dog at charselect and will no longer go awol there.
- ChatWindow will no longer crash at charselect when it's children are clicked.
- Made some changes to MQ2DInput.cpp in preparation for going full scale c++
  since CINTERFACE is going bye bye in a future update.

27 Oct 2016 by eqmule
- Updated for BETA

25 Oct 2016 by eqmule
- Updated for BETA

24 Oct 2016 by eqmule
- Updated for BETA

22 Oct 2016 by eqmule
- Updated for BETA

21 Oct 2016 by eqmule
- Updated for BETA

19 Oct 2016 by eqmule
- Updated for LIVE
- Updated for BETA

18 Oct 2016 by eqmule
- Updated for BETA

15 Oct 2016 by eqmule
- Updated for BETA

13 Oct 2016 by eqmule
- Updated for BETA
- Updated for TEST

12 Oct 2016 by eqmule
- Updated for BETA
- Added CharSelectList to the EverQuest TLO, it only has 1 member for now: ZoneID
  it returns the zoneid the character is currently in.
  Usage: /echo Im at charsselect and ${Window[CharacterListWnd].Child[CLW_Character_List].List[1,3]} is in ${EverQuest.CharSelectList[1].ZoneID}
  Output:  (if a char named Eqmule is the first in your charlist) Im at charselect and Eqmule is in 202
  OR:
  /echo Im at charsselect and Eqmule is in ${EverQuest.CharSelectList[Eqmule].ZoneID}
  Output: same as above.

11 Oct 2016 by eqmule
- Updated for BETA
- I had a lot to do and it was difficult to get this working, so it's not tested properly.
  I basically wanted to get it out before they patch again.

01 Oct 2016 by eqmule
- some new stuff added to the map by JudgeD
	/mapactivelayer
	/maploc
	/clearloc
	see this post for more info: http://www.macroquest2.com/phpBB3/viewtopic.php?f=17&t=19987

29 Sep 2016 by eqmule
- Added fellowship to the spawnsearch tlo - Idea Cred: mwilliam
  Example usage:
   /if ${SpawnCount[fellowship loc ${Me.X} ${Me.Y} radius 50]} >= 3) {
		/echo its ok to place a campfire now.
   } else {
		/echo not enough fellowship members here to place a campfire right now
   }
- RemoveBuff now accepts buffnames that are quoted "some buff"
- pinstCSystemInfoDialogBox HAS BEEN RENAMED TO pinstCLargeDialogWnd cause thats what it is.
- /loginchar server:charname will now launch eq and log the char in.
  NOTE: if you run this command and server:char is already running, you will kill his game and
  he will be logged in again, this command ALWAYS launches a new client.
  this is for advanced users only, I use it personally to launch and get back into a game when 
  one of my clients has crashed. (easily detected with the ${Group.Member[soandso].Offline} tlo member... or lets say I havent seen the guy for 15 minutes)
  NOTE2: this command only works if you are using the mq2 login system and have a profile for the character.
  Example: /loginchar tunare:eqmule
  will search all mq2 profile sets for the tunare server and the char eqmule
  if it finds it, it will launch eq and log in that character.
- The ~ key should now be able to cycle full screen windows and in order - SwiftyMUSE

21 Sep 2016 by eqmule
- Updated for LIVE

18 Sep 2016 by eqmule
Sunday is funday... so here is some fluff:
- Added a "Boss Mode" hotkey, alt+~, (alt+tilde) if u click that all your eq windows will be instantly hidden. It's a toggle.
  the hotkey can be changed in the [MacroQuest] section, the value is called BossMode=
  setting BossMode=0 disables it.
- You can now "cycle" eq windows now with the '~' key.... (also known as tilde)
  its not obvious but you CAN change it by editing the macroquest.ini
  in the [MacroQuest] section add a CycleNextWindow=somekey
  Example: (and this is what it defaults to when this entry does not exist)
           CycleNextWindow=shift+`
  u can do alt+ and ctrl+ as well but thats it.
  you cannot combine alt+shift+, i didnt want to make this to complex.
  you CAN however drop the prefixes altogether and just specify it as
  CycleNextWindow=b
  that would make the lettere "b" on your keyboard cycle the windows... (not recommended unless u plan on never using the letter b for any other reason...)
  Setting CycleNextWindow=0 will disable it completely.
----- fluff end -----
- /loadspells no longer "loads them" even when a load technically isn't needed. -code cred: Vyco Dynn
- Fixed a bug related to keyring locations.

16 Sep 2016 by eqmule
- Fixed a crash bug in listwnd::addstring for the test build -report cred: fry
- ISXEQ once again compiles... sorry about the long wait.
  BIG NOTE: it now includes ISXDK 35, this means you should use VS 2015 with toolset 140 to build it.
  one thing though... mq2ic doesnt load for some reason for it
  I have contacted Lax and hope we can figure out a workaround.
  Bottomline... yeah... you CAN build isxeq now...
  but its not protected by mq2ic, so run at your own risk.
  I really didnt want to wait any longer to get something out.
  but if you are the paranoid type, id hold off a couple more days
  until we can figure out a way to load it...

15 Sep 2016 by eqmule
- Updated for TEST
- The Loader now detects if a profile is loaded or not and reloads if needed if clicked,
  prior to this update sessions that u did /unload in game for had their profile name set
  as character (Loaded) and if you clicked such a profile, it would not reload.
- Fixed a bug in GetItemContentsByName
- Fixed a bug in GetItemLink -cred demonstar55 and SwiftyMUSE
- Added a new parameter to FindItemBySlot so we can specify which locations to search.
- NEW FEATIRE: The EverQuest TLO has a new member .LastMouseOver
  it returns a windowtype of the last window the mouse was hovering.
  Want to know the name of a window or its children? Tired of doing /windows and look through a list of a million windows?
  Well now it's easy:
  Example: Place the mouse over a window and do a /echo ${EverQuest.LastMouseOver.Name}
  Example2: /echo ${EverQuest.LastMouseOver.Tooltip}
- NEW FEATURE: Added .MouseOver to the Group TLO
  Usage1: /echo Im hovering my mouse over ${Group.MouseOver.Name} which has ths spawnid: ${Group.MouseOver.ID}
  Usage2: /bct ${Group.MouseOver.Name} hi there I dont want to change my target just to tell u: please heal ${Me.Mame}
  Usage3: /bct eqmule //casting "Complete Heal" -targetid|${Group.MouseOver.ID}
  Usage4: /bct ${Group.MouseOver.CleanName} //setprio 2
  Final Note: YOU CAN hover over your own name in the player window where u see your hp and it will return you.
  There are many more usages for this im sure...
- Fixed GetItemLink
- Fixed AltAbilityReady to only return true for active abilities - cred desgn
- Fixed multiple buffer overflows all over the place in core.
- Note to self:
  The following plugins has had some kind of modification made to them to work with this release:
  MQ2Twist, MQ2SpawnMaster, MQ2LinkDB, MQ2EQBC I should post them on the forum.
  NavigationType.cpp MQ2Netheal.cpp MQ2SpawnMaster.cpp MQ2Twist.cpp


02 Sep 2016 by eqmule
- Reverted a "fix" to the /while command that instead of fixing it made it worse
  im not happy with this command, im gonna have to spend more time on it.

01 Sep 2016 by eqmule
- Misc Fixes to improve stability.
- The Launcher can now launch single sessions without logging u in, i basically just "launches clean"
  rightclick the "Launch Clean" menu item to toggle starting eqgame in suspended mode (for power users)
- The Launcher can now export and import login profiles.
- Added some missing itemtypes.
- The ALTABILITY struct has gotten an overhaul
  CurrentRank is now GroupLevel
  RequirementCount is now RequiredGroups
  RequiresAbility is now RequiredGroupLevels
  grant_only is now QuestOnly
  next_id is now NextGroupAbilityId
  last_id is now PreviousGroupAbilityId
  PointsSpent is now TotalPoints
- PLUGIN AUTHORS: GetAAById has a second parameter, its level, use it or it will default to -1 this is only important when you try to find a aa by name.
	example:
	int level = -1;
	if (PSPAWNINFO pMe = (PSPAWNINFO)pLocalPlayer) {
		level = pMe->Level;
	}
	if (PALTABILITY pAbility = pAltAdvManager->GetAAById(index, level)) {
- I added a wrapper for GetAAById so we can build emu builds.
  its called GetAAByIdWrapper and is exported.

- CTargetWnd__UpdateBuffs is now CTargetWnd__RefreshTargetBuffs (cause it is)
- Bunch of other stuff

17 Aug 2016 by eqmule
- Updated for LIVE
- TRUEBOX nerfed.

15 Aug 2016 by SwiftyMUSE
- Updated to include CreateHtmlWnd in base code. You can now load MQ2Web and MQ2NoNag in the same session.

12 Aug 2016 by eqmule
- Updated for TEST
- EzDetour is now EzDetourwName all EzDetour( calls should be replaced to use the new EzDetourwName
  I did this because debugging /unload crashes is much easier now.
  EzDetour is still in the compile for awhile to give everyone time for the transition but expect it to be gone in due time.
- Misc updates, fixed a bug in macroquest2.exe which would prevent loading profiles that where not checked.
  made edit and delete work on (Loaded) profiles
- Fixed a bug in mq2autologin which would prevent it from working correctly if eqmain was already loaded on its initialization.
- TRUEBOX will not load mq2eqbc, mq2cast, mq2moveutils or mq2melee anymore. It proved to be to much of an nuisance to me and other players.
  And frankly too much negative attention is bad for mq2 as well. I'll take full responsibility for what went down, and I dont want that again.
  We didn't create mq2 to get people banned, we created it to add utility.
  TRUEBOX is likely to be scrapped altogether on the 17th although i might resurrect it in another form in the future.
  BUT IF we ever go down this path again, expect only utility like audio triggers and maybe a dpsparser, think GINA and gamparse etc.

9 Aug 2016
- Added .LayoutCopyInProgress to the EverQuest TLO
  it returns TRUE if a layoutcopy is in progress and FALSE if not.
- Fixed a couple buffer overflow bugs.
- Misc stuff.

8 Aug 2016 by eqmule
- The integrity checker is now 714% faster (or something).
- Updated mq2autologin, its not going to crash you ever again (well in theory at least)
  So, look, mq2autologin has been overhauled, and I also figured out where the serverids
  are being stored, this means that from now on you can place server shortnames in the mq2autologin.ini
  and as long as they have a server LONGNAME that matches what you see in the server select list it will be able to log you in.
  This is particularly useful on emulator login servers that assign dynamic IDs.
  NOTE2: for live servers, like tunare and drinal for example, those really ARE the real shortnames so I use those.
         BUT for emu servers, I have no idea what their shortanmes are, sometimes they dont even use a "short name", but instead, they use like a really long one with
		 spaces in it and so on, so I HIGHLY recommend you stick to a short name with no spaces in it, especially IF you are using the new MQ2 login feature on
		 the tray icon because eqgame only accepts 30 character commandlines so having a really long "shortname" will definaltely break that type of login for you...
		 bottomline, the mq2 login feature doesn't really care if the shortname is fake or real, it will use whatever is in your profile when it look them up in the ini.
  NOTE3: for live and test servers, obviously the static id of those servers is still valid, and mq2autologin will still be able to look those up internally
  like it always have, this new ini setting is mainly for emu servers, but you can of course add any server u like, even live ones.
  so without further ado here is an:
    Example of a [Servers] section in mq2autologin.ini (note that I have no idea if these servers even allow mq2, this is just an example)
	[Servers]
	tunare=Tunare - The Seventh Hammer
	drinal=Drinal - Maelin Starpyre
	firiona=Firiona Vie (Roleplaying Preferred)
	peqtgc=[] [PEQ]The Grand Creation [legit-god]
	ezserv=[] EZ Server - Custom Zones, Vendors, Quests, Items, etc
	stormhav=[] Storm Haven - High-Quality Custom Content
	alkabor=[] The Al'Kabor Project [www.takproject.net]

25 Jul 2016 by eqmule
- THE BIG #pragma warnings SHOULD DIE patch...
- I have removed the #pragma warnings for depreciated string functions.
- This will absolutely break ALL your plugins.
- I am available on skype to help you fix every single one. eq.mule
- This is NOT going to be easy, but I have posted updated plugins
  on macroquest2.com in every thread that I had plugin source for.
- When you get WARNINGS while buidling this version, IT MEANS, you need a fix.
- DO NOT I REPEAT DO NOT ADD A PRAGMA TO FIX IT
- I'm seriously going to go ballistic if i see any more #pragma warnings
  If a #pragam warning is needed we are doing it wrong.

- So... the whambulance will be comming for sure when you update to this version.
  Sorry about that, but it was needed because I'm sick of all the buffer overflows
  that are crashing us randomly and I can never get a good call stack in order to fix them.
  This fix is years overdue, and I consider it crucial in order to move forward
  towards a 100% stable mq2.

- Anyway... I made a whole bunch of stuff stringsafe
  too much to list, if u have plugins that wont build
  post about it or message me and ill help u fix them.
  Here is a link to a post that has all my personal versions of the plugins I use, that I have fixed for this release:
- http://www.macroquest2.com/phpBB3/viewtopic.php?f=50&t=20053
- pMQ2Blech is no longer an export, create your own Blechs, cause hooking into that one is no longer an option.
  (this means mq2moveutils need to be updated see above link for updated plugins.)

13 Jul 2016
- Updated for LIVE
- Updated for TRUEBOX
  Yes... you can probably bypass my code thats in place to make a TRUEBOX version that
  has all the stuff the LIVE one has, but I am appealing to your decency now.
  Please dont. We have a good thing going with dbg now and I hate to see that ruined by someone
  for their own personal gain. -eqmule
- 
- To build a TRUEBOX version of mq2, uncomment //TRUEBOX in mq2main.
- If I find out that people are abusing this newfound power, I WILL have no other choice than
  moving more stuff into mq2ic, please dont make me do that. I like to keep mq2 as open
  as possible.

12 Jul 2016
- Updated for TEST
- winter is comming.

06 Jul 2016
- Updated for LIVE
- You can now enable/disable MQ2login from the tasktray menu.

02 Jul 2016
- Added a check for "You have a character logged into a world server as an OFFLINE TRADER from this account" to mq2autologin
- Added a check for "failed login attempts on your account since the last time you logged in."  to mq2autologin
- Added a check for "This login requires that the account be activated.  Please make sure your account is active in order to login"  to mq2autologin
- Added a check for "Error - A timeout occurred"  to mq2autologin

- Added a setting for the "Trade when you have something on the cursor and click on the name of the target in the target window" feature
  its in macroquest.ini as UseTradeOnTarget. default is 1. (on)

01 Jul 2016
- Updated for TEST
- The Create new Profile window no longer closes after u create a profile.
  you can close it on the [X] when you are done adding profiles, this was a requested feature.
- To celebrate that it looks like we are getting all our accounts back, I decided to comply with some users requests
  so I:
- Added a popupmenu to the Profilemenu on the trayicon
  you can now rightclick the profile and you will see Edit, Delete and Check/Uncheck
  The browse button is active now as well.
  Happy Boxing!, this should make it easier.

30 Jun 2016
- Updated for TEST
- Updated MQ2AutoLogin.cpp - cred: derple.
- Updated Blech - cred derple
  change was done to fix a crash in blech.
- Fixed Spell Dmg in MQ2ItemDisplay - cred: dewey2461
- Misc Stuff to improve stability.
- Changed the way Profile for Login works, you will need to recreate your profiles. -cred: dewey2461
  Im really sorry about that, but its better we get this done now than in 6 months
  when it will affect more people.
  This is new feature to me as well, and im doing my best to make it work the way people want it,
  based on the feedback I get.
  The good news is, next version will have a browse to path button (that works)
  an edit and a delete option for the profiles, this change lays the groundwork for that.

28 Jun 2016
- MQ2AutoLogin is now part of the core zip
- NEW FEATURE: Profiled Logins:
	Basically it's a new menu on the task icon called Profiles.
	The first time you click it you will see a Create New... menu item.
	You click it and a small window asking for 5 things will pop up.
	Server, login, pass, character name and path to eqgame.exe
	Once you have that filled in you click an OK button and your profile will be encrypted and saved in mq2autologin.ini
	You can save as many profiles as you want and they will sort per server on the menu.
	Each server profile has a Load/Unload All option so once you have added all your accounts for a server you just click the Load All and away it goes,
	it will login all of the characters under that server. (Well all that are check marked)

- Check marks: each character can be marked for loading by simply right clicking the character name to toggle it marked on or off.

- Loading individual accounts:
	You just left click on a character name and if it is check marked, it will load and the name will be changed to <Charname> (Loaded)

- Unloading individual accounts:
	If a char is loaded and has the text (Loaded) behind it you just left click it to unload.
	I kept this as simple as I possibly could so its a Toggle.

- I can add window positioning and stuff I guess but for now it's just a easy way to login a box team on a server.

- Batch Files and hotkeys:
	If you currently use batch files or hotkeys or whatever, those should still be usable if you don't want to click the menu.
	Example: (this example assumes you HAVE profiles created with "Create New..." in mq2autologin.ini)
	Batch file can launch your accounts by sending the server_charname to the eqgame client like this: <path to eqgame.exe> patchme /login:drinal_eqmule
	And that's really all there is to it... You would of course change the server and Charname to your server and your char (drinal and eqmule)

- Encryption:
	I strongly recommend getting this setup though, because it encrypts your password in a way that in "theory" makes it only decryptable on YOUR computer,
	this means that even if you accidently post your mq2autologin.ini somewhere, or someone gets hold of it, the information inside it will be useless to them.
-	Finally, no, you don't "HAVE" to use this feature, mq2autologin is backwards compatible to handle any old way you feel more comfortable with.


22 Jun 2016
- Updated for LIVE
- Updated for TEST
- BeepOnTells and FlashOnTells fixed to not beep and flash on pet tells.
- Added .ScreenMode to the EverQuest TLO, it returns the ScreenMode as a integer.
- Added a new command: /screenmode which sets the screenmode.
  Usage: /screenmode <#> Where 2 is Normal and 3 is No Windows
  This is experimental, I noticed you can decrease the memory footprint by setting it to 3 and then back to 2
  in 3 only the main window is drawn and I suspect memory gets freed then.

17 Jun 2016
- Added .PPriority to the EverQuest TLO, it returns the Process Priority as a string.
- Added a new command: /setprio which sets process priority (like in Task Manager)
  Usage: /setprio <1-6>
  Where 1 is Low 2 is below Normal 3 is Normal 4 is Above Normal 5 is High and 6 is RealTime
  Example: You need to build something quick in Visual Studio
  just do a /bcga //setprio 2 and it will zoom by real fast.
- Added .Corrupted and .Cursed to the Me. and Target. TLO's

16 Jun 2016
- Fixed the ISXEQ build errors.
- Fixed a few arrays related bugs:
- ${Me.Book[0]} will now return NULL again instead of assuming the macro author meant ${Me.Book[1]}.
  This fix should make macros and some plugins that relied on NULL returns for invalid tlo member usage work again.
  (hint: there is no such thing as ${Me.Book[0]} all macro arrays start at 1... but whatever...)
- Fixed a /unload crash in mq2autologin
  it has been posted here: http://www.macroquest2.com/phpBB3/viewtopic.php?f=50&t=16427

15 Jun 2016
- Updated for LIVE
- Added xtarhater to the spawnsearch tlo - Idea Cred: Maskoi
  Example usage:
   /if (${SpawnCount[npc xtarhater loc ${Target.X} ${Target.Y} radius ${Spell[Deadening Wave Rk. II].AERange}]} >= ${SpawnCount[npc loc ${Target.X} ${Target.Y} radius ${Spell[Deadening Wave Rk. II].AERange}]}) {
		/echo its ok to cast the aemez it wont aggro more mobs than whats on xtarget.
		/casting "Deadening Wave Rk. II"
   } else {
		/echo if you cast your aemez now, you will agro more mobs than are on your xtarget, which would be stupid.
		/casting "Bewilder Rk. II"
   }
- Fixed a bug in .RankName which would cause it to return the wrong spell.

10 Jun 2016
- .MyCastTime in the spell TLO is now a timestamptype (cause it is)
  OK FINE... LOOK THESE THINGS WILL BREAK "SOME" MACROS:
  Since I changed all these recast and cast timers and so on in the last few days
  A LOT of macros will break...
  Sorry about that but these timers should never have been floats in the first place
  and we better get this done now or it will cause problems down the road for us, when we add new stuff.
  TO DEAL WITH THIS I have Added .Raw to the timestamp TLO it will just output total milliseconds
  And IF you really need the old Float output I also added .Float
  this will allow you to still see things as floats if that's what you prefered.
  Example: /echo ${Me.Book[1].MyCastTime.Float}
  Output: 1.50

09 Jun 2016
- Updated for TEST (yes really)
- Added .DurationValue1 to the Spell TLO
- Changed the way /unload and re/inject works, those things are now part of the Processgame detour
  that should prevent some crashes related to us interfering with the window drawing.
  In fact direct calls to eqgame functions from mq2start or any other thread is asking for trouble.
  This change should minimize that behaviour.
- .CastTime in the spell TLO is now a timestamptype (cause it is)
- .RecoveryTime in the spell TLO is now a timestamptype (cause it is)
- .FizzleTime in the spell TLO is now a timestamptype (cause it is)

  See yesterdays changes for an example of usage using .RecastTime

09 Jun 2016 by SwiftyMUSE
- Additional updates for spell effects

08 Jun 2016
- Sorry TEST players this update is NOT for todays TEST patch. Expect one tomorrow.
- Added .IsSkill to the spell tlo
- Fixed a crash in Me.CombatAbility when doing ${Me.CombatAbility[0]}
- Fixed some potential crashes that could occur because of signed/unsigned integer misuse.
- Added .DoOpen and .DoClose Methods to the Window TLO
  Usage: /echo ${Window[somewindow].Child[somechild].DoOpen}
  Expected Result: it will echo TRUE and open it.
- Addded .NumGems to the character TLO it returns the number of spellgems you currently have.
  Usage: /echo ${Me.NumGems}
  Expected output for a level 1 character: 8
  Expected output for a level 105 character which has Mnemonic Retention AA at rank 4: 12
- .RecastTime in the spell TLO is now a timestamptype (cause it is)
  Usage: /echo ${Spell[Steadfast Stance Rk. II].RecastTime.TotalSeconds}
  Expected Output: 150

01 Jun 2016
- fixed a bug that would always return NULL instead of TRUE or FALSE
when doing ${AdvLoot.SList[x].AlwaysGreed} - cred hoosierbilly

25 May 2016
- Updated for TEST

24 May 2016
- Updated for TEST

23 May 2016
- Updated for TEST

22 May 2016
- Updated for TEST

18 May 2016
- Fixed a crash in MQ2itemDisplay
- Fixed a crash in merchinfo (/mac scribe)

18 May 2016
- Updated for LIVE
- /echo now accepts colorcodes -cred htw see http://www.macroquest2.com/phpBB3/viewtopic.php?f=47&t=17141&p=152508#p152508
- Fixed a few bugs related to aa indexes.
- Dont make a big thing out of this but:
- /caption now takes a new argument "anon"
  You can use this to anonymize your session.
  It was brought to my attention that there was an interest in recording/streaming video - cred: maskoi
  while at the same time protecting the privacy of the player as well as other players.
  NOTE 1: This is cosmetic and LOCAL only, in other words NOT AN ACTIVE HACK.
  NOTE 2: You are NOT anonymous to other players OR the server.
  NOTE 3: I recommend leaving this option OFF at all times unless you really need to use it, because it WILL use a lot of cpu time.
  NOTE 4: The mq2labels plugin need to be loaded for the "full anonymity effect".
  NOTE 5: Chat is NOT anonymized at all. Although if people want that, we can certainly make it happen in a future update.
  Usage: /caption anon on
- And finally see changes for test in changes below from 13 May 2016, they apply to LIVE now as well.

13 May 2016
- Updated for TEST
- Note that the following Values was removed from the ITEMINFO Struct in the TEST build:
  	.Accuracy
	.StrikeThrough
	.Avoidance
	.DoTShielding
	.SpellShield
	.StunResist
	.CombatEffects
	.Shielding
	.DamageShieldMitigation
	Its unlikely that these will return, but I will know in a few days when I have had more time to investigate this.
	I *MIGHT* create wrapper functions for these values like ((EQ_Item*)pItem)->GetAccuracy();.
	BUT IF YOU HAVE PLUGINS OR MACROS THAT USE THESE VALUES: //Comment them out for now...
	I will know more before this stuff gets pushed to the LIVE client next week...
- Updated for LIVE

12 May 2016 by SwiftyMUSE
- Finally... move the NetStatus indicator on the screen. You are no longer limited to the upper left corner.
  Using NetStatusXPos and NetStatusYPos these will be added the to default (0,0) coordinates to allow placement
  at other areas on the screen.
- Added commands /netstatusxpos, /netstatusypos to update the (x,y) screen coordinates for the NetStatus indicator.

10 May 2016
- Updated for TEST
  This will get u in game, but there are still some stuff that needs fixed, 
  the Caps needs calced for example.
  I just wont spend to much time on it now, since one or more repatches are likely.

08 May 2016
- Maintenance release PART II:
- Added .IsSwarmSpell to the Spell TLO, it return TRUE/FALSE if a spell is a swarmspell or not.
 Usage: /echo ${Spell[Chattering Bones].IsSwarmSpell}
 Output: TRUE
- Fixed the offset for EQ_PC__GetCombatAbilityTimer_x (again)
- Fixed another crash in mq2map.

06 May 2016
- Fixed a crash in mq2map. Thanks to everyone that sent in crash dumps.
- Fixed a /unload crash.

04 May 2016 by SwiftyMUSE
- Added to Zone TLO
  ZoneType, NoBind, Indoor, Outdoor, Dungeon
- Added to Spawn TLO
  EQLoc, MQLoc
- Added to Spell TLO
  Location

02 May 2016
- Maintenance release PART I: I highly recommend everyone update to this release.
- NEW STUFF:
- Added ${Me.ItemReady[xxx]} it returns a bool true or false, it was 10 years overdue, and yes i know we can check it with Item Timer but
  I like the consistency of having SpellReady, AltAbilityReady, CombatAbilityReady and now ItemReady
  it also makes it easier to remember to macro writers. -Idea cred: Maskoi
- Usage: /echo ${Me.ItemReady[=worn totem]}
- will look for an item name that exactly matches "worn totem" and return true if its ready to click/cast/use and false if not.
- Usage: /echo ${Me.ItemReady[drunkard]}
- will look for an item name that has the word "drunkard" in it and return true if its ready to click/cast/use and false if not.
- the item name is not case sensitive.

- CHANGES:
- MacroQuest2.exe should once again be winxp compatible.
- ${Me.AltAbilityTimer[xxxx]} does NOT return a pTickType anymore, its NOW a pTimeStampType, so update your macros.
- Changed the name of __bCommandEnabled_x to g_eqCommandStates_x (cause thats what it is)

- FIXES:
- Created a wrapper for ExecuteCmd cause it has 4 paramters now, and i didnt want to break plugins.
- This should fix multiple crashes as well as the "mash hotkeys too quickly crash". (yes that was likely us)
- Fixed the offset for EQ_PC__GetCombatAbilityTimer_x
- Corrected the _ZONEINFO struct(s)
- Corrected the function declaration for CSidlScreenWnd::GetChildItem note that it takes 2 arguments now.
- Corrected the function declaration for CXWnd::GetChildWndAt note that it takes 3 arguments now.
- Corrected the function declaration for CXWnd::Move (for the CXWnd__Move1_x offset).
- Corrected the function declaration for EQPlayer__DoAttack_x on EMU builds.

26 Apr 2016
- Updated for TEST
- Removed fancy progressbar message for now, it might return or not, dont know yet but im hunting a memory leak so... we'll see.

23 Apr 2016
- Fixed a crash in ${Merchant.Item[x]}

22 Apr 2016
- Updated for LIVE

20 Apr 2016
- Updated for LIVE

15 Apr 2016
- Fixed broken spell stuff for TEST - cred demonstar55
- Added support for specifying buildtype (TEST/LIVE/BETA/EMU) in the preprocessor.
- Updated Macroquest.exe to only inject in the right eqgame.
  Example: you have macroquest loaded in the tasktray from your
  Releast(test) directory it will not try to inject into a live eqgame session.
  if you have live macroquest running and start eqgame for test it will not try
  to inject into the live client.
  This means you can have 2 macroquest.exes running and they will only inject in
  the exe that mq2main.dll is built for. (it knows what dir it was started from).

14 Apr 2016
- Updated for TEST
- Fixed ${Me.AbilityReady[Taunt]} and other abilites not on hotkeys so they work even when not "hotkeyed"
  Thanks mwilliam for the bug report
- Added some more items to actordef.

12 Apr 2016
- Updated for TEST

11 Apr 2016
- Fixed /face to use pCharSpawn instead of pLocalPlayer
  this should make moving work while mounted again... sorry about that...

07 Apr 2016 by SwiftyMUSE
- Updated Charmed, Brells to correctly identify buffs on yourself.

07 Apr 2016
- Updated for TEST

06 Apr 2016
- Updated for TEST

02 Apr 2016
- Updated for TEST
- Added the missing members to the Spell struct. - demonstar55

01 Apr 2016
- Updated for TEST

31 Mar 2016
- Moved the charinfo pIllusionsArray cause it was in the wrong place.
  This prevented FindItem from finding items in the illusion keyring.

30 Mar 2016
- I think I got Advloot under control now, go for it, test it as hard as u can.
- Added a new Member .LootInProgress to the AdvLoot TLO
  use it or face imminent doom!
  Usage Example:
  [code]
  /if (!${AdvLoot.LootInProgress}) {
		/echo its safe to loot
		if (${AdvLoot.SCount}>=1) {
			/echo im going to give 1 ${AdvLoot.SList[1].Name} to myself
			/advloot shared 1 giveto ${Me.Name} 1
		}
  } else {
		/echo do something else, loot is in progress...
  }
  [/code]

29 Mar 2016
- Made some adjustments to make advloot more stable
- Made some adjustments to doors , thanks htw

25 Mar 2016
- Fixed GetFriendlyNameForGroundItem to support instanced zones
- Misc fixes

24 Mar 2016
- Fix for ISXEQ build, it will compile again, report any weirdness on the forum.
- Fix to make /itemtarget select the closest item first
- Update to /items and /doors so they sort by Distance3D
- Updated /doortarget let me know if it fails to target
- Updated /click left door let me know if u find a door it cant open.
- Added a .DoTarget Method to the Ground TLO
  Usage: /if (${Ground[egg].DoTarget.ID}) {
               /echo we just targeted a ${Ground[egg]}
         }
- Added a .DoFace Method to the Ground TLO
  Usage: /echo (${Ground[egg].Doface.Distance3D}) {
  Will face the closest item on the ground which has the word "egg" in it.
  and then echo the distance to it in the mq2 window.
  well if it finds an item with the word "egg" in it on the ground that is, otherwise it will just echo NULL
  .DoFace does NOT target the ground item, it just faces it.

- Changed how /items <filter> work, its now case insensitive and takes any part of a word into account
  Usage: /items egg will display all items on the ground that has the word "egg" in them.
- Changed how /doors <filter> work, its now case insensitive and takes any part of a word into account
  Usage: /doors pok will display all doors in the zone which has the word "pok" in them.


23 Mar 2016
- Updated for LIVE
- WARNING! Task TLO has changed, update your macros.
- Well, I was gonna release the new Task TLO in the next zip
  but then dbg decided to patch so you guys get whatever I could finish
  before I had to release the zip.
  It needs more documantation and definately more testing as well,
  but I can say this much for now:
  /echo Task 1 is ${Task[1]}
  Output: Task 1 is Hatching a Plan
  /echo The task with "hatch" in is name is called: ${Task[hatch]} 
  Output: The task with "hatch" in is name is called: Hatching a Plan
  /echo ${Task[hatch]} is listed as number ${Task[hatch].Index} in the tasklist.
  Output: Hatching a Plan is listed as number 1 in the tasklist.
  /echo The ${Task[hatch]} first objective is to ${Task[hatch].Objective[1].Instruction}
  Output: The Hatching a Plan first objective is to find where the eggs are being incubated
  /echo The ${Task[hatch]} first objective status is ${Task[hatch].Objective[1].Status} 
  Output: The Hatching a Plan first objective status is 0/1
  /echo The ${Task[hatch]} first objective should be completed in ${Task[hatch].Objective[1].Zone}
  Output: The Hatching a Plan first objective should be completed in Hatchery Wing
  /echo I should be working on ${Task[hatch].Step} in ${Task[hatch].Step.Zone}
  Output: I should be working on find where the eggs are being incubated in Hatchery Wing
- Added .Type to the Task TLO: it outputs a string Quest or Shared depending on the task:
  Usage: /echo ${Task[hatch].Type}
  Output: Shared
- The Task TLO also has a .Select "Method" (see below for an explaination of TLO methods.)
  .Select can select list items and combobox items.
  .Select returns TRUE if a selection was made and FALSE if not.
  Usage: /if (${Task[hatch].Select}) {
			/echo I just Selected a task that has the name "hatch" in it...
		} else {
			/echo I did not find a task that has the word "hatch" in it, so nothing was selected.
		}

- Fixed a racecondition crash in mq2bzsrch.
- Fixed a plugin unload/load crash
- Made some changes to mutex locks.
- Fixed the loot and the trade struct for the test build.
- Added a new command /invoke to invoke TLO Methods...
  Basically we have had TypeMethods in the source for years, but it was never finished.
  Consider these methods beta for now.
  So from the command line or hotbuttons you can do stuff like: /invoke ${Spawn[eqmule].DoTarget}
  and it will execute the DoTarget method of the Spawn TLO... (and /target eqmule IF it finds that spawn)
  In macros it should make things more simple but at the same time add more power
  because now you can do stuff that saves a few lines, like:
  /if (${Spawn[eqmule].DoTarget.ID}) {
		/echo i just targeted ${Target}
  }
  or
  /if (${Spawn[eqmule].DoFace.ID}) {
		/echo i just faced eqmule
  }
  the following Methods are available for use and testing as of this patch:
  For the Task TLO:
	.Select
  For the Spawn[]. TLO:
	.DoTarget
	.DoFace
	.DoAssist
	.LeftClick
	.RightClick
  For the Me. TLO:
	.Stand
	.Sit
	.Dismount
	.StopCast
  For the Me.Buff TLO Member:
	.Remove
  For the Switch TLO:
	.Toggle
  For the Ground TLO:
	.Grab
  For the Window TLO:
	.LeftMouseDown
	.LeftMouseUp
	.LeftMouseHeld
	.LeftMouseHeldUp
	.RightMouseDown
	.RightMouseUp
	.RightMouseHeld
	.RightMouseHeldUp
	.Select

- And finally, there seem to be some problem with /click left door
  I will have a look at that tomorrow.

17 Mar 2016
- Fixed a crash in the ${Merchant} TLO
- Fixed a crash in the ${Task} TLO

16 Mar 2016
- Updated for LIVE
- Added a new TLO: GroundItemCount
  usage: /echo There are ${GroundItemCount[apple]} Apples on the ground
  Output: There are 5 Apples on the ground
- usage: /echo There are ${GroundItemCount} items on the ground in this zone.
  Output: There are 12 items on the ground in this zone.
- Extended the Ground TLO to accept searches
  usage: /echo The closest ${Ground[brew].DisplayName} is ${Ground[brew].Distance3D} away from you.
  output: The closest Brew Barrel is 26.4 away from you.
  Note that both of the searchfunctions are case insensitive and are sorted by distance colosest to you.
  The only acceptale parameter in the search filter is by name or partial name.

- Added .Distance3D and .DisplayName to the Ground tlo
  DisplayName will display the actual name of the ground item, .Name will still display the actorname...
  ${Ground} now defaults to ${Ground.DisplayName} instead of ${Ground.ID}
- Doortargets as well as GroundTargets are now cleared when you do a /target clear

15 Mar 2016
- Maintenance Release, bunch of cleanups and stuff that should improve overall stability.

-Updated all vcxproj files and solutions to use build.props for easier administration - Cred: brainiac

- Fixed Me.Dar, Me.Counters, Buff Dar and Buff Counters - Cred: Demonstar55
- Community can provide input if we should separate them into their elements.
- For now they return combined, which might be useless.

- FRIENDLY DEV TIP OF THE DAY:
- Some people has been asking me how to run VS as admin by default in windows 8-10:
- There is a simple trick to it, and I recommend that everyone do this, but
- especially if you are going to debug MQ2 OR build ISXEQ because it needs
- to copy files to your InnerSpace directory and that is usually located
- under Program Files (which requires admin privs).
- Anyway... to do this, paste the following link in your browser:
- http://lmgtfy.com/?q=make+visual+studio+always+run+as+administrator
- When you have followed those steps, navigate to this directory:
- C:\Program Files (x86)\Common Files\Microsoft Shared\MSEnv
- Now locate the VSLauncher.exe in that dir, rightclick it, select properties
- Go to the compatability tab, and check the "Run this proram as an administrator" box.
- Click ok. That's it. From that point on, your VS will always start itself as admin.

12 Mar 2016
- Updated for TEST

09 Mar 2016
- Updated for TEST
- New SPA's added
- IsBodyType has been renamed to HasProperty (cause thats what it is)
- Bunch of changes to mq2windows, lets see if it works as intended.

- Added a new TLO Member to ${Me} .AssistComplete
. You can check it after you do a /assist. It will be true when the assist request has been completed.
.  Usage Example: /assist Eqmule
.                 /delay 5s ${Me.AssistComplete}==TRUE
.				  /if (${Target.ID}) {
.				      /echo EqMule wants me to help fighting ${Target}
.				  }
- Turned on Exception Handling (/EHsc) for all projects except mq2main
- when we move to the v140xp toolset we can use the noexcept keyword to turn it on for mq2main as well...

- --------------------> VERY IMPORTANT STUFF BEGIN <-------------------
- It's time to upgrade to Visual Studio 2013 Community or newer.
- From this version and onward we will not support older compilers.
- There just isn't any good reason now that Microsoft has free Community Editions
- which can build mq2 just fine.
- Therefor:
- All vcxproj files has been updated to use the vs2013 toolset (v120xp) (thanks Brainiac)
- We want to move to 2015, but we will have to wait until ISXDK supports that version.
- If you use 2015, just install the vs 2013 community edition if you want to build ISXEQ
- For mq2 it doesn't really matter, you can build it with 2015 toolset (v140 or v140xp)
- just let it upgrade if it asks for it.

- Older solution files has been removed:
- For building MQ2 use MacroQuest2.sln
- --------------------> VERY IMPORTANT STUFF END <---------------------

- If you have no interest in building ISXEQ you can stop reading now.

- For building ISXEQ use ISXEQ.sln PLEASE NOTE: --------------->
- The red headed stepchild ISXEQ has gotten some love this week.
- You might have noticed that the zip grew a bit in size this release
- the reason is that it now includes all files needed to build ISXEQ.
- So...
- This means that from now on, you can just open ISXEQ.sln and build it.
- DO NOT LET IT UPGRADE THE TOOLSET! it only works with the v120xp toolset.
- Having said that, No more additional downloads, googling for libs, headers, updating paths
- patching files, reading pages and pages of forum threads, and all that extra
- shiz that we all love to spend time on...
- In other words we made it easier to build ISXEQ "out of the box" (aka the zip)

24 Feb 2016
- Updated for TEST
- Changed how GroupAssistTarget and RaidAssistTarget works
  before this change you could get a return that was invalid when no mainassist was assigned.
  since I make sure there actually is a mainassist in the group or raid
  this is no longer possible.
- Fixed /pickzone so picks above 9 can be picked - cred: derple

19 feb 2016
- Added .BuffsPoplulated to ${Target}
-  Usage example:
-  /target pet
-  /delay 5s ${Target.ID}==${Pet.ID} && ${Target.BuffsPopulated}==TRUE
-  /echo ${Target} has ${Target.BuffCount} buffs on him.

- Trampoline following - cred: brainiac

18 Feb 2016 by SwiftyMUSE
- Updated to make GetNumSpellEffects inline.
- Updated MQ2Map to use layer 2 again.
- Updated more groundspawn names.

17 feb 2016
- Updated for LIVE
- I refer you all to the change message from 12 feb 2016
  the changes described in it, now applies for LIVE build as well.
- Fixed SpellReady so it's 111% reliable now.

14 feb 2016 HAPPY VALENTINES DAY!
- Removed most of the holes I punched in the source with #if defined(TEST) in the last version cred: brainiac
- Updated some stacking code cred: demonstar55
- Fixed SpellReady so it's 110% reliable now.
- minor fixes

12 feb 2016
- Fixed SpellReady so it's 100% reliable now.
- Other stuff
- Updated for TEST
- BELOW THIS LINE ARE TEST RELATED CHANGES, BUT LIVE BUILDERS SHOULD READ IT AS WELL (cause it is comming your way)

- Added CalcIndex to ${Spell} (on TEST)
- Added NumEffects to ${Spell} (on TEST)
-  Both of them SHOULD be used in macros that enumurate Base, Base2, Calc,Attrib and Max
-  Example: lets say your macro does this:
-		/for i 1 to 12
-			/echo Base ${i} is : ${Spell[Augmentation].Base[${i}]}
-		/next i
-	FROM NOW ON: IT SHOULD LOOK LIKE THIS: (or you will get errors running it)
-		/varcalc count ${Spell[Augmentation].NumEffects} + 1
-		/for i 1 to ${count}
-			/echo Base ${i} is : ${Spell[Augmentation].Base[${i}]}
-		/next i
-							

- Ok, listen PEOPLE WHO BUILD MQ2 FOR -> TEST <- : this is IMPORTANT!:
-  This patch punched a bunch of holes in mq2, and Im telling you folks right now:
-  IF YOU DONT UPDATE YOUR PLUGINS THEY WILL Fail to build.
-  ok and here is how to update them:
-  Search EVERY single plugin you have for references to ->Base[, ->Base2[, ->Calc[, ->Attrib[ and ->Max[
-  Replace EVERY result with a proper call to the corrosponding new APIs:
-	LONG GetSpellAttrib(PSPELL pSpell, int index);
-	LONG GetSpellBase(PSPELL pSpell, int index);
-	LONG GetSpellBase2(PSPELL pSpell, int index);
-	LONG GetSpellMax(PSPELL pSpell, int index);
-	LONG GetSpellCalc(PSPELL pSpell, int index);
-	Let me give and example: You do the search and you find this code:
-	for (int a = 0; a < 12; a++) {
-		switch (spell->Attrib[a])
-	YOU MUST replace that code... with this:
-	if (PSPELL spell = GetSpellByID(SpellID)) {
-		for (int a = 0; a < GetSpellNumEffects(spell); a++) {
-			switch (GetSpellAttrib(spell, a))

-	Notice what I did there? you CANNOT and SHOULD NOT use hardcoded "12" anymore
-	It just isn't how spell effects are stored anymore, they only store
-	the ACTUAL number of effects in memory, not all 12 slots...
-	So... the new Spell member function GetSpellNumEffects(x) SHOULD ALWAYS be used from now on.

-	Mkay? questions?, come talk to us on irc/skype/email whatever...
-	And finally, for the LIVE people... this is comming your way within a week or so when
-	they patch for LIVE, so get ready, cause I'm not going to repeat this info again.
-  This message will self destruct in 3...2...1...

28 Jan 2016
- The changes to the Task TLO from the Jan 14 patch has been reverted, they where not ready for production yet.
- Me.Pet has been fixed for TEST along with a bunch of other spawninfo offsets that where all off.
- Me.Trader has been fixed for LIVE
- Me.Buyer has been fixed for LIVE
- Added Poisoned and Diseased to ${Target}
- Added Poisoned and Diseased to ${Me}
- RewriteMQ2Plugins has been removed, it was a dangerous function that could set all plugins to 0 if you crashed while doing /plugin someunstableplugin unload
- RewriteMQ2Plugins has been replaced with SaveMQ2PluginLoadStatus
- Added Krono to ${Me}
- Added XTargetSlots to ${Me}
- Misc other fixes.
- Stuff

22 Jan 2016
- Updated for TEST
- Updated for LIVE

20 Jan 2016 by MacroQuest2.com Devs
- Updated for LIVE
- Fixes to the task tlo by dewey2461 see: http://www.macroquest2.com/phpBB3/viewtopic.php?f=30&t=19912
- New feature map highlights see http://www.macroquest2.com/phpBB3/viewtopic.php?f=17&t=19895
  code cred: JudgeD

17 Jan 2015 by MacroQuest2.com Devs
-Added CursorPlatinum,CursorGold,CursorSilver and CursorCopper to the ${Me} tlo

16 Jan 2016 by MacroQuest2.com Devs
- Fixed Open in the CONTENTS struct
- Added .Open to the itemtype, it works for containers. its a boolean.

14 Jan 2016 by MacroQuest2.com Devs
- Updated for TEST
- Added a new feature. cred: dewey2461
- Description: Extends the Task TLO with the TaskElementList's Objective[ ]

- The TaskElementList is a row,column address where column 0 is the text, 1 is the status, etc.

- Examples: 

- /echo ${Task.Objective} The first objective
- /echo ${Task.Objective[0]} The first objective
- /echo ${Task.Objective[0,1]} The first objective's status
- /echo ${Task.Objective[0,2]} The first objective's zone
- /echo ${Task.Objective[1]} The second objective

16 Dec 2015 by MacroQuest2.com Devs
- Updated for LIVE
- Change: LoreGroup and LinkDBValue in the CONTENTS struct has been renamed
  to GroupID and OrnamentationIcon (cause thats what they are)
  Make changes to your plugins if you use them.
- switches got some love - thanks brainiac.

14 Dec 2015 by SwiftyMUSE
- Added Slowed, Rooted, Mezzed, Crippled, Maloed, Tashed, Snared, Hasted, Aego,
	Skin, Focus, Regen, Symbol, Clarity, Pred, Strength, Brells, SV, SE,
	HybridHP, Growth, Shining, Beneficial, DSed, RevDSed, Charmed to ${Target}
- Added Aego, Skin, Focus, Regen, Symbol, Clarity, Pred, Strength, Brells, SV, SE,
	HybridHP, Growth, Shining, Beneficial, DSed, RevDSed, Charmed to ${Me}
- Updated MQ2Linkdb code to generate links for most all items (98.04% of lucy items)
- Added new groundspawns for MQ2Map

12 Dec 2015 by Eqmule
- Please don't use MQ2 for unattended gameplay (afk botting)
- Updated for TEST

09 Dec 2015 by Eqmule
- Please don't use MQ2 for unattended gameplay (afk botting)
- Updated for LIVE
- Dont try to use mq2 or any other third party tool on the Phinigel server.
  Consider this a friendly warning.

08 Dec 2015 by Eqmule
- Please don't use MQ2 for unattended gameplay (afk botting)
- Updated for TEST
- Misc Buffer Overflow fixes.

07 Dec 2015 by Eqmule
- Please don't use MQ2 for unattended gameplay (afk botting)
- Updated for TEST

05 Dec 2015 by Eqmule
- Please don't use MQ2 for unattended gameplay (afk botting)
- Updated for TEST

03 Dec 2015 by Devs
- Please don't use MQ2 for unattended gameplay (afk botting)
- Updated for TEST
- Updated mq2ic for isxeq, copy it to your extensions folder and isxeq will load it for you.

02 Dec 2015 by Devs
- Well... This is probably the most important update to MQ2 in years.
  Recent changes to the client released with the new Broken Mirror expansion
  added a new type of MQ2 detection which is meant to prevent mq2 usage on the new Phinigel server.
  We fully support the NO MQ2 policy on Phinigel, and we want to continue
  supporting that policy and backup DBG any way we can that’s within reason.
  We have therefor decided to add a new type of integrity checker to MQ2.
  We have placed the code in a MQ2 plugin that has been named MQ2Ic.dll. (MQ2 Integrity checker)
  We feel strongly that MQ2 is in a symbiosis with Everquest, and it’s important to us
  that all MQ2 users feel safe while they use MQ2.
  MQ2 users are an important part of the Everquest community and we wish to keep it that way.
  In short, we recommend you keep MQ2Ic.dll loaded while you are playing Everquest.
  It will protect your integrity on all servers EXCEPT Phinigel.
  It will be included in every zip from now on, and will be maintained by active mq2 devs.
  Its usage is optional though, and you can unload and load it like any other plugin, but it comes loaded by default.
  This plugin will also fix some recent plugin issues and crashes as well as improve the fps performance.
  All questions about this plugin should be directed to eqmule@hotmail.com

26 Nov 2015 by EqMule and Braniac
- HAPPY THANKSGIVING EDITION!
- Please don't use MQ2 for unattended gameplay (afk botting)
- Updated for TEST
- Fixed a few annoying issues with mq2 message wrapping multiple lines in tools like DebugView. -Brainiac
- Updated ITEMINFO. AugRestrictions was in the wrong place.
- Added code to ${Target.AggroHolder} so it returns yourself as well as other now.

23 Nov 2015 by EqMule
- Please don't use MQ2 for unattended gameplay (afk botting)
- Fixed some ISXEQ stuff
- The following commands now work in ISXEQ:
  - /beepontells
  - /flashontells
  - /timestamp
  - /click left door (remember to do /doortarget before u do that though)
  - /click left item (remember to do /itemtarget before u do that though)
  - /click left target
  - /click right target
  - /useitem "some item" (or partial name) or without the quotes... this one works for items in keyrings as well (illusions, mounts)

22 Nov 2015 by EqMule and Demonstar55
- Please don't use MQ2 for unattended gameplay (afk botting)
- Added .Index to the AltAbility TLO.
- Added .NextIndex to the AltAbility TLO.
- Added .CanTrain to the AltAbility TLO.
  Usage: /if (${AltAbility[Companion's Aegis].CanTrain}) /alt buy ${AltAbility[Companion's Aegis].NextIndex}  
- Added a few new APIs:
- AltAdvManager::CanSeeAbility
- AltAdvManager::CanTrainAbility
- PcZoneClient::HasAlternateAbility
- Added the /pick # command to the ISXEQ build.

20 Nov 2015 by EqMule
- Please don't use MQ2 for unattended gameplay (afk botting)
- Updated for TEST
- Updated for LIVE

19 Nov 2015 by EqMule
- Please don't use MQ2 for unattended gameplay (afk botting)
- Fixed the /ranged crash

18 Nov 2015 by EqMule
- Please don't use MQ2 for unattended gameplay (afk botting)
- Updated for LIVE
- Updated for TEST
- Change the MQ2MountType TLO has been renamed to MQ2KeyRingType
  it works exactly like the mount tlo would, but it also take illusions now
  so u can do:
  Usage: /echo ${Mount[1].Name}
  Outputs: [MQ2] Whirligig Flyer Control Device
  Usage: /echo ${Illusion[2].Name}
  Outputs: [MQ2] Polymorph Wand: Steam Suit
  Usage: /echo ${Illusion[Polymorph Wand: Steam Suit].Index}
  Outputs: [MQ2] 2
- New Feature: you can now use /useitem on illusion items even if they are in the keyring
  usage: /useitem Polymorph Wand: Steam Suit
- Change: there used to be a value in the itemstruct called CastTime
  I noticed it was actully FoodDuration, so it has been renamed.
  If you have any plugins that used "someitem->CastTime" from that struct,
  you need to change that to whatever you intend it to do, cause for whatever
  reason you have been using it up til this point, you have gotten FoodDuration back...
  Im guessing that was a bug, and you really wanted someitem->Clicky.CastTime instead...
  so adjust accordingly.

11 Nov 2015 by EqMule and Demonstar55
- Please don't use MQ2 for unattended gameplay (afk botting)
- BIG NEWS!
- After a really long time, messing with this on and off
  I'm proud to present support for splash spells in the cast command.
  You can now cast any splash spell as long as you have a target.
  If you dont have a target it will just cast it at your own location.
  There is no need for window in focus, or full screen or any of that stuff
  you dont even have to be facing the target.
  Basically the only requirement is that its in lineofsight and in range.
  The splash feature was brought to you as a joined effort
  with Demonstar55 as the main contributor, his tireless dissasembling
  and reverse engineering as well as updates on the progress on skype, irc etc
  was a major help in bringing this to you all, so give him a shoutout!
  I need to mention ctaylor22 as well for pushing me to work on it at all.
  Anyway... enjoy.
- Added a new member to the Spawn TLO: CanSplashLand, it returns true or false
  usage: /echo ${Target.CanSplashLand}
  I suggest you use this tlo member in your macros BEFORE you try to cast a splashspell
  there is no point in casting it if it wont land due to a line of sight problem.
  NOTE! This check is ONLY for line of sight to the targetindicator (red/green circle)
  its NOT a range check, you need to check range yourself like for every other spell
  before you cast it...
  
01 Nov 2015 by EqMule
- Please don't use MQ2 for unattended gameplay (afk botting)
- Updated for BETA

31 Oct 2015 by EqMule
- Please don't use MQ2 for unattended gameplay (afk botting)
- Updated for BETA

30 Oct 2015 by EqMule
- Please don't use MQ2 for unattended gameplay (afk botting)
- Updated for BETA
- Misc other stuff

29 Oct 2015 by EqMule
- Please don't use MQ2 for unattended gameplay (afk botting)
- Updated for BETA
- Fixed some ISXEQ code

 28 Oct 2015 by EqMule
- Please don't use MQ2 for unattended gameplay (afk botting)
- Updated for TEST
- Updated for BETA

26 Oct 2015 by EqMule
- Please don't use MQ2 for unattended gameplay (afk botting)
- Updated for LIVE
- Updated for BETA
- Misc other stuff

25 Oct 2015 by EqMule
- Please don't use MQ2 for unattended gameplay (afk botting)
- Updated for BETA
- Misc other stuff

24 Oct 2015 by EqMule
- Please don't use MQ2 for unattended gameplay (afk botting)
- Updated for TEST
- Updated for BETA
- Corrected address of AugRestrictions in the iteminfo struct

23 Oct 2015 by EqMule
- Please don't use MQ2 for unattended gameplay (afk botting)
- note that /useitem <some mount> doesnt work in the beta client yet, ill see what i can do...
- Added .SkillModMax to the ItemType TLO
- Fixed a crash in mq2map when doing /loadskin

21 Oct 2015 by EqMule
- Please don't use MQ2 for unattended gameplay (afk botting)
- Updated for LIVE
- Fixed and cleaned a bunch of small stuff but it is possible I broke some stuff as well,
 report if u find something that worked in last zip and not in this one.
- ${DisplayItem} now takes an index as an option parameter index can be 0-5
  you can still just do ${DsiplayItem} and it will just pick whatever you inspected last.
  Example: /echo ${DisplayItem[5]}
- Added a few new members to the DisplayItem TLO:
		Info = 1,
		WindowTitle = 2,
		AdvancedLore = 3,
		MadeBy = 4,
		Information = 5,
		DisplayIndex = 6
  There is a difference between .Info and .Information .Info contains for example:
  .Info can return text like; this item is placable in yards, guild yards blah blah , This item can be used in tradeskills
  .Information can return text like Item Information: Placing this augment into blah blah, this armor can only be used in blah blah

17 Oct 2015 by EqMule
- Please don't use MQ2 for unattended gameplay (afk botting)
- Updated for TEST
- Fixed a few VS 2015 compile warnings.

07 Oct 2015 by EqMule
- Please don't use MQ2 for unattended gameplay (afk botting)
- Added some stuff to the ALTABILITY struct, cred demonstar55
- Renamed AARankRequired to CurrentRank in the ALTABILITY struct
- Added .PointsSpent to the altbility TLO it returns points you spent on an AA
- Added .Rank to the altbility TLO it returns current rank of an AA
- Reminder: .MaxRank in the altbility TLO it returns max rank of an AA
- I'm sorry (not really) but in my ongoing efforts to clean up the API
  I had to rename a couple functions, so take notice and go over your plugins:
  mq2cast and mq2melee calls these for example. See below:
- Renamed GetAltAbility to GetAAById (cause thats what it is)
- Renamed GetAltAbilityIndex to GetAlternateAbilityId (cause thats what it is)

01 Oct 2015 by EqMule
- Please don't use MQ2 for unattended gameplay (afk botting)
- Fixed a bunch of POSIX stuff
- Made sure Target.Buff and Target.BuffDuration now works on spells without having to specify Rank
  example: /echo ${Target.BuffDuration[Pyromancy]} would FAIL prior to todays patch
  now it wont.
  example 2: /echo ${Target.Buff[Pyromancy]} would return NULL prior to todays patch
  now it returns the correct name including its rank: so Pyromancy XV for example...

30 Sep 2015 by EqMule (ALERTS AND MORE ALERTS AND STUFF)
- THIS IS A MACROBREAKING PATCH! (so read these notes)
- Please don't use MQ2 for unattended gameplay (afk botting)
- Fixed .Mercenary in the spawnstruct for TEST -cred demonstar55
- GetGuildIDByName now returns 0xFFFFFFFF and not 0x0000FFFF if a guild is NOT found, so if you use this function in a plugin adjust acordingly.
- Fixed a problem with searching through spawns for guild members
  This might break you macros so pay attention!:
  Prior to THIS patch there was a difference in CASE with guild/GUILD in spawn searches:
  IF you wanted to search for a spawn like this:
  /echo ${Spawn[radius 75 pc guild noalert 6]}
  THAT WOULD MAKE MQ2 THINK the guild you where looking for was called "noalert" 
  now if that was not your intention, you should have used UPPERCASE GUILD instead
  and it would just search for people in YOUR guild.
  In order to not use this confusing method of searching through spawns
  I have decided to rename lowercase guild to guildname
  so from this point and onward, you CAN specify guild OR GUILD and it will just pick your own guild
  in order to search for players of a specific guild use "guildname" and note that if there are spaces in the guildname you need encase with "".
  Example: ${Spawn[radius 75 pc guildname "Some Cool Guild" noalert 6]}
- Added a new TLO: ${Alert}
  it has 2 members: List which returns a AlertListType and Size which returns a IntType
  Usage Example 1: /alert add 1 ${Me.Name}
		 /echo ${Alert[1].List[0].Name}
		 Outputs: eqmule
		 /echo ${Alert[1].List[0].Spawn.Race}
		 Outputs: Dark Elf (or whatever my Class is)
  Usage Example 2: /alert add 1 id ${Me.ID}
         /echo ${Alert[1].List[0].SpawnID}
		 Output: 12345 (or whatever my spawnid is)
         /echo ${Alert[1].Size}
		 Output: 2 (or whatever size your alert list for 1 is)
  Usage Example 3: /alert remove 1 id ${Me.ID}
         removes the list entry from alert 1 that matches: id ${Me.ID}
- Added a new TLO Type: MQ2AlertListType which has the following members:
  well it has a crapload of members look at the source to list them but basically
  it has all the members SEARCHSPAWN has plus one extra that I call Spawn
  Spawn inherits the spawntype see the example above...
  Note that: .Spawn will only work if your alert has either .Name or .SpawnID set.
- Bunch of other stuff fixed/added/fightclub/updated/rewritten etc.
- ${Spell[some spell]} now looks through your aa list as well if it cant find a spell
  I did that to take the new ranks into account for example prior to this patch
  /echo ${Spell[Boastful Bellow].Range} would fail because the Boastful Bellow spell
  has been renamed to Boastful Bellow I
  anyway the fix is now in and it also means .RankName will return ranks for these kinds
  of alt abilities.

25 Sep 2015 by EqMule
- Please don't use MQ2 for unattended gameplay (afk botting)
- Updated for TEST again... (cmon man are u trying to kill me?!!, scowls at hludwolf ready to attack ;)
- So... when they patch at 8.30pm I have 2 choices:
  1. wait until the morning and go over it manually.
  2. run a quickpatch, cross fingers and release without proper testing.
  Well, I did 2. and went to bed, I guess it didnt work as intended
  uhm, so the structs has been corrected, castready and so on
  should be working again...

24 Sep 2015 #2 by EqMule
- Please don't use MQ2 for unattended gameplay (afk botting)
- Updated for LIVE

24 Sep 2015 by EqMule
- Please don't use MQ2 for unattended gameplay (afk botting)
- Updated for TEST
- Corrected the wwsCrashReportCheckForUploader_x offset and detour. :cred SwiftyMUSE

23 Sep 2015 by EqMule
- Please don't use MQ2 for unattended gameplay (afk botting)
- Updated for LIVE

19 Sep 2015 by EqMule
- Please don't use MQ2 for unattended gameplay (afk botting)
- Updated for TEST
- fixed a compile error in CustomPopup when building isxeq. 

19 Sep 2015 by SwiftyMUSE
- Updated autorun to allow for all toons instead of having to specify them individually.
  I did not change the /autorun command which is used to set the autorun value for the current
  toon.
  Eg., add ALL=<command> under [Autorun]
- Modified ground spawn detection to allow the value based on the actual zone.
- Updated pluginhandler to fix a timing issue with running zoned.cfg.

17 Sep 2015 by EqMule
- Please don't use MQ2 for unattended gameplay (afk botting)
- Updated for TEST
- DmgBonusType in the itemstruct has been renamed to ElementalFlag (because thats what it is)
- DmgBonusVal in the itemstruct has been renamed to ElementalDamage (because thats what it is)
  if you have plugins that refer to these make sure u rename as well.
- the size of the _AGGROINFO struct changed. Cred: demonstar55
- Added .Icon to the MQ2ItemType TLO
- Added Scroll to the mouseinfo struct. Thanks Brainiac,
- Fixed a crash in /windowstate that could happen when using a (bad) Custom UI. Thanks demonstar55
- since GetCombatAbilityTimer now accepts -1 as a timer, I have removed that check
  this means you should remove it from mq2melee as well for example:
  this line: if (EFFECT->ReuseTimerIndex && TYPE != AA && EFFECT->ReuseTimerIndex != -1)
  becomes this: if (EFFECT->ReuseTimerIndex!=0 && TYPE != AA)

26 Aug 2015 by EqMule
- Please don't use MQ2 for unattended gameplay (afk botting)
- Updated for TEST
- New feature: you can now search spawns by if they are aggresive or not
  for more info see this post by demonstar55 http://www.macroquest2.com/phpBB3/viewtopic.php?f=30&t=19813
- Added new command: /removepetbuff
  it will remove a pet buff by name or partial name.
  Usage: /removepetbuff Spirit of Wolf
  Feature requested by: standred
- New Commands: /popcustom and /popupecho
  for more info on these 2 commands see this post: http://www.macroquest2.com/phpBB3/viewtopic.php?f=30&t=15800&p=142608#p142608
  Cred: PMS
- Added new TLO member for the Character TLO: SpellInCooldown
  it returns TRUE if you have a spell in cooldown and FALSE when not.
  Cred:demonstar55 see this topic for more info: http://www.macroquest2.com/phpBB3/viewtopic.php?f=47&t=19689

21 Aug 2015 by EqMule
- Please don't use MQ2 for unattended gameplay (afk botting)
- Updated for TEST
- Updated for LIVE
- Made a few changes to how the zoned.cfg is processed
  hopefully that should fix a crash I have gotten reports about.
  *crossing fingers*

19 Aug 2015 by EqMule
- Please don't use MQ2 for unattended gameplay (afk botting)
- Updated for LIVE
- This is a heads up:
  In the near future I will restrict /target to a radius of 360
  I do this because its unreasonable to target stuff across zones.
  There is absolutely no scenario where you have a reason to target a mob
  until its within that range. So change your macros now if they do this.
  If you have line of sight to a mob there will be no radius restriction.

14 Aug 2015 by EqMule
- Please don't use MQ2 for unattended gameplay (afk botting)
- Updated for TEST

08 Aug 2015 by EqMule
- Please don't use MQ2 for unattended gameplay (afk botting)
- Updated for ninjapatch.
- Updated mkplugin.exe mkplugin.cpp and ISXEQ\PostBuild.bat with changes by D2U
  See http://www.macroquest2.com/phpBB3/viewtopic.php?f=30&t=19790
- Updated TelnetServer.cpp with changes by rmaxm
  See http://www.macroquest2.com/phpBB3/viewtopic.php?f=28&t=19793
- Updated the _LOOTITEM struct with addition by dewey2461
- Bugfix: ${Me.Inventory[someslot].Augs} now returns correct number of augslots the item has.
  example: /echo My gloves has ${Me.Inventory[Hands].Augs} augslots.
  NOTE: I dont know how this worked in the past, but this only counts how
  many augslots an item has, it doesnt check if there is actually an augment
  in the slot...
  Cred: Nytemyst for the report.
- Updated MQ2ItemDisplay.cpp with changes by dewey2461
  Added ${GearScore.UpgradeName}
  Added ${GearScore.UpgradeSlot}
  See http://www.macroquest2.com/phpBB3/viewtopic.php?f=30&t=19792

03 Aug 2015 by EqMule
- Please don't use MQ2 for unattended gameplay (afk botting)
- Fixed a 10 year old bug where GetSpellDuration would use pCharSpawn (which can be a level 30 mount)
  instad of the correct pLocalPlayer (which is actually your characters spawn with correct level)
  the impact of this would be that spells that scale their duration by the level of the caster
  would return a shorter duartion when on a mount...
  example: doing /echo ${Spell[Enticer's Command].Duration.Minutes} on a level 105 enc would return 4 when on a mount and 7 when not
  bug report: Maskoi

24 Jul 2015 by EqMule
- Please don't use MQ2 for unattended gameplay (afk botting)
- Updated for todays TEST ninja patch
- Fixed a struct that would crash eq if mq2hud was used.
- same struct messed up keypresses as well...
- /mouseto is back... and thats all I have to say about that at 
   this point, more on this some other time.

23 Jul 2015 by EqMule
- Please don't use MQ2 for unattended gameplay (afk botting)
- Updated for todays LIVE ninja patch

2 Jul 2015 by EqMule
- Please don't use MQ2 for unattended gameplay (afk botting)
- Updated for todays LIVE client

21 Jul 2015 by EqMule
- Please don't use MQ2 for unattended gameplay (afk botting)
- Updated for the TEST client
- Fixed a bug with finding items in bags for the test build.

16 Jul 2015 by EqMule
- Please don't use MQ2 for unattended gameplay (afk botting)
- Updated for TEST build.
- Removed SetForegroundWindow from the FlashOnTells feature.
  (it was not working as intended when using ISBoxer)
  It will still flash the window.

15 Jul 2015 by EqMule
- Please don't use MQ2 for unattended gameplay (afk botting)
- New Command: /flashontells
  You can use it to turn flashing of the eq window on or off when you recieve a tell.
  Usage:
  You either do /flashontells [on|off] or just /flashontells for a toggle.
  Or just set it in MacroQuest.ini to FlashOnTells=1 in the [MacroQuest] section.
  NOTE: You have to have tell windows enabled in options for this to work.
- TimeStampChat, BeepOnTells and FlashOnTells are now default ON if no setting is found in MacroQuest.ini.

14 Jul 2015 by EqMule
- Please don't use MQ2 for unattended gameplay (afk botting)
- Fixed a problem with combat abilities (thanks to William12 for the report)
  Before this change you could buy a rank 1 combatability, lets say Rest
  Then you bought Rest Rk. II
  At that point BOTH are saved in your combatabilities array...
  (I think thats a eq bug cause it sure isn't needed)
  Anyway... doing something like ${Spell[Rest].RankName}
  would then fail cause it would find "Rest" first...
  The fix is basically calling pCombatSkillsSelectWnd->ShouldDisplayThisSkill
   in every place NUM_COMBAT_ABILITIES is used...

06 Jul 2015 by SwiftyMUSE
- Updated to include new currencies (Fists of Bayle, Arx Energy Crystals, Pieces of Eight)
- Fixed ${Me.AltCurrency} to be able to use Medals of Heroism not Marks of Heroism

01 Jul 2015 by EqMule
- Please don't use MQ2 for unattended gameplay (afk botting)
- Updated for the LIVE Client
- Updated for the TEST Client
- Fixed ${Me.Drunk}
- Fixed ${Me.Trader}
- Fixed ${Me.Buyer}

25 Jun 2015 by EqMule
- Please don't use MQ2 for unattended gameplay (afk botting)
- Updated for the TEST Client

18 Jun 2015 by EqMule
- Please don't use MQ2 for unattended gameplay (afk botting)
- Fixed ${Me.UseAdvancedLooting} thanks to william12 for reporting it as broken.

17 Jun 2015 by EqMule
- Please don't use MQ2 for unattended gameplay (afk botting)
- Updated for today's LIVE patch
- GetCombatAbilityTimer for the LIVE build now takes 2 arguments pSpell->ReuseTimerIndex and pSpell->SpellGroup
  do a search for GetCombatAbilityTimer in your plugins and change accordingly.

11 Jun 2015 by EqMule
- Updated for the TEST build
- GetCombatAbilityTimer for the TEST build now takes 2 arguments pSpell->ReuseTimerIndex and pSpell->SpellGroup
  do a search for GetCombatAbilityTimer in your plugins and change accordingly.
  GetCombatAbilityTimer for the LIVE build has not changed. (but it will next patch.)
- Clicking on the name of someone in the targetwindow will now open a trade if you have coin (or an item) on the cursor.

08 Jun 2015 by EqMule
- Please don't use MQ2 for unattended gameplay (afk botting)
- Fixed /pickzone you can now do /pick 5 or whatever and it WILL send you to the 5 instance (if it exist)
  /pick 0 will just pick MAIN instance.

28 May 2015 by EqMule
- Please don't use MQ2 for unattended gameplay (afk botting)
- Updated LIVE build.
- Comming in next zip: /pickzone will take a instance number as an argument
  Usage: /pickzone 3 will pick instance 3 and zone you in (provided its valid)
  /pickzone 0 will select the main instance
  this might be buggy its a work in progress.
  NOTE: You should only use this in zones where /pickzone can be used.

23 May 2015 by EqMule
- Fixed ${Me.DSed} and ${Me.RevDSed} crashes thanks to klaarg for the bug report
- consolidated some other stuff and event related things

19 May 2015 by EqMule
- Updated for today's LIVE and BETA patches.

18 May 2015 by EqMule
- Added .NoDrop to the advlootitemtype tlo it returns TRUE if an item is NoDrop and FALSE if not.
  Usage: /echo ${AdvLoot.PList[1].NoDrop}
- Updated BETA build.

16 May 2015 by EqMule
- Updated TEST and BETA builds.
- Fixed an issue with the TEST build which prevented it from building correctly.
- Fixed a ctd in ${DisplayItem} if used after a /unload and reload but no item displayed. reporter: SwiftyMUSE
- Added ItemLink to the Item TLO it just prints the actual hexlink for an item (not clickable)
  this is useful for when creating hotbuttons with links in them manually...
  Usage: /echo ${Cursor.ItemLink}

15 May 2015 by SwiftyMUSE
- Updated GetItemLink to return a clickable or non-clickable link based on a parameter.

13 May 2015 by EqMule
- Added .IconID to the AdvlootItemType TLO it returns an int - cred randyleo
  usage: /echo ${AdvLoot.PList[1].IconID}
- Added .UseAdvancedLooting to the character TLO it returns TRUE if advanced looting is turned on otherwise FALSE -cred maskoi
  Usage: /echo ${Me.UseAdvancedLooting}

12 May 2015 by SwiftyMUSE
- Corrected GetSpellByID to return NULL when the spell is not found. (necessary to fix mq2cast, where it tries to cast
  an item that is not a clicky item and causes a CTD).

07 May 2015 by EqMule & demonstar55
- AltTimer in the _SKILL struct has been renamed to (the correct name) SkillCombatType (whatever that is...)
- Added .Stuck to the SpawnType TLO, i never seen it return TRUE, so more testing is needed...
- Added .PlayerState to the SpawnType TLO, it returns a mask as an inttype which has the following meaning:
  0=Idle 1=Open 2=WeaponSheathed 4=Aggressive 8=ForcedAggressive 0x10=InstrumentEquipped 0x20=Stunned
  0x40=PrimaryWeaponEquipped 0x80=SecondaryWeaponEquipped
  This too needs more testing.
- Added .Stunned to the spawntype TLO it returns TRUE or FALSE if a mob is stunned or not
  NOTE: .Stunned DID exist in the spawntype TLO before, but it only returned your character's Stunstate
  THIS MEANS IF YOU RELY ON THIS IN YOUR MACROS, use ${Me.Stunned} in your macros from now on instead
  when you need YOUR stunstate and the below examples when you need a SPAWNS stunstate, you have been warned...
  Usage: /echo ${Target.Stunned} or ${Spawn[npc somespawnname].Stunned}
- Added .Aggressive to the spawntype TLO it returns TRUE or FALSE if a mob is aggressive or not
- Cred .PlayerState and .Stuck: demonstar55
- Couple additions to /advloot
- /advloot shared # now accepts leave and giveto as arguments
  Usage:
  /advloot shared <#(index) or "item name"> giveto <name> <opt:qty> (qty is optional, if you leave it out it will give full stack)
  /advloot shared <#(index) or "item name"> leave
  Examples:
  Lets say there is a stack of 4 spiderling silks in the first list item of the shared lootwindow
  /advloot shared 1 giveto eqmule 1
  /advloot shared 1 giveto SwiftyMUSE
  Will give 1 spiderling silks to eqmule
  Will give the remaining 3 spiderling silk to SwiftyMUSE (we didnt specify qty, so it just gave the rest)
  /advloot shared "spiderling silk" leave
  Will just leave the first "spiderling silk" it finds in the shared list on the corpse...
  or /advloot shared 1 leave
  Will just leave whatever is in list index 1 in the shared list on the corpse... (in our example spiderling silk)

05 May 2015 by SwiftyMUSE
- Fixed bug with Me.AltAbility where it would not identify alt abilities that were granted but have
  no cost associated.
- Updated ItemDB.txt with new summoned items.

02 May 2015 by SwiftyMUSE
- Added .TankMercCount, .HealerMercCount, .MeleeMercCount, CasterMercCount to the Group TLO

30 Apr 2015 by SwiftyMUSE
- Fixed crash in MQ2Map when zoning with a custom filter

29 Apr 2015 by eqmule
- Updated for the latest LIVE client
- Fixed /bzsrch command
  this means it works again...
  Usage Example: see this post: http://www.macroquest2.com/phpBB3/viewtopic.php?f=17&t=19699&p=169467#p169467
- Fixed a crash that would happen if you logged all the way into the game
  then all the way out to server select, and back in again
  and at that point tried to call GetSpellByName or any
  of the TLO's that calls it.
- Added a few more members to the AdvLoot TLO: all return TRUE or FALSE if checkbox is checked
  .AutoRoll .Need .Greed .No .AlwaysNeed .AlwaysGreed .Never
  Usage Example: /if (${AdvLoot.SList[1].Need}==TRUE) item 1 in the shared list has Need checked. 
- Added PWantCount and SWantCount which counts the number of items in each list that has a checkmark
  in any of the need and greed boxes.
  Usage Example: /echo /if (${AdvLoot.SCount} && ${AdvLoot.SWantCount}) /advloot shared set ${Me.Name}

24 Apr 2015 by SwiftyMUSE
- Allow any case of NULL, TRUE, FALSE to be accurately calculated by our evaluation used in math.calc (and therefore
  in any IF condition.

23 Apr 2015 by SwiftyMUSE
- Fixed missing ground spawn names on the map

23 Apr 2015 by eqmule
- Updated for the LIVE client dated Apr 22 2015 15:38:04

22 Apr 2015 by SwiftyMUSE
- Added .MercenaryCount to the Group TLO

22 Apr 2015 by eqmule
- Updated for the latest LIVE client

21 Apr 2015 by SwiftyMUSE
- Removed unnecessary CleanName useage, as DisplayedName already has the cleaned up name
- Added LocYXZ to spawntype TLO

18 Apr 2015 by eqmule
- /itemnotify "${FindItem[${spellname}].Name}" rightmouseup
  will now actually mem spells...

17 Apr 2015 by eqmule
- Fixed GroupNumber in the raid TLO
  This means : /echo ${Raid.Member[xxxx].Group} will work again.
- Added MasterLooter as a member to the Raid TLO
  Usage: /echo ${Raid.MasterLooter}

16 Apr 2015 by eqmule
- Updated for latest TEST Client
- /notify now takes address as an argument (useful when a window have nested children and you cant find it by name...)
  Usage: /notify ${Window[SomeWindow].FirstChild.FirstChild.Next.Address} leftmouseup
  Usage: /notify ${Window[SomeWindow].Next.Child[Alist].Address} listselect 2

15 Apr 2015 by eqmule
- Added a new TLO for AdvLoot, this is a first draft, test it, report bugs, and so on to me.
  I need a volunteer to update the wiki with this new TLO and its usage/members
  It has a few members SList,PList,SCount and PCount
  /echo ${AdvLoot.PList[1].Name}
  Output: [MQ2] Bone Chips
  /echo there are ${AdvLoot.PCount} items in the personal loot list
  Output: [MQ2] there are 3 items in the personal lootlist
  /echo the item in index 1 has a StackSize of ${AdvLoot.PList[1].StackSize}
  Output: [MQ2] the item in index 1 has a StackSize of 2
  Alright at this point we know the item in index one is a stack of 2 bone chips
  Now we can decide to do something about it:
  /advloot personal/shared 1 leave
  That will click the leave button...
  /advloot personal/shared 1 ag
  That will click the ag checkbox
  And so on...
  Finally you can do
  /advloot shared set Eqmule 
  Or whatever other group member or Never or Leave on corpse or 
  any of all the other choices in the combobox for shared loot and it will set it...
- Added Support for the 6th Augslot in all TLO's dealing with Augs
  Thanks to demonstar55 for reminding me.
- Fixed multiple bugs where CleanName was used to clean names directly on pointers we werent supposed to modify.
  Thanks to Ceedopey for reporting the bug.

31 Mar 2015 by eqmule
- Updated for the latest TEST client
- Updated for the latest LIVE client

30 Mar 2015 by eqmule
- Fixed CSidlScreenWnd__CalculateVSBRange_x offset

28 Mar 2015 by eqmule
- Updated for the latest TEST client
- Updated for the latest LIVE client

27 Mar 2015 by eqmule
- Updated for the latest TEST client
- Updated for the latest LIVE client
- Spell.Dar is back in its full glory (Dar means DamageAbsorbRemaining) -cred demonstar55
  This is useful.
- Spell.Counter is back in its full glory -cred demonstar55
  This is useful for getting for example poisioncounters.

25 Mar 2015 by eqmule
- Updated for the latest LIVE client patch
- Added MarkNpc and MasterLooter to the groupmember TLO
- Fixed a potential crash in case FreeInventory: - cred htw

25 Mar 2015 by SwiftyMUSE
- Fix to /multiline command that would potentially cause incorrect parsing of the commands.

24 Mar 2015 by eqmule
- Fixed NewVardata cred: ctaylor22 
- Added a catch section to GetSpellByName to not try so hard to crash your eqgame(s)
- SwiftyMUSE added a fix from the future.

22 Mar 2015 by eqmule
- Updated for the latest TEST Client patch

19 Mar 2015 by eqmule
- Updated for the latest TEST Client patch
- Fixed Group.MainTank and the other roles

16 Mar 2015 by EqMule
- Added a sanitycheck for GetSpellByName - cred htw
- Misc Fixes
- HAPPY 16th EQ!

12 Mar 2015 by SwiftyMUSE
- Updated ${If[]} to allow one of two user-defined delimiters. The default delimiters are ',' and '~'.
  In the MacroQuest.ini file, you can change the delimiters using IfDelimiter and IfAltDelimiter values.

11 Mar 2015 by eqmule
- Updated for the latest TEST Client patch
- Updated for the latest LIVE Client patch
- Misc Fixes

07 Mar 2015 by eqmule
- Updated for the latest TEST Client patch
- the Alias TLO has been updated to be compatible with ISXEQ

04 Mar 2015 by eqmule & SwiftyMUSE
- made a few changes to how GetSpellByName works
  from now on I placed all of the spelldb in a map.
  the main reason for this is so we can pick spells that best matches our class
  and if it doesnt , at least pick a spell that is class usable.
  if both of those selections fails, we will just revert to old pick, which is to select whichever spell comes first
  in the db...
  Using this map has made spell lookup between 20-200 times faster than before.
  If you are interested in testing this, add a QueryPerformanceCounter before and after
  the call and you will see this for yourself.
- this also fixes problems with getting correct spells for .RankName
- Misc Fixes & Code cleanup
- ${Zone[xxxxx] if xxxxx is larger than MAX_ZONES no longer crashes the client.
- .RankName now returns the input spell if there is no rank found or if the character you do the query on doesnt have the spell.

27 Feb 2015 by eqmule
- Updated for the latest TEST Client patch

25 Feb 2015 by eqmule
- Updated for the latest LIVE Client patch

23 Feb 2015 by eqmule
- Added .Instance to the character TLO
  Usage: /echo ${Me.Instance} will return a int representing the instance ID
- ${Zone.ID} should now return the correct zone id even for instances and neighborhoods.
  as well as campfire zone id's and so on...
- Misc Fixes
- Fixed GROUPMEMBER struct for the test build
  This should fix a crash reported by dogstar, thanks for the reports buddy!


20 Feb 2015 by eqmule
- Updated for test client patch
- Changed all qsort calls to std::sort -Cred demonstar55
- Fixed /who sort guild (has it ever worked?)
  it will display all non guilded players first then sort the rest by guild.
- Fixed a bug where unloading mq2 while the ProcessGameEvents detour was in use would crash the game...
  This means using /unload should be safer than ever now.
- Misc fixes -Cred Htw and uploaders of minidumps.

13 Feb 2015 by eqmule
- Updated for the Test Client patch.

10 Feb 2015 by eqmule
- Updated for the Live Client patch.

07 Feb 2015 by eqmule
- Updated for the Test Client patch.

06 Feb 2015 by eqmule
- Fixed Task.Timer , it can now be trusted even when the task window is closed.
  ALSO TAKE NOTE: it returns a TimeStampType from now on. (used to be a TicksType)

03 Feb 2015 by eqmule
- Added new TLO Alias - Code by Cr4zyb4rd
  see this post for more info: http://www.macroquest2.com/phpBB3/viewtopic.php?f=30&t=19240&p=167005&hilit=alias#p167005
- Added IsActiveAA to the Spell TLO
  Usage: /echo ${Spell[Origin].IsActiveAA}
  returns: TRUE since Origin is a "Active" AltAbility as opposite to a Passive ability.
- Fixed the EQMisc__GetActiveFavorCost_x offset how long has it been broken?
- Added some stuff to make ISXEQ compile

02 Feb 2015 by eqmule
 - Added .Expansion to the Me.AltAbillity TLO it returns a inttype
 - Added .Flags to the Me.AltAbillity TLO it returns a inttype
 - Added .Passive to the Me.AltAbillity TLO it returns a booltype TRUE if its a passive ability and false if its an active.
 - Added a check for plugin unloading to not try to unload plugins that has already been unloaded...
   not exactly sure if it will help, but im trying to mitigate a crash i have seen when doing /unload
   time will tell.
- Added pcpet and npcpet to searchspawn
  This means you can do stuff like /who pcpet and see a list of all pets that belong to players
  OR /who npcpet and you only see a list of pets that belong to NPCs
  OR /echo ${SpawnCount[npcpet]} to get a count of all npc pets in a zone...
  just specifying pet works as it always have and returns all pets... npc and pc owned...
  Idea: Nytemyst
- Added /mercswitch functionality it will now accept Healer, Damage Caster, Melee Damage and Tank as arguments
  usage: /mercswitch Damage Caster
  and it will switch your merc to the Damage Caster (if you have one and its not already active
  which brings us to:
- Added Mercenary.Index which returns your mercenary's Current list index
- Added Me.MercListInfo which is used in the following ways:
  usage1: /echo ${Me.MercListInfo[1]} returns whatever mercenary type is in Index 1 (there are max 7) as a string and it can be : Healer, Damage Caster, Melee Damage or Tank
  usage2: /echo ${Me.MercListInfo[Healer]} returns the index to the first Healer it finds... as a IntType or 0 if not found.
  This is new code, so there might be some changes to it in the future depending on feedback.

29 Jan 2015 by eqmule
- Updated for test client
- New Command (Idea Cred:brihua) /removeaura
  Usage: /removeaura someaura
  It will take partial auranames as well.
- Added ${Macro.CurLine} Idea:Maskoi
  It will tell you what line you are on in your macro
  usage: /if (${something}) /echo blah blah something happened on Line ${Macro.CurLine}
- Updated Instructions: .Equipment[x].ID doesnt exist, see example below:
  .Equipment in the Spawn TLO returns a inttype, it takes numbers 0-8 or names: head chest arms wrists hands legs feet primary offhand
  Usage: /if (${Pet.Equipment[primary]}==12507) /echo my pet is holding a Frightforged Ragesword in his primary hand
  Usage: /if (${Group.Member[mymagesname].Pet.Equipment[primary]}==12507) /echo my mages pet is holding a Frightforged Ragesword in his primary hand

24 Jan 2015 by SwiftyMUSE
- Modified .RankName to handle spells and potions with the same name

23 Jan 2015 by eqmule
- Updated for today's live client patch

22 Jan 2015 by eqmule
- Removed a MacroError from the ini TLO (sigh)
- I need a vacation...

22 Jan 2015 by eqmule
- Fixed ${Ini (which I broke yesterday)
  It now reads sections and keys correctly again.
  Thanks for the reports.
- Fixed /alert clear #

21 Jan 2015 by eqmule
- Updated for live patch
- Made a change to the Ini TLO (Requester: TreeHuginDruid)
  it should be able to read Section names with commas in them now
  Let me know if this breaks any macros.

19 Jan 2015 by eqmule
- Updated for test server

18 Jan 2015 by eqmule
- Added a workaround for a wineq2 crash.
- Added CCustomMenu so we can create custom menus...
  This is still a work in progress and Ill have more
  to say about it in a later release.
- Stackchecks have been slightly modified to try to take higher level version override into account. -SwiftyMUSE
  Report any issues with this on the forum.

15 Jan 2015 by SwiftyMUSE
- added /break and /continue for /for loops.

14 Jan 2015 by eqmule
- Updated for test patch
- This is a pretty extensive patch, please do a FULL Rebuild.
- New Feature see: http://www.macroquest2.com/phpBB3/viewtopic.php?f=17&t=19610
  you can now have your pet attack a mob without having to target the mob first.
  Usage: /pet attack/qattack # where # is the spawnid of the mob u want the pet to attack
  Example: /pet attack ${Spawn[npc targetable los radius 200 range 1 20].ID}
- Changed the way crashreports are handled.
  You will get an option to break into debugger now.
  I also added some info to the crash detected messagebox
  that lets you know where you can find a copy of the crashdump.
  Not every crash is related to mq2, but if you have a call stack
  where you see mq2main.dll, mail the .dmp to me.
- Added .InInstance to the character TLO
  it returns true if you are in an instance.
  Credit: PeteSampras
- Added a line of code to prevent a ctd in chatwindow
- Added .Offline to the Group.Member TLO
  Usage: /echo ${Group.Member[x].Offline}
  will return a Bool TRUE if offline and FALSE if online
- Added .OtherZone to the Group.Member TLO
  Usage: /echo ${Group.Member[x].OtherZone}
  will return a Bool TRUE if online but in another zone and FALSE if online and in same zone as you.
- Added .AnyoneMissing to the Group TLO
  Usage: /echo ${Group.AnyoneMissing}
  returns TRUE if someone is missing in group, offline, in other zone or simply just dead...
- Rewrote /Alerts again, I wasn't happy with the last version
  lets see if this one is better.

31 Dec 2014 Happy New Year Edition by eqmule
- New Feature see: http://www.macroquest2.com/phpBB3/viewtopic.php?f=17&t=19608
  if you have an item on your cursor and click the name on the targetwindow
  a trade will be initiated and the tradewindow will open.
  Good for tradeing stuff quickly in crowded places like raids or guildhall
- Added a new argument to the /Alerts command [remove]
  it just removes an alert from a list
  Example: /Alert remove 1 npc los
  will remove a previously added alert from list 1 that has is alert on npc and los
  Also alerts are now in a std::list, let me know if there are any problems with this.
  I really hope this wont break any macros, cause code seems to execute a bit faster...

31 Dec 2014 by SwiftyMUSE
- Updated spell stacking (stacks, stackspet, stackswith, willstack)
  Allow stacking of spells that have a greater effect over a lesser one. Used with damage absorption, spell haste, aggro multiplier.
  The change should not break anything existing as I have just put the triggered effects override in the stackswith/willstack code.
  Only updated the stackswith code, willstack is using the old code for comparison purposes. Once we determine the fix doesn't break
  anything, the willstack code will be converted to the new code.
- Added .Hour12 to Time TLO
  returns a string of the format ## AM/PM.
- Change: included "told you," in chat events.

29 Dec 2014 by eqmule
- Botauthors, you can stop summoning pet weapons when its not needed:
- Added .Primary and .Secondary to the Spawn TLO
  both return a inttype which is the idfile id for whatever the spawn is holding in his primary or secondary slot.
- Added .Equipment to the Spawn TLO
  it returns a inttype, it takes numbers 0-8 or names: head chest arms wrists hands legs feet primary offhand
  Usage: /if (${Pet.Equipment[primary]}==12507) /echo my pet is holding a Frightforged Ragesword in his primary hand
  Usage: /if (${Group.Member[mymagesname].Pet.Equipment[primary]}==12507) /echo my mages pet is holding a Frightforged Ragesword in his primary hand
- Change: spawn tlo member .Holding is now a booltype.
  it will return 0 of spawn is not holding anything and 1 if it is.
- BugFix: InitializeMQ2Commands is now called before InitializeMQ2Pulse so we wont end up with a race condition in HideDoCommand...
  the only reason this has worked mostly? fine the last 10 years or whenever it was added in this order
  is cause computers where slower back in the day...
  Anyway if the gCommandCS Critical Section is not initialized when used in HideDoCommand ( CAutoLock DoCommandLock(&gCommandCS);)
  we will hang... (Also changed EnterCriticalSection to a TryEnterCriticalSection, cause there is no reason to get stuck if its the same thread calling it, or is there?
  I'm prepared to revisit this topic if any weird problems arises, let me know...)
- Fix/New Feature: /notify QuantityWnd QTYW_slider newvalue # works now/again (did it ever?) Thanks to nytemyst for the report.
- /windows open now only returns actual open and visible windows.
  I dont know if we need to make an adjustment to this, lets see what people who use that command think.

27 Dec 2014 by SwiftyMUSE
- Fix for /sellitem, the offset was wrong.

24 Dec 2014 Christmas Edition by Santa
- I finally managed to bring perfect LineOfSight to MQ2
  This means no more false positives... Ever...
  Now, poeple ask me, why did it take you 10 years to fix this when it was
  such a simple fix? Well, I actually had to write 1000 lines of code to know which 999 to throw away...
  Anyway Enjoy it, Please see:
  http://www.macroquest2.com/phpBB3/viewtopic.php?f=35&t=19601

  -Usage ${Target.LineOfSight} or ${LineOfSight[${Me.Y},${Me.X},${Me.Z}:${Target.Y},${Target.X},${Target.Z}]}
   Example: /echo there are ${SpawnCount[npc los radius 200 range 100 110]} mobs within a radius of 200 that i can see between level 100 and 110
   Ouptut there are 3 mobs within a radius of 200 that i can see between level 100 and 110

- Splitted ${Target.Maloed} and ${Target.Tashed}
  Maloed only returns a spelltype if the mob actually has a resist debuff casted by a mage or a shaman
  and Tashed only returns a spelltype if the mob actually has a resist debuff casted by a enchanter.

11 Dec 2014 by eqmule
- Updated for patch
- /useitem now works for mounts in the mount key ring.
  Please see change message from the 09 Dec 2014
  for more info on this.

09 Dec 2014 by eqmule
- Added Feature:
  /useitem now works for mounts in the mount key ring.
  /useitem now accepts both quoted and unquoted arguments.
  /useitem now accepts partial arguments.
  Example: /useitem 1 0 or /useitem "Abyssal Steed" or /useitem Abyssal Steed or /useitem Abyssal
  NOTE: if you enclose the argument with quotes, it WILL expect that whats inside the quotes is
  an exact name, so /useitem "Abyssal" wont work, but /useitem Abyssal will...
  also, its not case sensitive, so /useitem abyssal will work as well.
- Added Feature:
  ${FindItem[blah blah]} now finds mounts that are in the mount keyring as well.
- Added MQ2MountType TLO for now it only have 2 members, Index and Name
  Usage: /echo ${Mount[1].Name}
  Outputs: [MQ2] Whirligig Flyer Control Device
  Usage: /echo ${Mount[2].Name}
  Outputs: [MQ2] Abyssal Steed
  Usage: /echo ${Mount[Abyssal Steed].Index}
  Outputs: [MQ2] 2

03 Dec 2014 by eqmule
- Updated for Test patch
- Fixed a problem with /setwintitle
  it wasnt checking for windowclass which would result in
  title not being set for the correct window at all times.

22 Nov 2014 by eqmule
- Added a fix (to a eqbug) which affects Target.Beneficial.
  the player buffs "leak" and shows up briefly in the target buff window
  you can see this if you make target buff window large enough.
  Of course the best fix would be if the eqdevs just made sure player buffs
  dont show up in the targetbuff window, but I dont know if they
  see this a bug or a feature, or even if they are aware.

19 Nov 2014 by eqmule
-Updated for patch
- Added Me.DSed and Me.RevDSed, both return a spelltype
  Usage:
  /if (${Bool[${Me.DSed.ID}]}==TRUE) {
		/echo I have a Damage Shield on its: ${Me.DSed}.
  }
  /if (${Bool[${Me.RevDSed.ID}]}==TRUE) {
		/echo I have a Reverse Damage Shield on its: ${Me.RevDSed}.
  }
- Changes since last zip where made to the following file(s):
	EQData.h
	eqgame.h
	EQUIStructs.h
	MQ2DataTypes.cpp
	MQ2DataTypes.h
	MQ2Utilities.h

13 Nov 2014 by eqmule
- Fixed QuestItem in the Iteminfo struct, it was off by four bytes.
- Added .Quest and .Expendable to the Item TLO.
  both return a pBoolType
  Usage:
  /echo ${FindItem[Drachnid Carapace].Quest}
  Outputs: [MQ2] TRUE
- Changes since last zip where made to the following file(s):
	EQData.h
	MQ2DataTypes.cpp
	MQ2DataTypes.h

12 Nov 2014 by eqmule
- Added Target.Beneficial, Target.DSed and Target.RevDSed
  they all return spelltype
  Usage:
  /if (${Bool[${Target.Beneficial.ID}]}==TRUE) {
		/echo need to debuff cause the target has ${Target.Beneficial} on.
  }
  /if (${Bool[${Target.DSed.ID}]}==TRUE) {
		/echo the target has a Damage Shield on its: ${Target.DSed}.
  }
  /if (${Bool[${Target.RevDSed.ID}]}==TRUE) {
		/echo the target has a Reverse Damage Shield on its: ${Target.RevDSed}.
  }
- Added Spell[somespell].Beneficial
  Usage:
  /echo ${Spell[Skin Like Wood].Beneficial}
  Outputs: TRUE
- Changes since last zip where made to the following file(s):
	MQ2DataTypes.cpp
	MQ2DataTypes.h
	MQ2Utilities.cpp

07 Nov 2014 by eqmule
- Fixed a few Buffer Overflow bugs in our somethingsomething(char* szFormat, ...) functions...
  was long overdue...
- Fixed /buyitem and /sellitem
- Changes since last zip where made to the following file(s):
	eqgame.h
	MQ2Commands.cpp
	MQ2DataVars.cpp
	MQ2PluginHandler.cpp
	MQ2Utilities.cpp

06 Nov 2014 by eqmule
- Changed NUM_BOOK_SLOTS to 0x320 (yes really this time)
  this will fix any problems with the charinfo2 struct...
- Changes since last zip where made to the following file(s):
	EQData.h

04 Nov 2014 by eqmule
- Changed NUM_BOOK_SLOTS to 0x320
  Thanks to woobs for reporting this bug
  This should also fix .RankName
  Thanks to Gnits for reporting that bug.

31 October 2014 by eqmule
- Added Heirloom, Collectible and NoDestroy to the Item TLO.
  They all return pBoolType.
  Been on my todo list forever, so it was long overdue.
- Changes since last zip where made to the following file(s):
	EQData.h
	EQUIStructs.h
	MQ2DataTypes.cpp
	MQ2DataTypes.h

30 October 2014 by eqmule
- Updated for the patch
- Changes since last zip where made to the following file(s):
	eqgame.h

29 October 2014 by eqmule
- Fixed an ISXEQ bug thanks to Kannkor for reporting it.
- Fixed Me.Shrouded thanks to dewey2461 for reporting it.
- Fixed Merchant.Item thanks to Fry for reporting it.
- Added Support for Test Server compile
- Changes since last zip where made to the following file(s):
	EQData.h
	EQUIStructs.h
	MQ2DataTypes.cpp
	MQ2DataTypes.h
	MQ2Main.h
	zipit.lst

28 October 2014 by eqmule
- Updated for the patch
- Fixed offset for __ProcessGameEvents_x
  I dont think there is much of a difference but it was
  pointing to __ProcessMouseEvent_x before this change
  I have no idea if that was intentional or not...
- Changes since last zip where made to the following file(s):
	EQData.h
	eqgame.h
	EQUIStructs.h
	MQ2Main.cpp
	MQ2Main.h
	MQ2DataTypes.cpp
	MQ2DataTypes.h
	MQ2Internal.h
	MQ2Benchmarks.cpp

15 October 2014 by eqmule
- Change: struct _MQBENCH Count member is now a ULONGLONG

01 October 2014 by eqmule
- Added .Endurance to the Item TLO it returns IntType
- Added .PctMana to the Spawn TLO it returns IntType
- Added .Zoning to the Character TLO it returns BoolType TRUE if Zoning FALSE if not.

27 September 2014 by eqmule
-Added support for beta server compile

26 September 2014 by eqmule
- Added a new member to the MQ2FloatType TLO: .Raw it returns a pIntType
  Usage: /echo My heading is: ${Me.Heading.Degrees.Raw.Hex} (${Me.Heading.Degrees})
  Outputs: [MQ2] My heading is: 0x43334C00 (179.30)
- The format for all .Hex members are now "0x%X" instead of "%x"
  Let me know if this has any adverse effects on your MQ2 usage.

19 September 2014 by eqmule
- Updated for the patch for the patch for the patch.
- Fixed a couple ISXEQ bugs, see post:
  http://www.macroquest2.com/phpBB3/viewtopic.php?f=48&t=19538
- Changes where made to the following file(s):
	EQData.h
	eqgame.h
	EQUIStructs.h
	MQ2ChatHook.cpp
	MQ2Template\ISXEQTemplate.cpp

17 September 2014 by eqmule
- Updated for the patch for the patch
- Changes where made to the following file(s):
	eqgame.h

17 September 2014 by eqmule
- Updated for the patch
- Support for the new alt currency "Noble" is hereby announced.
  (it was added on the 12th of Sep)
- Changes where made to the following file(s):
	EQData.h
	eqgame.h
	EQUIStructs.h

13 September 2014 by eqmule
- Fixed ${Me.Fellowship.CampfireZone.ShortName}
- Added BuffDuration to the Pet TLO, it returns a pTimeStampType
  Usage: /echo My pets haste will fade in ${Pet.BuffDuration[Hastening of Sviir Rk. II].TotalSeconds} seconds.
  Outputs: [MQ2] My pets haste will fade in 3200 seconds.
- Added support for getting Duration on Songs.
  See notes (below) from 12 September 2014 updates.

12 September 2014 by eqmule
- WARNING!!! MACRO BREAKING CHANGES!
- I have continued my effort to get a higher resolution on timers in MQ2...
  I just can't do them all at once cause it will
  wreak to much havoc in your macros...
- I have updated the following TLOs:
  MQ2TargetBuffType and MQ2BuffType
  The BuffDuration and Duration members.
  They NO longer return a pTicksType.
  Both return a pTimeStampType now.
  This means you can get a higher resolution since default return is milliseconds.
  BUT IT ALSO MEANS ALL MACROS THAT EXPECT TICKS WILL BREAK...
  So go through all you macros and search for ".Duration"
  and ".BuffDuration" and make sure they are working.
  Usage examples:
  /echo ${Target.Hasted.Duration.TotalSeconds}
  returns: 3668
  /echo ${Target.BuffDuration[Hastening of Sviir Rk. II].TotalSeconds}
  returns: 3537
  /echo ${Me.Buff[Hastening of Sviir Rk. II].Duration.TotalSeconds}
  returns: 3432
- Changes where made to the following file(s):
	EQData.h
	EQUIStructs.h
	MQ2DataTypes.cpp
	MQ2DataTypes.h
	MQ2Main.h
	MQ2Utilities.cpp

08 September 2014 by eqmule
- Added support for clicking Sell in barter window.
  Usage: /notify BarterSearchWnd BuyLineList listselect 2
         /notify BarterSearchWnd Sellbutton leftmouseup
- Added support for clicking Buy in bazaar window.
  Usage: /notify BazaarSearchWnd BZR_ItemList listselect 17
         /notify BazaarSearchWnd BZR_BuyButton leftmouseup
- Changes where made to the following file(s):
	MQ2Windows.cpp

25 August 2014 by eqmule
- Updated for patch.
- Added Maloed and Tashed to the Target TLO
  they both return a pTargetBuffType TLO which has 3 members:
  Address (pIntType), Index (pIntType) and Duration (pTicksType).
  It also inherits pSpellType.
  This means that you can to stuff like:
  /if (${Bool[${Target.Tashed]}==TRUE) /echo ${Target.Tashed.Name} will fade in ${Target.Tashed.Duration.TotalSeconds}s
  [MQ2] Tashania will fade in 114s
 
21 Aug 2014 by eqmule
- Added .Slowed.Rooted.Mezzed.Snared and .Hasted to the Character TLO.
  it returns a pBuffType
	Usage: /echo ${Me.Snared}
	Output: [MQ2] Ensnare
- Changes where made to the following file(s):
	MQ2DataTypes.cpp
	MQ2DataTypes.h
	MQ2KeyBinds.cpp
	MQ2Main.h
	MQ2Utilities.cpp

20 August 2014 by eqmule
- Updated for patch.

05 August 2014 by eqmule
- Updated for patch.

30 July 2014 by eqmule
- Added MercID to the spawn TLO it returns an inttype
  if the spawn is player and has a merc up this is it's spawn ID
  Usage: /echo Eqmule has a merc up, it's a ${Spawn[${Spawn[=Eqmule].MercID}].Class} named ${Spawn[${Spawn[=Eqmule].MercID}].Name}
  Output: [MQ2] Eqmule has a merc up, it's a Cleric named kandrella_012345

- Added ContractorID to the spawn TLO it returns an inttype
  if the spawn is a merc this is its contractor's spawn ID
  Usage: /echo My target (${Target.Name}) is contracted by ${Spawn[${Target.ContractorID}].Name}
  Output: [MQ2] My target (kandrella_012345) is contracted by Eqmule

24 July 2014 by eqmule
- Attempting to fix charselect crashes when macros are running there.
- Changes where made to the following file(s):
	eqgame.h
	MQ2Commands.cpp
	MQ2Globals.cpp
	MQ2Globals.h
	MQ2Mouse.cpp

22 July 2014 by eqmule
- Fixed the CListWnd__Sort_x offset
- Changes where made to the following file(s):
	EQData.h
	eqgame.h
	MQ2DataTypes.cpp
	MQ2DataTypes.h
	MQ2KeyBinds.cpp
	MQ2Main.cpp

21 July 2014 by eqmule
- Added FirstFreeSlot to the Item TLO, it returns an Int.
  Usage:
  /echo ${FindItem[Spell Research Kit].FirstFreeSlot}
  [MQ2] 5
- Added SlotsUsedByItem to the Item TLO, it returns an Int.
  NOTE: it only works for containers and checks only each slot of the container
  this means you CAN have a stack of 100 water flask in slot 1 of the container
  it will still just return 1 cause it counts only how many slots that has "Water Flask"
  in them not the actual stacksize of the item.
  Usage:
  /echo My Spell Research Kit has ${FindItem[Spell Research Kit].SlotsUsedByItem[Water Flask]}} slots that has Water Flask(s) in them.
  [MQ2] My Spell Research Kit has 4 slots that has Water Flask(s) in them.

19 July 2014 by eqmule
- Fix for missing offset

18 July 2014 by eqmule
- Updated for friday night ninja patch...
- Added 2H Piercing to skill definitions.

16 July 2014 by eqmule
- Updated for patch
- NUM_SPELL_SETS is now 30
- /useitem now searches for items by exact name.
  Example: /useitem "Philter of the Wolf V"
  will uee that potion
  /useitem "Philter of the Wolf VI"
  will use that one...
  prior to this patch doing a /useitem "Philter of the Wolf VI"
  would use "Philter of the Wolf V" if it found that one first...

30 June 2014 by eqmule
- Added new command: /removebuff
  it will remove a buff or a song by name or partial name.
  Usage: /removebuff Summon Drogmor
- Added new command: /makemevisible
  it will make you visible.
  Usage: /makemevisible

26 June 2014 by eqmule
- Fixed MercAAExp,MercAAPoints and MercAAPointsSpent
  this means /echo ${Mercenary.AAPoints} works again.
- Added Leader to the Task TLO it returns a pStringType
  Usage: /echo The task leader is ${Task.Leader}
  Outputs: The task leader is eqmule

23 Jun 2014 by SwiftyMUSE
- Corrected several CTD bugs when a character did not have anything in
  their bank and/or shared bank.

21 Jun 2014 by SwiftyMUSE
- Fixed a bug with pMacroQuestType where pEverQuestType members wouldn't
  inherit correctly. All old ${MacroQuest.} members should work correctly
  now again.

20 Jun 2014 by eqmule
- Updated for patch
- Fixed a problem with writing plugins to MacroQuest.ini when ReadOnly.
  Bug Reported by: Xath
  See: http://www.macroquest2.com/phpBB3/viewtopic.php?f=47&t=19458

19 Jun 2014 by eqmule
- Added back Windows XP Support for GetTickCount64()
  Plugins should change all calls from GetTickCount64()
  to GetTickCount642() which detects if its on winxp
  and calls the old function instead of the new one.
  As a sidenote, if you are still using winxp, know that right this
  moment you have already been pwned and with 100% certainty you are part
  of someones botnet. If you are lucky they wont steal you eqlogin
  just use your computer to click ads or something...
- Fixed a bug with .RankName where two different spells
  can belong to same spellgroup.
  The solution was to compare by SpellGroup AND the spellname.
  Bug Reported by: MacQ
  See http://www.macroquest2.com/phpBB3/viewtopic.php?f=48&t=19455

18 Jun 2014 by eqmule
- Updated for patch.
- The Spell TLO member .RankName now works for combatabilities as well
  Example: /echo My version of Rest is: ${Spell[Rest].RankName}
  Outputs: [MQ2] My version of Rest is: Rest Rk. II

17 Jun 2014 by eqmule
- ${Me.PID} ha been moved to the EverQuest TLO
  so it is now ${EverQuest.PID}
- ${Me.WinTitle} has been moved to the EverQuest TLO
  so it is now ${EverQuest.WinTitle}
- New TLO: EverQuest - Cred: Cybertech
  it has basically the same members as the old MacroQuest TLO
  but I think most of them are more fitting under the EverQuest TLO.
  MacroQuest TLO will inherit EverQuest TLO so backward compatibility is maintained
  BUT new macros should use EverQuest instead.
- Added SpellGroup and SubSpellGroup to the Spell TLO
- Added RankName to the Spell TLO - Cred: petesampras,htw,maskoi
  it returns a pSpellType rather than a pStringType, but since default is the .Name
  and I think thats how most people will use it, its called "RankName"
  Usage: /echo I have the ${Spell[Certitude].RankName} version of Certitude its ID is: ${Spell[Certitude].RankName.ID}
  Output:
  [MQ2] I have the Certitude Rk. II version of Ceritude its ID is:
  Second example: Lets say you have Vinespur Rk. II in your spellbook (and memmed)
  then doing a /cast "${Spell[Vinespur].RankName}" in your macro will cast it, since its
  going to be resolved as /cast "Vinespur Rk. II"
  This should decrease the edititing of inifiles everytime you buy a new rank of a spell.

Friday the 13th!! (of June 2014 by eqmule)
- Added Rank to the Spell TLO, it returns a pIntType thats either 1, 2 or 3 for spells
  and 4-30 for clickys and potions. - Cred: petesampras
  This represents the spell rank, i.e a Rk. II Spell will return a 2.
  Usage: /echo ${Spell[Certitude Rk. II].Rank}
  Outputs: [MQ2] 2
- Added 3 new members to the Character TLO: (a while ago, just forgot to mention it.)
    ZoneBoundX, ZoneBoundY, ZoneBoundZ
	they return a pFloatType
- ${Me.Name}, ${Me.Surname} ${Me.Level} ${Me.ID} now works at charselect as well.
  There is no good reason to duplicate them, so from now on they are fetched from
  LocalPlayer instead since that one exist at charselect, but pCharInfo does not.
- Removed the follow since they are no longer in the client:
	TypeMember(GroupLeaderExp);
	TypeMember(RaidLeaderExp);
	TypeMember(GroupLeaderPoints);
	TypeMember(RaidLeaderPoints);
	TypeMember(PctGroupLeaderExp);
	TypeMember(PctRaidLeaderExp);

10 Jun 2014 by eqmule
- Since someone asked me this:
  -Q: Can you make the /setwintitle set it each time u zone?
  -A: Yes, create a file called zoned.cfg into your Release\Configs Folder
  and paste for example: /SetWinTitle EverQuest - ${Me.Name} (${Zone.ShortName})
  into it.
- Fixed a problem with Auras being detected as a Named spawn. Cred Maskoi.
- Fixed a bug in SearchSpawn where it would return Untargetable mobs
  even though the untargetable flag wasnt set.
  This means ${Spawn[npc radius 100]} wont return Arcane Distillect anymore,
  but ${Spawn[npc untargetable radius 100]} will. (if one is in radius)
- IsInGroup and IsInRaid now checks for Player's corpse as well as Player
  (as long as you specify [pccorpse] in the spawnsearch.)
  This means you can now do stuff like:
  /echo ${SpawnCount[pccorpse Group zradius 50 radius 110]}
  /echo ${SpawnCount[pccorpse Raid zradius 50 radius 110]}

09 Jun 2014 by eqmule
- Fixed? /while
  Feel free to test it and report any bugs.
- Added /GetWinTitle and /SetWinTitle Commands
- Added WinTitle to the Character TLO: it returns a pStringType
- Added PID (Process ID) to the Character TLO: it returns a pIntType
  Usage:
  /SetWinTitle [${EverQuest.PID}] EverQuest - ${Me.Name} (Lvl:${Me.Level} ${Me.Class})
  /echo ${EverQuest.WinTitle}
  [MQ2] [2319] EverQuest - Eqmule (Lvl:100 Shadow Knight)

01 Jun 2014 by eqmule
- Added three new MQ2Type(s): MQ2TimeStampType, MQ2Int64Type and MQ2DoubleType
  MQ2TimeStampType has the same submembers as pTicksType
  with the difference being that the default return value is milliseconds.

- MACRO-BREAKING CHANGE! (if your macro uses Me.GemTimer)
  Look, for years we relied on updating stuff every 6 seconds (1 tick)...
  I had to make this change since the client updates more often nowadays.
  Which is why:
  ${Me.GemTimer[x]} now returns a pTimeStamp.
  The default return is milliseconds until gem is refreshed.
  Usage Example: /echo ${Me.GemTimer[5].TotalSeconds}
  Outputs: [MQ2] 25

- All references to GetTickCount() have been replaced with GetTickCount64()
  This will fix problems related to all timers for people who dont do a complete
  shutdown of their computer earlier or on every 49.7th day.
  Plugin authors should replace all references to GetTickCount() in their plugins
  with GetTickCount64() as well.
- ${Macro.Runtime} now returns a pInt64Type to be able to hold the return of GetTickCount64
  if you are using ${Macro.Runtime} in your macro, make sure it works as intended. 

23 May 2014 by eqmule
- Fixed a fix...
  Sorry but I was in the middle of testing stuff yesterday and today they patched so
  in order to get everything out quick for x2 weekend
  I missed a bug in GetSpellByID, its fixed now (again)

23 May 2014 by eqmule
- Updated for patch

22 May 2014 by eqmule
- Secured a few functions that calls GetSpellByID against buffer overflows.

21 May 2014 by eqmule
- Updated for patch

15 May 2014 by eqmule
- Updated for patch

14 May 2014 by eqmule
- Updated for patch

12 May 2014 by eqmule
- Added nogroup to searchspawn - cred htw
  This means you can do stuff like /echo ${Bool[${NearestSpawn[1, nogroup pc radius 300]}]}
  it will return TRUE if there is at least 1 player within 300 radius of you thats NOT in your group.
- Added case Range: to ItemType

08 May 2014 by SwiftyMUSE
- Update of SpellSlotInfo for SPA's 157 to format as a ranged value
- Added MaxBuffSlots, changed FreeBuffSlots to use the new function that gets the max buff slots

29 Apr 2014 by eqmule
- Updated for patch

26 Apr 2014 by eqmule
- If using an old ItemDB.txt you will now see a message asking you to update it.

24 Apr 2014 by SwiftyMUSE
- Fix for reuse timer in spell slot information
- Fix for random CTD on some spell display
- Fix for CTD when item missing in ItemDB
- Added command /SpellSlotInfo [#|"spell name"]. You can use this to see the spell slot
  information for any spell without having to right-click display through the MQ2ItemDisplay plugin.
- Ground spawn updates

18 Apr 2014 by eqmule
- Fixed a bug in GetSpellByID that would make it return "Unknown Spell" when it 
  should just return 0
  This means macros like scribe.mac will work again.

16 Apr 2014 by eqmule
- Fixed the EQRAIDWINDOW struct
  This means caption classcolors for raidmembers will again work as intended.
- Changed how plugins are loaded from MacroQuest.ini
  I don't think this will affect anyone, but from now on
  when a plugin is unloaded the [Plugins] section will not be erased
  The old mq2plugin=mq2plugin is still valid, but eventually
  you will end up with a list of plugins where the entries
  will look like mq2plugin=1 or mq2plugin=0
  I did this because I'm preparing the loader for being able to unload/load
  plugins directly from its iconmenu.

13 Apr 2014 by SwiftyMUSE
- Added GemIcon, HateGenerated, PvPCalc, Unknown182, Unknown222, Unknown223 to the SPELL struct
- Added HateGenerated to MQ2ItemDisplay output

11 Apr 2014 by SwiftyMUSE
- Merged the MQ2GearScore logic into the base code for MQ2ItemDisplay. This means that MQ2GearScore
  is no longer necessary and MQ2Bzsrch will work correctly for those that want scores.
  In order to use the new functionality, rename your old ini file to MQ2ItemDisplay.ini to get all
  the same values. You can stop using MQ2GearScore and go back to use the base code MQ2ItemDisplay

10 Apr 2014 by SwiftyMUSE
- Update of SpellSlotInfo for SPA's 124/125/132 to format as a ranged percent and specify that SPA 132
  is a # of tick(s)

08 Apr 2014 by SwiftyMUSE
- Rewrite of SpellSlotInfo, uses new function ParseSpellEffect. Pass a pSpell structure, slot number,
  character buffer and it will return a character buffer with the spell effect information
- Fixed issue with MQ2ItemDisplay that would sometimes display the wrong usable classes

08 Apr 2014 by SwiftyMUSE, eqmule
- Corrected datatype refactor to allow for correct type inheritence in MQ2 parser

08 Apr 2014 by eqmule
- Added MaxTargets to the SPELL struct
  This means we can check how many targets a spell will affect, 12 for example.
- Added SpellGroup to the SPELL struct
  This is used to display the spell family for the "Limit: SpellGroup"

06 Apr 2014 by SwiftyMUSE
- Fixed issues with GetSpellNameByID and GetSpellbyID that would cause undefined results or CTD

05 Apr 2014 by eqmule
- Fixed a crash in GetSpellEffectName
- MacroQuest2.exe should work on windows 8.x now

04 Apr 2014 by eqmule
- Update for patch

02 Apr 2014 by SwiftyMUSE
- TEMPORARY fix for C2065 compiler issue on vs2008

02 Apr 2014 by eqmule
- Update for patch
- MacroQuest.ini is now created (from the _default template) if it doesnt exist.
- The item and spelldisplay plugin should display more correct info now
  SwiftyMUSE did most of that grunt work, big props to him for taking it on.
  We will carefully monitor this code and add more fixes as we go to make stacking
  and spell/iteminfo 100% perfect.

30 Mar 2014 by SwiftyMUSE
- Added CreateMQ2NewsWindow for Macroquest.ini file to turn on/off the creation of
  the news window
- Updated stacking checking to ignore bard songs and song window illusions
- Removed the stat change portion of the additional checks for stacking introduced
  on 23 Mar 2014

30 Mar 2014 by eqmule
- Fixed /lootall
- Added Caster to the Spell TLO
  returns a pStringType of the caster of a buff
  Usage: /echo ${Target.Buff[Ancient Flames].Caster}
  [MQ2] eqmule

27 Mar 2014 by CyberTech
- Refactor datatype definitions for MQ2 and ISEQ code
    All datatypes are declared in one file (DataTypeList.h), one time, for both ISXEQ and MQ2.
    Inheritance and Persistence are defined at the same time and location.
    This will avoid the ISXEQ build breaking or falling behind when new datatypes are added to MQ2.
    Additionally, it simplifies the code required for a new MQ2 datatype -- 1 line of code instead of 4

26 Mar 2014 by eqmule
- Fixed Spell[some spell].Description
  it now returns the correct string.
- Added a Slowed,Rooted,Mezzed,Crippled,Snared and Hasted
  to the TargetType TLO.
  they all return a pTargetBuffType TLO which has 3 members:
  Address (pIntType), Index (pIntType) and Duration (pTicksType).
  It also inherits pSpellType.
  This means that you can to stuff like:
  /echo ${Target.Slowed.Name} will fade in ${Target.Slowed.Duration.TotalSeconds}s
  [MQ2] Tepid Deeds will fade in 114s
  /echo ${Target} will break mezz in ${Target.Mezzed.Duration.TotalSeconds}s
  [MQ2] a_pyre_beetle48 will break mezz in 66s

24 Mar 2014 by eqmule
- Added exact match option to spawn searches (Suggested by: petesampras)
 example: /echo ${Spawn[=eqmule]} will find eqmule but not eqmulee.
- Fixed GroupMemberTargeted (this means /target clear works again)
- Added new TLO Member 'Inviter' to the character TLO. (its a pStringType)
 You can check ${Me.Invited} to see if you have a
 group invitation so I figured it would be useful
 to know who actually sent the invite:
 Usage: /echo ${Me.Inviter} just invited me to join their group
 Output: [MQ2] uberplayer00 just invited me to join their group

23 Mar 2014 by SwiftyMUSE
- Corrected itemdisplay to show useable classes for the spell when over level 70
- Corrected to make sure cfg files are executed during refresh injections
- Additional checks for spell stacking.
  (Buffs/Songs will stack (both land) if they are benefical spells and it's some type
  of stat change that was currently causing it to fail)

22 Mar 2014 by SwiftyMUSE
- Corrected useable class name in itemdisplay extension.
- Additional updates for spell effects
- Updates for spell stacking. Added .StacksWith as an alias
  for .WillStack

22 Mar 2014 by eqmule
-NOTE, THIS UPDATE WILL BREAK PLUGINS. (but not that much see below)
 SPELL struct member Level is now ClassLevel
 this was done cause i want you to know which plugins to update.
 ANY place that refers to Level-1 muct be changed to ClassLevel
 do NOT forget to remove the -1
-Updated the launcher.
-Injecting is now faster, it will happen even when eq is not in focus.
 This means injecting will no longer attach to any process it feels like.
 it will only attach to eqgame.exe.
 This is a good thing, (cause it means you wont have to kill the tasktray icon)
 if you need to /unload to do a rebuild for example.
 Also, since mq2main only attaches to eqgame, launchpad will now
 run just fine without dying even when the tasktray icon is up...
 If you /unload you can "reload" from the tasktray icon by selecting
 "Refresh Injections"
 If you start a new session of eqgame.exe mq2main.dll will be autoinjected.
 "Refresh Injections" will only reattach to eqgame.exe(s) that doesn't already
 have a mq2main.dll loaded in its address-space. 
 If one is loaded already it will move on to the next eqgame.exe it finds and try there
 until it has made sure all running eqgame.exe has mq loaded...

18 Mar 2014 by SwiftyMUSE
- Added CountSongs
- Changed .Stacks and .StacksPet to allow the comparison of the songs too
- Added MercType to the list of PlayerClasses
- Added the ability to allow custom offsets for those that need that (See the new privates files, MQ2Globals-private.cpp/.h)
- Added an actordef list to define the names for the various groundspawns.
  (If you find any missing (there are some), please post and they can be added.) Use "/items drop" to see
  the value that needs to be added. I removed the use of weapons.h and grounds.h. They were merged into
  the actordef list.
- Added some missing expansion names
- Added additional spelltype members (thanks PeteSampras)

18 Mar 2014 by eqmule
-IMPORTANT: MacroQuest.ini has been renamed to MacroQuest_default.ini
 I did this because I got tired of that unzipping would overwrite
 mine (which has custom settings in it) everytime there was a new zip.
 New Users that never run MacroQuest2.exe before
 SHOULD remove the _default extension on that file before they start MacroQues2.exe.
 (I want to make MacroQuest2.exe automatically do that at some point if no ini exist,
 but for now its a manual thing)
-Fixed a ctd when you did a /echo ${FindItemBankCount[blah]} with an empty shared bank...
-Fixed EQRAID struct (again)
-Added all known SPAs (458 of them), this means you should not get any more Unknown Spell Effects
 in the Spell Display. (You will get "Please Check" instead but thats for me
 so I know which ones I need to look closer at, dont worry about that for now.
-Added Spell restrictions as well to the spell display info - cred htw

-This is mainly a maintenance release, which means, it has code i am going to finetune later
 as well as some code that is now redundant and will be removed at a later point so we can avoid bloat.
 Hopefully releasing this now, will give those of you that maintain your own versions enough time
 to merge in the new stuff with your own builds before next patch...

-The Readme.chm file is back! (Click ReadMe on the macroquest2 icon...)
 it has compile instructions for VS 2012...

 more can be done to update other sections of it, but we need to start somewhere.
 contact me if you are interested in helping out with that.

16 Mar 2014 by eqmule
-Fixed EQRAIDMEMBER struct
 This means /echo ${Raid.Member[${Me}].Class} (and the likes) will work again.
-Fixed a bug with pRaidType where pSpawnType members wouldn't inherit correctly.
 This means things like /echo ${Raid.Member[${Me}].Race} will work properly (again)... (did it ever work?)

15 Mar 2014 by eqmule
-Fixed the EQRAID struct 
 This means, things like /echo ${Raid.Members} will work again.

13 Mar 2014 by eqmule
-Updated for patch
-Fixed a problem with MQ2Labels showing up as Unknown

12 Mar 2014 by eqmule
-Updated for patch
-The MQ2Type destructor is now virtual Cred: TypePun

09 Mar 2014 by eqmule
-Added Distance3D float member to the Switch TLO
-/click left item is back!! (in all its old days glory...)
 To use: first /itemtarget then /click left item
 Yes you can pick up stuff from the ground without facing it.
 Yes you can open a tradeskill container without facing it.
 BUT make sure you are in range. (20)
 Even though you do not have to be facing the item I still recommend
 you do a /face item (for appearances) before you issue a click left item...
 Please dont abuse this.

01 Mar 2014 by eqmule
-Fixed InvitedToGroup (it was in the wrong place in the struct)

26 Feb 2014 by eqmule
-Made some preparations for future updates related to Custom Help Windows
 Not a critical update unless you are a hardcore plugin author.

23 Feb 2014 by eqmule
-Corrected some offsets that where wrong.
 This should fix a couple ctd's reported on the forum (hopefully)
 Sorry about any downtime this may have caused to your crews...
-CampfireZone wont ctd in neigboirhoods or greater guild halls anymore
 however it wont return anything either until I figure out where that info is located.
-Updated /beepontells and /timestamp to take on AND off as arguments.
 no argument will just toggle, just like before this change.
 This is also saved to macroquest.ini from now on.

21 Feb 2014 by SwiftyMUSE, eqmule
- Updated for patch

20 Feb 2014 by eqmule
-Fixed EQRAID struct 
 This means, things like /echo ${Raid.Members} will again work.

19 Feb 2014 by eqmule
-Updated for patch
-Added LoreGroup and LinkDBValue to CONTENTS struct
 It is used in the linkdb plugin. Cred: SwiftyMUSE

-Added a new TLO Member for Song/Buff, HitCount which will return a pIntType of how many hits a song/buff has left before it fades.
 Usage /echo ${Me.Song[Lich Sting Recourse].HitCount}

-made some adjustments to /itemnotify
 Im not really finished with it, more testing is needed
 but now it can select items when merchantwindow is open.

 and /ctrl /itemnotify should pick up single items as well... *should*
 more to come on this, its complicated... I know the code looks like a complete mess
 but I will clean it up when I know exactly how I want it to work...

05 Feb 2014 by eqmule
-Changed /ini to work in the following way (see below), apperantly there was a bug in my understanding
 of how people wanted it to work.
//	/ini "someini.ini" "the section" "NULL" "NULL"
//	adds a key named NULL and a value named NULL under the [the section]:
//	to remove the key named NULL:
//	/ini "someini.ini" "the section" "NULL" NULL
//	OR /ini "someini.ini" "the section" "NULL"
//	to remove section "the section":
//	/ini "someini.ini" "the section" NULL
//	OR /ini "someini.ini" "the section"
//
//	Basically leaving the third and/or fourth parameter blank will be interpreted as NULL
//	enclosing NULL in quotes will interpret it as an actual string "NULL"

29 Jan 2014 by eqmule
-Fixed a bug in MQ2DataVars.cpp
 itemlinks now works as intended. (again)
-Added some support for ISXEQ and some new commands(/beepoontell,/timestamp) + a lineofsight code change
 cred: Red-One

28 Jan 2014 by eqmule
-Updated for patch

27 Jan 2014 by eqmule
-New Feature: /useitem "item name here"
-New Feature: /itemnotify "item name here" left/rightmouseup
 This means no more need to figure out which slot an item is in, as long as its in our inventory
 it will be "clicked".
 For obvious reasons, rightmouseup only works on clicky items...

-NOTE! MACRO AUTHORS:
Keeping with my modus operandi of "breaking things that are'nt fixed" (properly)
I have made changes to the following:
Macro breaking changes: (please dont panic, its easy to adjust)
1. TLO ${Me.XTarget[x].Type} is now ${Me.XTarget[x].TargetType}
 Reason: XTarget inherits Spawn and since that already contains a .Type member, it was necasary to change it.

2. Ok , so I noticed that everquest sometimes mark chat as SPAM
and in order to do that, they "tag" say,tell, and the rest of the chat if it orignates from another player.
This messes up our eventhandling, and I believe it has for several years.
So, its well overdue for a change, I am sorry about this though, cause this WILL
break some macros (and possibly plugins) that "fixes" this internally...
Here is an example of how a macro would deal with this:

#event healme "#1# says,#*#heal me#*#"

Sub Event_healme(line, Sender)
	/varset Sender ${Sender.Right[-2].Left[-1]}
	/if (${Sender.Equal[eqmule]}) {
		/echo eqmule needs a heal
		/varset healneeded 1
	}
/return

As you can see, unless we "strip" ${Sender} it will never be equal to "eqmule"
cause "eqmule" is actually "\x12\x31eqmule\x12"

Now, the fix for this obviously should be taken care of by core mq, and not your individial macros.
So I have done precicely that.
After building this version of mq, the new event should look like this instead:
Sub Event_tagged(line, Sender)
	/if (${Sender.Equal[eqmule]}) {
		/echo eqmule needs a heal
		/varset healneeded 1
	}
/return

Ok? questions? post on the forum, im releasing this version a month or so before next patch, 
so u should all have plently of time to adjust to this change.

22 Jan 2014 by eqmule
-Updated for patch

21 Jan 2014 by eqmule
-Added two new features
-New Command: /beepontells which is a toggle, can be set in MacroQuest.ini BeepOnTells=1 in the [MacroQuest] section.
 well... thats what it does, u get a tell... it beeps...
-New Command: /timestamp which is a toggle, can be set in MacroQuest.ini TimeStampChat=1 in the [MacroQuest] section.
 Basically it timestamps all chat when its on...
 NOTE: The timestamp takes place AFTER chatevents are handled, so at least in theory
 this should NOT have any adverse effects when turned on.

20 Jan 2014 by eqmule
-pinstCTaskWnd is back, dont know when it got lost...
-Added new TLO "Task" its useful for shared tasks(quests).
 it has the following members:
 -Title returns a pStringType of the shared task.
 -Timer returns a pTicksType of the amount of time left before task expires.
 -Members returns a pIntType of how many members the task has.
 -Member returns a pTaskMemberType
  pTaskMemberType has the following members:
  -Name returns a pStringType
  -Leader returns a pBoolType of TRUE or FALSE if the member is the task leader or not
  -Index returns a pIntType of the members taskindex, i.e where in the list it is... 1-6
Usage:
       /if (${Task.Member[Eqmule].Leader}) {
              /echo I am the leader of ${Task.Title} which expires in ${Task.Timer.TotalMinutes}...
	   }
	   /echo Task Member 2 is ${Task.Member[2]}
Output:
      [MQ2] I am the leader of Hatching a Plan which expires in 243 minutes...
      [MQ2] Task Member 2 is Eluidiaan

-XTarget now inherits pSpawnType
 this means that you can now do stuff like:
 /echo ${Me.XTarget[1].PctHPs}
 [MQ2] 93
 /echo ${Me.XTarget[8].Level}
 [MQ2] 16
 NOTE: max XTarget is 10... I dont think doing /echo ${Me.XTarget[11].Level} will turn out good for anyone...

 Please update ALL macros that targets mobs around you *when fighting* to check their HP to use XTarget[x].PctHPs instead.
 HINT: This is not a suggestion, its a very strong recommendation/borderline order.
 The reason for this is that:
 1. Targeting multiple mobs over and over just to check their HP, SLAMS the eq servers with targetpackets.
 2. It is BAD practice and it slows down YOUR macro, as well as the eq servers.
 3. For your own good, detecting botters are extremely easy by just watching how your character targets.
    no "real" player will target 50 mobs around him in a couple seconds, just to select the one with the lowest HP.

04 Jan 2014 by eqmule
-Added ActiveDisc to the Character TLO, it returns a pSpellType if a discipline is active. (otherwise NULL)

 usage: /if (${Me.ActiveDisc.ID}) {
			/echo Yes I am using a Discipline, and its ${Me.ActiveDisc.Name}, the spell id is ${Me.ActiveDisc.ID}
		}
 
02 Jan 2014 by eqmule

								HAPPY NEW YEAR!!!
We have had a good 2013, I expect to add some exciting new things as well as continue
work on updating and making MQ2 better and better this year.
Stay tuned, and thank you for all of your support!

-This is NOT a critical update (no need to update unless you really need the following:)
-Added GetCurrencyIDByName
-Added new Character TLO Member AltCurrency which returns a pIntType
 usage: /echo ${Me.AltCurrency[Marks of Valor]}
        /echo ${Me.AltCurrency[31]}
 Cred: desgn
-Added ZoneFlags to the pZoneType TLO, it returns a pIntType
-Added Category and Subcategory Members to the Spell TLO, they return pStringType
-Fixed a CTD in ${DisplayItem.StackSize}
-Added delete functionality to the /ini command
 usage: NULL required: http://www.macroquest2.com/phpBB3/viewtopic.php?t=12574&highlight=delete
       no NULL needed: http://www.macroquest2.com/phpBB3/viewtopic.php?f=28&t=18467

 Both approaches are valid and will work for backward compatability.

15 Dec 2013 by eqmule
-This is NOT a critical update (no need to update unless you really need the following:)
 I just added FindItemByID and renamed FindItem to FindItemByName
-Updated ${Mercenary.State} to return "NOMERC" if you dont have a merc.

-There is a /while command in right now (has been for a while -pun intended)
 I just wasnt ready to announce it earlier, look, this is extremely beta.
 IF you are gonna try it, you cannot expect it to work perfectly
 I basically only tried:
 /while (${Target.ID}) {
	/delay 1s <--- IMPORTANT
	/echo Hi there we have a target
 }
 You can NOT do:
 /while (something) /echo hi there
 
 right now it NEEDS the {} enclosure...
 and please unless you want your cpu to freak out... use a "/delay something" within that closure...
 see my example above (the <-- IMPORTANT)

11 Dec 2013 by eqmule
-Updated for patch
-Updated AltAdvManager::GetAltAbility with second parameter, I dont know what it is yet, rank? level?
-Fix for SpawnInfo->Trader and SpawnInfo->Buyer

06 Dec 2013 by eqmule
-Fixed void CTabWnd::SetPage(int,bool,bool);
(this means aapurchase and the likes works again...)
your're welcome...

05 Dec 2013 by eqmule
-Updated for patch

27 Nov 2013 by SwiftyMUSE
-Added AAPointsAssigned to Me TLO

16 Nov 2013 by EqMule
-Fix for ${Target.AggroHolder} it now properly return Pets and Mercenary SpawnTypes as well as Players.
 There is still some work to do on this TLO, for example it wont return
 yourself, this is not intentional, its on my todo list.

-Added support for /itemnotify with bags closed for bank and shared bank as well.

-Fixed a bug where if you sent a /itemnotify in <pack> <slot> leftmouseup 
 and you had the item on a hotbutton, instead of picking it up, it would activate it.
 This means that from now on, if you issue a /itemnotify leftmouseup command... you can be 100% sure
 it WILL pick up the item, not activate it...

14 Nov 2013 by EqMule
-Updated for patch
-"/itemnotify in" changed to work even if bags are closed.
 example: /itemnotify in pack1 1 leftmouseup ( Will pick up the item in pack1 slot 1 even if the bag is closed...)

 Note: that this is pretty much untested right now, let me know of any issues.

10 Nov 2013 by SwiftyMUSE
- added MaxLevel to Spell TLO
  the purpose was to allow autobot to get the max mezz level automatically
  and avoid hardcoding it in the macro itself.

07 Nov 2013 by EqMule
-Fix for Contents.Power
-Added a manifest to MacroQuest2.exe so it will requireAdmin automatically.
-Updated all visual studio vcxproj files to use the v110xp toolset.

its time for you guys to update to vs2012 sp3 or newer if you want to use the vs2012 .sln
For the rest of you, this shouldnt have an impact, just use old MacroQuest2.sln

as for the strcpy_s error, this is intentional, upgrade your visual studio to a version released after 2006.
you cannot use vs 6.0 anymore (unless you change them all back to strcpy)

06 Nov 2013 by EqMule
-Updated for patch
- Changed top #turbo to 80, still defaults to 20
-Brought back an old friend from the dead... /click left door
 You do not *HAVE* to face the door to "click" it but I still recommend that you do, your char doesn't need the attention...
Usage:
Sub OpenDoor
:retrydoortarget
	/doortarget DOOR1
	/delay 1
	/if (!${Switch.ID}) {
		/goto :retrydoortarget
	}
	/face door nolook
	/delay 1
:retryopendoor
	/if (!${Switch.Open}) {
		/click left door
		/delay 1s
		/goto :retryopendoor
	}
/return

29 Oct 2013 by EqMule
-Cast item works on items in bags now if you have VoA or higher expansion.
cred to desgn for code/suggestion

26 Oct 2013 by EqMule
-Added a new member to the Target TLO:
${Target.AggroHolder} it returns a pSpawnType of whoever your target is most angry with and currently attacking, 
i.e they guy that has the most aggro.
This can be used for ANY Target, you dont even have to have aggro yourself or even be in group with them.
You can run by someone fighting, select their target and this will return whoever its most angry with...
/echo ${Target.AggroHolder}
[MQ2] EqMule

***OK THE NEXT FIX "might" break some macros, BUT, this is how it is meant to work for consistency, so... deal with it please.***
-Fixed ${Group.Member[<thename>].PctAggro and ${Group.Member[x].PctAggro
/echo ${Group.Member[eqmule].Index}
[MQ2] 3			<-- im groupmember 3
/echo ${Group.Member[3].Name}
[MQ2] Eqmule	<-- see?
/echo ${Group.Member[3].PctAggro	<-- it works with the number
[MQ2] 54		<-- my aggro
/echo ${Group.Member[Eqmule].PctAggro	<-- as well as the name
[MQ2] 54		<-- my aggro

23 Oct 2013 by EqMule
-NOTE TO: Macroauthors, Macro breaking CHANGE!

 Look, to prepare for a PctAggro fix, I needed to make a change to how ${Group.Member[<TheName>]} works
 This will most likely BREAK some people macros
 BUT it is going to be consistant with how other TLO's work that deal with Names and so on.
 so in the end you will thank me for making this change.
 From Now On: ${Group.Member[<TheName>} returns a pGroupMemberType NOT a pIntType
 SO IF you need the Index of a GroupMember, I have added a new member called: Index
 Example of how it worked BEFORE THIS PATCH:
 /echo ${Group.Member[${Me.Name}]}
 [MQ2] 0
 Example of how it works AFTER THIS PATCH:
 /echo ${Group.Member[${Me.Name}]}
 [MQ2] Soandso
 BECAUSE the new type is a pGroupMemberType, it also inherits pSpawnType which is why you can also do:
 /echo ${Group.Member[${Me.Name}].Class}
 [MQ2] Wizard
 I hope you all can see the benefit of being able to directly access the pSpawnType in this way...
 But, to get back to the index:
 To actually get the index do a:
 /echo ${Group.Member[${Me.Name}].Index}
 [MQ2] 0

 We good?

21 Oct 2013 by EqMule
-Fixed ${Pet.Body.ID} and ${Mercenary.Body.ID} crashes (when no pet/mercenary was up)

20 Oct 2013 by EqMule
-Added Prestige to the Item TLO:
usage: /echo ${Cursor.Prestige} returns a pBoolType TRUE if its a Prestige item otherwise FALSE

19 Oct 2013 by EqMule
-Added Subscription to the Character TLO:
usage: /echo ${Me.Subscription} returns a pStringType "UNKNOWN","FREE","SILVER" or "GOLD"

15 Oct 2013 by EqMule
-Added EnduranceCost to the Spell TLO:
usage: /echo ${Spell[Malarian Mantle].EnduranceCost} returns a pIntType
-Added PctPower to Item TLO:
usage /echo ${Me.Inventory[powersource].PctPower} returns a pFloatType

14 Oct 2013 by EqMule
-Added 2 new Members to the Character TLO:
${Me.PctMercAAExp} which returns a float of the current percent of exp your mercenary has.
and
${Me.MercAAExp} which returns the actual pIntType

13 Oct 2013 by EqMule
-Fix For macros not loading...

13 Oct 2013 by EqMule
-Fix for ${Group.Member[x].Pet}

12 Oct 2013 by EqMule
-Added Support for CustomPlugins.ini
 it only have 2 sections and in the Macroquest Section only DebugSpewToFile is valid
 in the Plugins section you can add as many plugins as u like...
 /plugin unload on a custom plugin will unload it (as it should), but it will NOT write the change to the CustomPlugins.ini.
 That behaviour is by design. If you dont want a plugin to be loaded, you should manually remove it from the list.
 Example of what my CustomPlugins.ini looks like:
 [MacroQuest]
 DebugSpewToFile=1

 [Plugins]
 mq2AutoLogin=mq2AutoLogin

12 Oct 2013 by EqMule
-Fix for a crash in the "Clearing A Path" instance in Dead Hills
 this will most likely fix other instance crashes as well in the new zones.
 however i couldnt log in game to test, so report in bugs forum if u still crash
 when zoning in.

12 Oct 2013 by EqMule
-Fix for ${Me.Pet.Following} and ${Me.Mercenary.Following}
-Todo: Fix ${Me.Inventory[powersource].Power}

11 Oct 2013 by EqMule
-Removed PetTarget and PetCombat
-Added new TLO members for ${Me.Pet}
- Buff		example: /echo ${Me.Pet.Buff[1]} returns a pSpellType
			example: /echo ${Me.Pet.Buff[Spirit of Wolf]} returns a pIntType (The slot the buff is in)
- Combat	example: /echo ${Me.Pet.Combat} returns a pBoolType TRUE or FALSE (on/off)
- GHold		example: /echo ${Me.Pet.GHold} returns a pBoolType TRUE or FALSE (on/off)
- Hold		example: /echo ${Me.Pet.Hold} returns a pBoolType TRUE or FALSE (on/off)
- ReGroup	example: /echo ${Me.Pet.ReGroup} returns a pBoolType TRUE or FALSE (on/off)
- Stance	example: /echo ${Me.Pet.Stance} returns a pStringType "FOLLOW" or "GUARD"
- Stop		example: /echo ${Me.Pet.Stop} returns a pBoolType TRUE or FALSE (on/off)
- Target	example: /echo ${Me.Pet.Target} returns a pSpawnType of the pets current target
- Taunt		example: /echo ${Me.Pet.Taunt} returns a pBoolType TRUE or FALSE (on/off)

10 Oct 2013 by EqMule
-Updated for patch
-Added new TLO ${Mercenary}
It returns a SpawnType so you have access to all spawnmembers.
As well as these four new ones:
${Mercenary.State} (stringtype) which returns strings: "DEAD" "SUSPENDED" "ACTIVE" or "UNKNOWN";
${Mercenary.StateID} (int) which returns the state as a number (mostly good for debugging)
${Mercenary.Stance} (stringtype) which return the Stance as a string
${Mercenary.AAPoints} (int) returns how many unspent mercenary AA you have.
I Plan to add more stuff later if needed. Those are the most useful for now...

09 Oct 2013 by EqMule
-Fix for Bank and SharedBank members in CHARINFO struct
(thanks to Drakhhen for making me aware of this bug)

08 Oct 2013 by EqMule
- Updated for Oct 7-8 2013 patch
- Shared Bank now has 4 slots
- I will add a TLO for the new mercenary AA
 but I need more time to look into it, unless someone beats me to it.
 For now use the UI...
- Added a couple new TLO's
 /echo ${Me.PetTarget}
 will return the spawn your pet has targeted.
 so you can do /echo ${Me.PetTarget.ID} and so on to get more info out... 
- /echo ${Me.PetCombat}
 is the pet attacking something? 
 returns TRUE or FALSE 

Im pretty sure these 2 can use some more work, but should work in most situations I think...

22 Sep 2013 by EqMule
- Added Me.ZoneBound which returns Zone information for the zone you are bound in
  Usage:
	/if (${Zone.ID}==${Me.ZoneBound.ID}) {
		/echo crap im back at bindpoint, did I die?
	}
18 Sep 2013 by EqMule
- Updated for patch
21 Aug 2013 by EqMule
- Updated for patch
18 July 2013 by EqMule
- Added support for /useitem
  Example: /useitem ${FindItem[=worn totem].ItemSlot} ${FindItem[=worn totem].ItemSlot2}
  Note: you need VOA expansion or newer for /useitem to work, its a soe, not an mq2 command
- Fixed listselect *
	Example: /notify MMTW_MerchantWnd SubtypeListBox listselect 10
			 Will select the Tier V Healer listitem in the Mercenary Merchant Window.
	
	*listselect wasnt able to actually "select" items, it only "highlighted" them prior to this fix.
17 July 2013 by EqMule
- Added comboselect*
	Example: /notify MMTW_MerchantWnd TypeComboBox comboselect 2
			 Will select Journeyman Mercenaries in the Mercenary Merchant Window.
	
	*listselect still works when you just need to "set" an item in a combobox
	but when you want it to actually do the "select" use comboselect.

16 July 2013 by EqMule
- Updated for Jul 16 patch
- Added Item.Damage (thanks to nod77)
- Added new TLO GetCurSel (thanks to Dewey2461) see http://www.macroquest2.com/phpBB3/viewtopic.php?f=30&t=18947
- report bugs to me on irc or on the forum

22 June 2013 by ieatacid
- Fixed window.Enabled

20 June 2013 by EqMule, ieatacid
- Updated for Jun 19th patch

2 June 2013 by ieatacid
- MacroQuest.GameState now returns 'PRECHARSELECT' when applicable

17 May 2013 by EqMule, ieatacid
- Updated for May 14th patch

21 April 2013 by ieatacid
- MQ2Map fixed

21 April 2013 by ieatacid, EqMule
- Updated for April 17th patch

21 March 2013 by ieatacid
- Fixed keybind issues (?)

16 March 2013 by ieatacid
- Updated for March 13th/14th patch

16 February 2013 by ieatacid
- Updated for Feb. 13th/14th patch

20 January 2013 by ieatacid
- Fixed _CXWND.pParentWindow crash
- Fixed MQ2ItemDisplay crash

19 January 2013 by ieatacid
- Fixed MQ2ItemDisplay
- Fix corpse crashes
- Fixed a couple inventory struct members that were off -- item.stack and some others should work correctly now
- Fixed Me.Pet

18 January 2013 by ieatacid
- Updated for January 16/17 patch

4 January 2013 by ieatacid
- Fixed _ITEMINFO.Clairvoyance
- Fixed HasExpansion function

24 December 2012 by ieatacid
- MQ2ItemDisplay: fixed duplicate spell data being displayed

13 December 2012 by ieatacid
- Updated for December 12th patch
- FIXED OLD COMPILER WARNINGS

9 December 2012 by ieatacid
- Added ability to check if your account has a specific expansion enabled
... bool character.HaveExpansion[n]: Check if you have an expansion by number
... bool character.HaveExpansion[name]: Check if you have an expansion by name (full name not abbreviation)
... Added function for checking expansion availability. See HasExpansion function in MQ2Utilities.cpp for more info
- Added access to aggro data
... int character.PctAggro: Your aggro percentage
... int character.SecondaryPctAggro: Secondary aggro percentage
... spawn character.SecondaryAggroPlayer: spawninfo for secondary aggro player
... spawn character.AggroLock: spawninfo for aggro lock player
... int target.PctAggro: target's aggro percentage on you (same as character.PctAggro)
... int target.SecondaryPctAggro: target's secondary aggro percent (same as character.SecondaryPctAggro)
... spawn target.SecondaryAggroPlayer: spawninfo for target's secondary aggro player (same as character.SecondaryAggroPlayer)
... int groupmember.PctAggro: group member's aggro percentage
... int xtarget.PctAggro: xtarget's aggro percentage

3 December 2012 by ieatacid
- Fixed MQ2Bzsrch.  bazaaritem.Value has been removed because it's no longer sent with the item data

29 November 2012 by ieatacid
- Fixed alternate ability bug
- Fixed Me.CombatState
- MQ2Bzsrch is still broken, don't load it

28 November 2012 by ieatacid
- Updated for today's patch

23 November 2012 by ieatacid
- Fixed MQ2FPS (it once again stops rendering)

15 November 2012 by ieatacid
- Fixed custom chat channel join/leave messages not firing

12 November 2012 by ieatacid
- Fixed UI crashes

10 November 2012 by ieatacid
- Fixed alt ability bug

9 November 2012 by ieatacid
- Updated for November 7th patch
- Due to the introduction of ASLR into the client, offset names in eqgame.h have been changed as it was the easiest route to take in adapting the code base
- A function has been added to MQ2Inlines.h for plugins that need to adjust their own offsets for ASLR: DWORD FixOffset(DWORD nOffset);
... It takes the offset as a parameter and returns the recalculated offset

18 September 2012 by ieatacid
- Updated for patch on the 16th

25 September 2012 by ieatacid
- Updated for patch

19 September 2012 by ieatacid
- Updated for patch

16 August 2012 by ieatacid
- Updated for patch

19 July 2012 by dkaa, ieatacid
- Updated for patch

27 June 2012 by ieatacid
- Updated for patch

13 April 2012 by ieatacid
- Updated for patch

31a March 2012 by dkaa
-- Fixed DeleteAll, which was crashing MQ2Tracking...

31 March 2012 by dkaa
-- Fixed MyTradeReady, etc
-- Fixed various window crashes
-- Broke all the plugins that create their own window.  While consolidating some code, I ran into the problem that Show is both member data and function.  Do the data member changed to dShow, which means plugins like MQ2BagWnd have to change too.

23 March 2012 by ieatacid, dkaa
- Updated for March 22nd patch
- Added mapfilter TargetPath
... when enabled, right-clicking a spawn on the map will make it your target and draw a path to it on the map and in the world
... off by default

03 February 2012 by dkaa
- Kill launchpad if we are injected.  Launchpad is snooping into all processes.

15 January 2012 by dkaa
- Updated to fix /lootall

17 December 2011 by ieatacid
- Updated for today's patch

15 December 2011 by ieatacid
- Fixed spell manager crash

14 December 2011 by ieatacid
- Updated for today's patch

23 November 2011 by ieatacid
- Fixed _EQINVSLOTWND struct
- Added Me.GemTimer to retrieve the refresh time on spell gems, returns ticks type

18 November 2011 by ieatacid
- Updated for November 15th patch

11 October 2011 by ieatacid
- Fixed Me.TributeTimer

15 September 2011 by ieatacid
- Updated for today's patch

19 August 2011 by ieatacid
- Fixed some campfire stuff

30 June 2011 by ieatacid, dkaa
- Updated for today's patch

28 April 2011 by dkaa
- updated for the patch

20 April 2011 by dkaa
- fix for XTarget -- thanks, drkrain

19 April 2011 by dkaa
- added Me.SkillCap

14 April 2011 by ieatacid
- Updated for April 13th patch

6 April 2011 by ieatacid
- Added Me.MercenaryStance -- returns current active mercenary stance as a string, default is NULL

23 March 2011 by dkaa
- Fixed GetSTMLText -- you need the new eqbcs
- Fixed SetSTMLText -- you need the new eqbcs
- Fixed AppendSTMLText -- you need the new eqbcs
- Added a constant for the chat font offset so the /bcfont will work again
- Added the class CXStr &  CXStr::operator=(class CXStr const &) offset.
- This is all brainiac's fault.

17 March 2011 by dkaa
-  Jaysus, a patch on Paddy's day.

9 March 2011 by ieatacid
- Updated for today's patch

5 March 2011 by dkaa
- Fixed window.Enabled

19 February 2011 by ieatacid
- Me.Aura now returns the effect name as a string instead of a spell type.  If you need access to the spell data, look it up using the Spell TLO

17 February 2011 by ieatacid
- Updated for today's patch

15 February 2011 by dkaa
- fixed NoDrop again

13 February 2011 by ieatacid
- Fixed item.NoDrop
- Me.Aura now returns the name of the effect in the aura window if it can't find the matching spell
- _FELLOWSHIPINFO fix (thanks, Drakhhen)
- Fixed CListWnd::DeleteAll function offset (thanks, brainiac)

12 February 2011 by ieatacid, dkaa
- Updated for February 9th and 11th patches

16 January 2011 by dkaa
- Fixed IsNamed for some of the newer zone.  Thanks, el_nene.

16 January 2011 by ieatacid
- Fixed spawn.Levitate
- Fixed Me.FreeInventory

13 January 2011 by ieatacid
- Updated for today's patch

8 December 2010 by ieatacid
- Updated for today's patch

7 December 2010 by ieatacid
- Fixed "/click left" crash

4 December 2010 by ieatacid
- Added Me.Haste which reports total haste as it appears in the stats tab of the inventory window
- Changed EQ_Character::DoCombatAbility to return bool instead of void, as it is in the client

16 November 2010 by ieatacid
- Fixed for Me.FreeInventory

10 November 2010 by ieatacid
- Updated for today's patch

9 November 2010 by ieatacid
- Fixed /lootall crash

5 November 2010 by dkaa
- Fixed RightClickedOnPlayer
- Fixed item.Stacks, item.FreeStacks, and item.StackCount

1 November 2010 by ieatacid
- Fixed GetFullZone and GetShortZone crashes

29 October 2010 by dkaa
- Fixed SelectedItem and some crashes

26 October 2010 by ieatacid
- Updated for today's patch

23 October 2010 by dkaa
- Fixed the loot window and looting

22 October 2010 by dkaa
- Fixed the VC6 compile issue.
- Fixed some crashes.
- Fixed FindItem so it returns the correct slot.

21 October 2010 by ieatacid, dkaa
- Updated for today's patch
- Bug fixes and code changes for the October 16th patch

16 October 2010 by ieatacid, dkaa
- Updated for October 12th patch

15 September 2010 by ieatacid, dkaa
- Updated for today's patch

8 September 2010 by ieatacid, dkaa
- Updated for today's patch

18 August 2010 by ieatacid
- Updated for today's patch

29 July 2010 by dkaa
- Fixed a problem with Dar.  Thanks, Minymezz

28 July 2010 by ieatacid
- Updated for today's patch
- Adjusted /doability to look for your abilities in a similar way the client does, further eliminating it relying on abilities being mapped to action window buttons

14 July 2010 by ieatacid, dkaa
- Updated for today's patch

9 June 2010 by ieatacid
- Updated for today's patch

13 May 2010 by dkaa
- made the chat window history a constant to promote harmony

13 May 2010 by ieatacid
- Updated for today's patch
- Fixed Me.Dar and Me.Buff.Dar

12 May 2010 by ieatacid
- Updated for today's patch

10 May 2010 by ieatacid
- Fixed the 'listselect' window notification so you no longer need to 'leftmouse' and 'leftmouseup' after. Macros will need to be adjusted accordingly

14 April 2010 by ieatacid
- Updated for today's patch

10 March 2010 by ieatacid
- Updated for today's patch

13 January 2010 by ieatacid
- Updated for today's patch

7 January 2010 by dkaa
- Fixed the buff count to 30, song count to 20

24 December 2009 by ieatacid
- Added Me.XTarget.  See wiki for details: http://www.macroquest2.com/wiki/index.php/DataType:xtarget

18 December 2009 by SwiftyMUSE
- Updated for today's patch

15 December 2009 by SwiftyMUSE
- Updated for today's patch

14 December 2009 by dkaa
- Fix for AltAblity and Underfoot

8 December 2009 by ieatacid, SwiftyMUSE
- Updated for today's patch

19 November 2009 by ieatacid
- Updated for today's patch

18 November 2009 by dkaa
- added npccorpse and pccorpse to the spawn search filters

14 November 2009 by ieatacid
- Fix for EQMERCHWINDOW struct which will fix various things that reference it

14 November 2009 by dkaa
- Fix for labels -- added CLABELWND which is not, in fact, a CSIDLWND

13 November 2009 by dkaa
- Fix for inventory problems (corrected InvSlotWnd)

12 November 2009 by ieatacid, dkaa, SwiftyMUSE
- Updated for November 11th patch

21 October 2009 by ieatacid
- Updated for today's patch

8 October 2009 by ieatacid
- Updated for today's patch

21 September 2009 by ieatacid
- FindItemCount TLO now searches for augs on items

15 September 2009 by SwiftyMUSE
- Updated for today's patch

6 September 2009 by dkaa
- added el_nene's FromData changes

6 September 2009 by ieatacid
- Added spawn.Following which returns the spawn that a player is /following, or your pet's target

31 August 2009 by ieatacid
- Fixed _SPELL struct that changed in July
- Changed GAMESTATE_PRECHARSELECT from '6' to '-1'

19 August 2009 by ieatacid
- Updated offsets for today's patch

17 August 2009 by ieatacid
- Mouse_Aux3, Mouse_Aux4, Mouse_Aux5 added to dikeys.h

16 August 2009 by ieatacid
- Added mouse buttons to dikeys.h (Mouse_Mid, Mouse_Aux1, Mouse_Aux2).  This should let you /bind them now and eliminate associated crashes

14 August 2009 by pms
- fix for shownames
  http://www.macroquest2.com/phpBB2/viewtopic.php?t=16365

14 August 2009 by brainiac, dkaa
- Updated for the 08/12 patch

15 July 2009 by SwiftyMUSE
- Updated for today's patch

14 July 2009 by SwiftyMUSE
- Changed NUM_SPELL_GEMS to reflect the additional 2 added by the devs.

3 July 2009 by ieatacid
- Fixed /loadspells and other functions that rely on the _SPELLFAVORITE struct
- Updated MQ2ItemDisplay -- it now shows our extra item info when the modified/unmodified button is pressed (thanks pms for the idea)

29 June 2009 by ieatacid
- gGameState now gets set correctly when camping to desktop or server-select screen

24 June 2009 by ieatacid
- Reverted changes to CleanUI detour to fix MQ2ChatWnd crash when reloading the UI
- Changed tooltip handling in MQItemdisplay to work more efficiently and fix a bug with the left ear slot

24 June 2009 by SwiftyMUSE
- Updated for today's patch

21 June 2009 by ieatacid
- Fixed suffix display bug in captions (the error was in _SPAWNINFO)

20 June 2009 by SwiftyMUSE
- Backed out bug fix for MQ captions.
- Generate correct gGameState when camping (server/desktop).  This should fix random crashes in plugins when they think they are still "INGAME" but are really at server select screen.

18 June 2009 by SwiftyMUSE, ieatacid
- Updated for today's patch
- Added NUM_BUFF_SLOTS to handle the everchanging number of buffs in the target and pet windows.

17 June 2009 by SwiftyMUSE
- Added the command history functionality to MQ2ChatWnd (thanks PMS)

15 June 2009 by dkaa
- Fixed bug NoDrop on items on FV and other special servers

15 June 2009 by SwiftyMUSE
- Fixed bug with flashing MQ captions.
- Fixed bug with tooltips.  If you had a clicky item equipped in the left ear, the target window (and possibly others) would show tooltips baseed on "item name(ready)" instead of "buff name (time remaining)".
- Added filtering of macro ended messages.
- Added additional functionality to MQ2ChatWnd (thanks PMS)
   The window will redraw right away when you reload your UI in game, rather than waiting for the first text output request to recreate itself. 
   AutoScroll - on by default/normal behavior 
   NoCharSelect - off by default/normal behavior 
   SaveByChar - on by default/normal behavior 

12 June 2009 by SwiftyMUSE
- Updated for today's patch

11 June 2009 by ieatacid
- Fixed /unload crash on Windows 7 (and Vista?)

11 June 2009 by SwiftyMUSE, dkaa
- Fixed target.buff

10 June 2009 by ieatacid, SwiftyMUSE
- Updated for today's patch

21 May 2009 by SwiftyMUSE
- Updated for today's patch

15 May 2009 by ieatacid, dkaa
- Fixed guild struct and related functions
- Fixed pet window struct
- Removed MAX_GUILDS as it is no longer used

14 May 2009 by SwiftyMUSE
- Updated for today's patch

6 May 2009 by ieatacid
- Added spawn.Owner which returns a spawn type for a mercenary's owner

26 April 2009 by ieatacid
- Fixed group role issues

08 April 2009 by ieatacid
- TOTAL_SPELL_COUNT fix

07 April 2009 by SwiftyMUSE, dkaa, ieatacid
- Updated for today's patch

29 March 2009 by ieatacid
- Added Me.Mercenary which returns one of the following: SUSPEND, ACTIVE, NULL, UNKNOWN

21 March 2009 by ieatacid
- Me.CombatAbilityTimer and Me.CombatAbilityReady should now function correctly

19 March 2009 by SwiftyMUSE
- Updated for today's patch

15 March 2009 by ieatacid
- Fix for active leadership abilities
- Fix for GetCombatAbilityTimer crash (dkaa)

12 March 2009 by ieatacid, SwiftyMUSE
- Updated for today's patch

09 March 2009 by SwiftyMUSE
- Fixed aura (by name).  You can determine if an aura is active with Me.Aura[#aura name effect].ID
- Fix for buff stacking issue
- Cleaned up merc names for Group.Member[#]

12 February 2009 by dkaa, ieatacid, SwiftyMUSE
- Fixed pet buff window information/stackspet
- Fixed NPCCorpse mapfilter toggle

12 February 2009 by ieatacid, SwiftyMUSE
- Updated for the patch on the 11th

9 February 2009 by SwiftyMUSE
- Added exact match option to spawn searchs (use a "=" immediately preceeding the name being searched for)
- Updated named mob identification.  Named mobs will not exist in non-combat zones and warders, familiars, etc. have been demoted from their named status.
- Added /mapfilter option for named spawns (will toggle between named/normal npcs when npc filtering is active)
- Updated /mapfilter corpse as a master toggle for PC/NPC corpses.  When active, you can toggle PC/NPC filtering using PCCorpse/NPCCorpse respectively.
- Added Faycites, Chronobines as additional alternate currencies

31 January 2009 by dkaa
- added "targetable" as a spawn search modifier

20 January 2009 by ieatacid, dkaa
- Updated for today's patch

18 January 2009 by ieatacid
- Adjusted spawn types for banners.  The client lists the following races as banners: 500, 553-557, 586

17 January 2009 by ieatacid
- Added "/mqclear" command to MQ2ChatWnd which, you guessed it, clears the MQ2 chat window.  This does it the right way and removes all text from the window, unlike some plugins I've seen that just add 11ty new lines (\n) to the chat window
- Fixed "/setautorun".  It was saving incorrectly so AutoRun ini entries would never be processed (thanks pms)
- The "/dosocial" command should now work properly

11 January 2009 by ieatacid, SwiftyMUSE
- Events will once again trigger on "You have entered <zone name>."
- Completed formatting corrections for using spaces vs. tabs
- Corrected bug with spawnsearch.  Spawn[id 0] WILL NO LONGER return the same values as ${Me}.  You have been warned.
- Corrected spell stacking bug with some new spells (.Stacks/.WillStack)

29 December 2008 by dkaa
- added params to the /exec command (thanks three-p-o)

11 December 2008 by dkaa
- fixed a bug in the pet window with BuffFadeETA
- turned of macro error logging by default because it causes crashes if the log file is unwriteable

11 December 2008 by SwiftyMUSE
- updated for today's patch

10 December 2008 by SwiftyMUSE, ieatacid, dkaa
- updated for today's patch

10 December 2008 by dkaa
- Macro errors are now logged to a file

29 November 2008 by ieatacid
- Removed window manager drawing of the cursor on each pulse while in screen mode 3 (UI hidden) -- not needed since EQ switched to using Windows' cursor

05 November 2008 by ieatacid
- Fixed caption crash that happened on some untargetables
- Added "Flyer" spawn type for spawns that appear in some zones with NaN location data, which will filter them from NPC spawns
- Fixed Me.Aura bug when passing a number to it

03 November 2008 by dkaa
- added Triple Attack to skills.h

29 October 2008 by SwiftyMUSE
- Updated for today's patch

27 October 2008 by ieatacid
- Removed BuffUpdate from the target type. It's no longer cleared when you switch/release targets and, as such, serves no real purpose

22 October 2008 by ieatacid
- Added mercenary as a spawn type and map filter option
- Added bool mercenary to groupmember type
- Me.Aura now can now receive an index to access more than one aura (no index defaults to the first aura)

21 October 2008 by SwiftyMUSE
- Updated for October 21st patch

19 October 2008 by dkaa
- fixed the problem with the first line of macro not being run if /macro 
    was invoke within a macro.

17 October 2008 by SwiftyMUSE
- Added Spawn.Loc and .LocYX.  Loc is a float formatted string, LocYX is an int formatted string.
- Display permanent buff timers as "Perm" not "-0:18"
- Misc source cleanup

12 October 2008 by ieatacid
- Added BuffDuration to target type. It takes the buff name or number as a parameter and returns a ticks type.
- Added to Group TLO: string MainTank, string MainAssist, string Puller
- Added to groupmember type: bool MainTank, bool MainAssist, bool Puller

11 October 2008 by SwiftyMUSE
- Update mappable commands with all correct values, looks like it was not done in initial patch
- Update for Me.State.  If you are on a mount it will return "MOUNT" instead of continuing on and returning "STAND"

11 October 2008 by dkaa
- Fix for mappable commands -- thanks, brainiac
- Fix for class type 71, merc liaison.

10 October 2008 by dkaa
- Fix for VC6 compile problems.

09 October 2008 by ieatacid
- Changed target TLO. It now uses the new TargetType which inherits the spawn type.  The TargetType contains the following members:
   Buff (access to spell type): returns the target's spell by index (${Target.Buff[n]}) or name (${Target.Buff[name]}).  If no index is given (${Target.Buff}) it returns the first spell name or "NULL" if the target has no buffs
   BuffCount: returns the number of buffs on the target
   BuffUpdate: since there's a delay between when you target a spawn and when you get their buff data, this lets you know if the buff data is available
      
09 October 2008 by ieatacid, dkaa, SwiftyMUSE
- Updated for October 7th patch
- Added spawn type members: CurrentMana, MaxMana, Current Endurance, MaxEndurance -- these behave like CurrentHPs (only updated when you target a spawn)

08 September 2008 by ieatacid
- Added Level to groupmember type

07 September 2008 by SwiftyMUSE, ieatacid
- Fixed Group.Member[x].Name and .Leader 

06 September 2008 by SwiftyMUSE
- Fixed Group.Member[x].Name

05 September 2008 by SwiftyMUSE
- Fixes for group CTD issues
- Added Group.GroupSize back in... it's in the html manual but wasn't in the source

05 September 2008 by SwiftyMUSE, dkaa
- Fix for v6 compiles

05 September 2008 by ieatacid, SwiftyMUSE, dkaa
- Updated for today's patch

21 August 2008 by dkaa
- Add Tradeskills to TLO Item courtesy of brainiac

20 August 2008 by ieatacid
- Added Counters to the character type (total number of detrimental counters you have) and Counter to the buff type (counters per buff)

11 August 2008 by ieatacid
- Updated for today's patch

17 July 2008 by ieatacid, SwiftyMUSE
- Updated for today's patch
- Added a bunch of stat bonus stuff to the character type (differentiation).  See this thread for more info: http://macroquest2.com/phpBB2/viewtopic.php?t=15646

14 July 2008 by ieatacid
- Added "PCCorpse" map filter to MQ2Map, "Corpse" filter now just works on NPC corpses. Default color is the same as default NPC corpse color.

14 July 2008 by dkaa
- Fixed the pet info wnd struct

9 July 2008 by ieatacid, SwiftyMUSE
- Updated for today's patch

19 June 2008 by dkaa
- added augs to item TLO -- thanks dewey2461

19 June 2008 by dkaa
- HeroicWIZ is now HeroicWIS -- thanks dewey2461

09 June 2008 by ieatacid
- Added raidmember Raid.MainAssist
- Added function EQPlayer *GetSpawnByName(char *spawnName)
- Changed some stuff that used map::SpawnByName to use GetSpawnByName (should fix other stuff)

29 May 2008 by ieatacid, dkaa, SwiftyMUSE
- Updated for today's patch

23 May 2008 by SwiftyMUSE
- Updated class descriptions (DoN Merchants / Fellowship Registrar)

22 May 2008 by SwiftyMUSE, ieatacid
- Updated for today's patch

22 May 2008 by SwiftyMUSE
- Added dead, stunned, hovering to Spawn TLO
- Fixes to getspellduration

12 May 2008 by dkaa
- Added Friends TLO

7 May 2008 by SwiftyMUSE, ieatacid
- Updated for today's patch

24 April 2008 by SwiftyMUSE, ieatacid
- Updated for today's patch

17 April 2008 by SwiftyMUSE, ieatacid, dkaa
- Updated for today's patch

1 April 2008 by ieatacid, dkaa
- Updated for today's patch

17 March 2008 by ieatacid
- Redid item tooltip timers to just use one hook.  This also allows timers to be displayed when all bag tooltips are displayed (i.e., <alt>+<mouse over> a bag)

10 March 2008 by dkaa
- Fix for #XXXXXX color processing. Thanks QuestionTheAnswers.

7 March 2008 by ieatacid
- "some dev please do a new zip and be sure it contains the new ISXEQ.NET folder, thx (Lax)"

28 February 2008 by SwiftyMUSE, ieatacid
- Updated for today's patch

7 February 2008 by ieatacid
- Fixed /buyitem and /sellitem to work with stacks of up to 100 -- includes a sanity check so you don't request a stack size from the server that's greater than what's allowed for that item (so, theoretically, you can do "/buyitem 100" on everything to always buy the max stack size of the selected item)

6 February 2008 by ieatacid, SwiftyMUSE
- Updated for today's patch

26 January 2008 by ieatacid
- Added ticks type Me.Downtime (the time left on your combat timer)
- Added to the item TLO: EnduranceRegen, HealAmount, Clairvoyance,
  DamageShieldMitigation, SpellDamage, and all the Heroic stats

21 January 2008 by dkaa
- Added a list of actor defs for ground items.

19 January 2008 by SwiftyMUSE
- Fixed /lootall command

18 January 2008 by SwiftyMUSE
- Added Macro.Paused, Spawn.StandState

17 January 2008 by ieatacid, SwiftyMUSE, dkaa
- Updated for latest patch

2 January 2008 by ieatacid
- Changed "/cast item" so that it should now work on all items

24 December 2007 by ieatacid
- Added adjustable HUD font size (off by default)
   To enable it set "UseFontSize=on" in the [MQ2HUD] section
   in MQ2HUD.ini and edit each HUD line to match this format:
      TYPE,SIZE,X,Y,RED,GREEN,BLUE,TEXT
   Example:
      LastTell=3,2,401,0,255,0,LastTell:  ${MacroQuest.LastTell}
   becomes this with a font size of 4:
      LastTell=3,4,2,401,0,255,0,LastTell:  ${MacroQuest.LastTell}
   * Valid sizes are 0-11.

17 December 2007 by dkaa
- Added brainiac's /mqfont fix

12 December 2007 by ieatacid, dkaa
- Updated for today's patch

7 December 2007 by SwiftyMUSE
- added new /lootall command
- removed rk. II/III spell handling... use exact spell names
- fixed /zonehud command and hud zone processing
- added MQ2 crash detection processing back in

5 December 2007 by ieatacid
- Updated for today's patch

25 November 2007 by ieatacid
- "/shift /click right target" will now loot all items on a corpse

20 November 2007 by SwiftyMUSE, ieatacid
- Updated for today's patch

17 November 2007 by dkaa
- fixed SPELLFAVORITE
- fixed the crappy Rk. II/III handling
- fixed a crash on zoning

14 November 2007 by ieatacid, SwiftyMUSE, dkaa
- Updated for November 13th patch

8 November 2007 by SwiftyMUSE, ieatacid
- Updated for today's patch

30 October 2007 by ieatacid, SwiftyMUSE
- Updated for today's patch

08 October 2007 by dkaa
- fixed calc where '...) - <expr>' was treated as negate instead of subtract

27 September 2007 by dkaa
- fixed /next

17 September 2007 by ieatacid
- Added Me.Fellowship
  * fellowship  type members:
      int ID: fellowship ID
      string Leader: leader's name
      string MotD: message of the day
      int Members: number of members in fellowship
      fellowshipmember Member: member info by index (1-9) or name
      ticks CampfireDuration: how much time is left on campfire
      float CampfireY: self explanatory
      float CampfireX: "
      float CampfireZ: "
      zone CampfireZone: zoneinfo for the campfire
      bool Campfire: TRUE if campfire is up, FALSE if not
      to string: TRUE or FALSE
  * fellowshipmember type members:
      zone Zone: zoneinfo for this player
      int Level: this player's level
      class Class: class info for this player
      ticks LastOn: when this player was last online
      to string: player name

7 September 2007 by ieatacid
- Updated for patch

6 September 2007 by ieatacid
- Updated for patch

15 August 2007 by ieatacid, SwiftyMUSE, dkaa
- Updated for patch(es)

25 July 2007 by ieatacid, dkaa
- Updated for today's patch

23 July 2007 by SwiftyMUSE
- Added Campfires to spawn searchs and mapfilters

16 July 2007 by dkaa
- fixed NearestSpawn to work correctly with loc

12 July 2007 by ieatacid
- Updated for Today's patch
- Wrote our own version of EQ's get_melee_range function (thanks Purple for the help with fcomp flags!).
- Added more stuff to item TLO

6 July 2007 by ieatacid, SwiftyMUSE
- Updated for July 5th patch
- Some of the text coloring was removed from MQ2ItemDisplay since EQ now colors the item name green or red if you can or can't use the item (EQ also handles this text differently now).

17 June 2007 by ieatacid
- '/click left <x> <y>' works again.  It's now possible to
  click tradeskill containers and ground spawns.  This only
  works on the actual game play environment.  It does not
  work on UI windows (there are existing commands for that)
  or anything out of the viewport area.
- Added '/click left center' to click the center of the viewport area
- Added the following to the macroquest TLO:
  * ViewportX - left edge of the viewport area
  * ViewportY - top edge of the viewport area
  * ViewportXMax - right edge of the viewport area
  * ViewportYMax - bottom edge of the viewport are
  * ViewportXCenter - center of the viewport area going from left to right
  * ViewportYCenter - center of the viewport area going from top to bottom
  * LClickedObject - successfully clicking a ground spawn, TS container,
    NPC, or PC (using '/click left center|<x> <y>') will set this to TRUE
- Removed the /mouseto command since it no longer did anything

10 June 2007 by SwiftyMUSE, dkaa
- Added clicking links with /notify.  Use /notify ChatWindow CW_ChatOutput link <link structure>
  The link structure consists of 44 characters of the link starting with the 2nd character of the item id (ie, drop the leading 0).

9 June 2007 by ieatacid
- Tell windows will now trigger events and '#chat tell'

6 June 2007 by ieatacid
- Updated for today's patch

28 May 2007 by ieatacid
- Added character TLO members Doubloons, Orux, Phosphenes and Phosphites (alternate currencies)

20 May 2007 by ieatacid
- Added item TLO members Power and MaxPower (both for power sources) and Purity

19 May 2007 by dkaa
- added a bunch more stuff to the item TLO

18 May 2007 by dkaa
- added AC, HP, STR, STA, AGI, DEX, CHA, INT, WIS, Mana for items.  thanks equser2002.

17 May 2007 by dkaa
- Fixed the chat wnd

16 May 2007 by ieatacid
- Updated for today's patch

20 April 2007 by ieatacid
- Updated for today's patch

19 April 2007 by dkaa, ieatacid, eqmule
- fix for opcode detection to restore plugin zoning functions
- outgoing messages via SendEQMessage are disabled.  this means
    /click left item, /bzsrch, and /pricecheck are not functional

18 April 2007 by ieatacid, dkaa
- Updated for today's patch
- Updated MQ2EQBugFix to stop a crash that occurs when going from character select to server select (thanks cronic).  This may only be WinEQ2-related, but it's there should you want to use it.

6 April 2007 by SwiftyMUSE
- Added Banners to spawn searchs and mapfilters
- Spell stacking changes are back...
.. Stacking of spells with themselves will occur again.  For .Stacks and .StacksPet they take
.. a new parameter [###].  This will check the duration left on the spell, if the duration left is
.. less then the parameter value the spell will show it stacks with itself.  To retain old behavior
.. use [0] for the parameter (.Stacks[0] and .StacksPet[0] retain old behavior)
.. example - .Stacks[4] will return TRUE when less then 4 ticks remain on the spell buff in question

5 April 2007 by ieatacid
- Updated for today's patch

15 March 2007 by ieatacid, dkaa
- Updated for March 14th patch

21 February 2007 by ieatacid
- Updated for today's patch

19 February 2007 by SwiftyMUSE
- Fix for campfire objects
- Fix for short buffs
- Fix for label of last target on map

17 February 2007 by ieatacid
- Fixed _SPAWNINFO.Mount

17 February 2007 by ieatacid
- Fixed item Clicky/Proc/Worn/Focus stuff not working
- Added dkaa's _EQLOOTWINDOW fix (${Corpse.Item} stuff should now work correctly)

17 February 2007 by dkaa
- changed the EQ_END_ZONE to the correct value
- changed the bag slot numbers to start at 262 from 251.  See: http://www.eqinterface.com/forums/showthread.php?p=94698&highlight=262#post94698

16 February 2007 by ieatacid, dkaa
- Updated for The Buried Sea expansion.  New "Power Source" item slot means slot changes:
 * Slots charm through waist are the same (0-20), "Power Source" is 21, 22 is ammo, 23 - 30 are inventory (bag) slots

17 January 2007 by ieatacid
- Updated for today's patch

14 January 2007 by SwiftyMUSE
- Fix for zone translocate spell information crash displaying items
- Changes to spell stacking (spells will say they stack with themselves)

12 January 2007 by ieatacid
- Fix for Me.Aura for Monk auras (spelling error on SoE's part :o)
- dkaa told me about an AuraMgr struct and how it relates to AuraInfo -.-
- Added charinfo svChromatic, svPrismatic (Charisa)

2 January 2007 by SwiftyMUSE
- Fix for npcs and objects

30 December 2006 by ieatacid
- Added DynamicZone TLO which has the following members
.. string Name
.. int Members
.. int MaxMembers
.. dzmember Member (number or string as a parameter)
.. dzmember Leader
.. to string - same as Name
- Added dzmember type, with members:
.. string Name
.. string Status - returns: Unknown, Online, Offline, In Dynamic Zone (no idea what this
   is, it's in the exe), Link Dead
.. to string - same as Name

23 December 2006 by SwiftyMUSE
- Updates for GetSpellEffectName, ShowSpellSlotInfo (differentiation, pinkfloydx33)
- Updates for Counters in datatypes (pinkfloydx33)

14 December 2006 by ieatacid
- Updated for today's patch

7 December 2006 by dkaa
- Fix for NoDrop & NoRent

6 December 2006 by ieatacid, dkaa
- Fixed for Dec 5th patch

7 November 2006 by ieatacid
- MQ2ChatWnd should now remain visible while in hover state

31 October 2006 by ieatacid
- Fix for Halloween crash

25 October 2006 by ieatacid, SwiftyMUSE
- Updated for today's patch

23 October 2006 by ieatacid
- Added Spell.MyRange.  This is YOUR actual cast range, including extended range from focus effects.

10 October 2006 by ieatacid
- Added "HOVER" for use with Me.State
- Added bool InHoverState() to MQ2Utilities.cpp

4 October 2006 by SwiftyMUSE
- Updated for today's patch

2 October 2006 by ieatacid
- Added "object" to /mapfilter. Objects are things like catapults, tents, practice dummies, etc.

27 September 2006 by ieatacid
- Updated for today's patch

23 September 2006 by dkaa, ieatacid
- fix for gbInZone, Me.FreeBuffSlots, AA-related stuff, MQ2EQIM compile errors

19 September 2006 by ieatacid
- Updated for Serpent's Spine expansion release. Many new changes - the important stuff is listed below
- Skill members SkillCapPre50, SkillCapPre65 and SkillCapPre70 were removed and replaced with int SkillCap.  This returns the skill cap based on your class and current level
- New character members:
    1) string CombatState - returns one of the following: COMBAT, DEBUFFED, COOLDOWN, ACTIVE, RESTING.  The same as the new icon in the player info window
    2) int svCorruption - character's Corruption resist
- Added Prismatic and Corruption to spell ResistType
- MQ2ItemDisplay now shows corruption resist
- "GREY" added to spawn.ConColor
- Plugin authors:
  * Skill stuff has been changed
      Lines like this:
        if(SkillDict[EQADDR_DOABILITYLIST[nSkill]]->AltTimer==2)
      Need to be changed to this:
        if(pSkillMgr->pSkill[EQADDR_DOABILITYLIST[nSkill]]->AltTimer==2)

3 September 2006 by ieatacid
- Changed the way we handle con-colors.  We now use EQ's function rather than calculate it ourselves.

30 Aug 2006 by dkaa
- incorporate change from Ceghkmv and teabag to fix the xml file stuff

28 August 2006 by ieatacid
- Changed spawninfo's pCharInfo member to 'void *pCharInfo_vtable2' since it points to vtable2 in charinfo and made changes where necessary to reflect this.
  Now things like "/itemnotify in bank1 1 leftmouseup" should work properly.
- Added spawn.Buyer

25 Aug 2006 by dkaa
- duel->dual
- aura fix for when you don't have an aura

15 August 2006 by ieatacid
- Added Me.ActiveFavorCost

5 August 2006 by Amadeus
* Added a new member to the 'string' datatype.
  1. Replace[ToReplace,ReplaceWith]
     a. This member will return a string replacing every instance of
        'ToReplace' with 'ReplaceWith'.  It will work for both strings 
        and individual characters.  IT IS CASE SENSITIVE.   
     ~ Example: echo ${Me.Name.Replace["Amadeus","Maestro"]}
                echo ${Me.Name.Replace[",","."]}  
* Added a custom 'label' that you can put in your macros -- ":OnExit".
  Anything included after that label will be called whenever an /endmacro
  command is issued.  To use this feature, the label must be at the end 
  of your 'Sub Main' function and end with a /return.  Please note that 
  this is NOT required of macros, so no macros will have to be altered 
  unless you wish to take advantage of this feature.  (See my posting
  on the messageboards for an example of how to use this.)

25 July 2006 by ieatacid
- Added leadership ability members to character type that return
  the ability level of *active* leader abilities.
  ** LAMarkNPC, LANPCHealth, LADelegateMA, LADelegateMarkNPC,
     LAInspectBuffs, LASpellAwareness, LAOffenseEnhancement,
     LAManaEnhancement, LAHealthEnhancement, LAHealthRegen,
     LAFindPathPC, LAHoTT.

20 July 2006 by dkaa
- Fix for the 7/18 patch
- Fix to the ITEMINFO size 

17 July 2006 by ieatacid
- Added spell Me.Aura (this applies to your self-aura that is shown in the aura window)

13 July 2006 by ieatacid
- Added to item type: Evolving which has the following members
      ExpPct
      ExpOn
      Level
      MaxLevel
    Example: ${FindItem[some evolving item].Evolving.ExpPct} 
- Some UI struct fixes
- /windowstate now works without screwing up the UI state

8 July 2006 by Amadeus
- Updated ISXEQ to compile a bit better with Visual Studio 2005
- Added ISXEQ project/solution file(s) for Visual Studio 2005.
  1. Double-click on "MQ2Auth.exe" (duh)
  2. Open Visual Studio 2005
  3. Click on File->Open->Project/Solution ..and select "ISXEQ-VS2005"
  4. Build All.
  5. The DLL files will be built in a directory in your primary MQ folder 
     called "ISXEQ Release Files".  Simply move all of the DLL files from
     that directory to your /InnerSpace/Extensions directory.
  ** You will get a few warnings; however, if your library/headers are set  
     up correctly and the ISXDK is installed properly, you should be able
     to compile out-of-the-box.
- Updated the VS2003 solution file ("ISXEQ") to include only ISXEQ projects
  and disable compilation of ISXEQLegacy (since it is currently broken).
- Please note that these VS2005 project files are only for ISXEQ.  If you
  still use MQ2, you can ignore this.



5 July 2006 by ieatacid
- added Me.Language (ex. ${Me.Language[1]} returns "Common Tongue"; ${Me.Language[Common Tongue]} returns 1)
- fixed zoned.cfg to load properly after zoning, also .cfg files that use zone short names

29 June 2006 by ieatacid
- added int MacroQuest.ChatChannels (returns number of channels currently joined)
- added MacroQuest.ChatChannel (ex. ${MacroQuest.ChatChannel[MQChat]} returns true if the channel "MQChat" is joined (bool); ${MacroQuest.ChatChannel[1]} returns the name of chat channel 1 (string))

28 June 2006 by SwiftyMUSE, ieatacid
- fix for 6/28 patch
- fix for gbInZone on initial load

27 June 2006 by ieatacid
- added bool Me.AutoFire

16 June 2006 by SwiftyMUSE, dkaa, ieatacid, and others...
- fix for 6/16 patch

10 June 2006 by SwiftyMUSE
- added Aura to spawn searches and mapfilter
- added spellradius to map for a second radius circle on the map

1 May 2006 by dkaa
- fix the previous fix

30 Apr 2006 by SwiftyMUSE
- added Me.TributeTimer, Me.RadiantCrystals, Me.EbonCrystals
- added Me.Shrouded, UseSkill, LoH/HT Ready (ieatacid)

20 Apr 2006 by SwiftyMUSE
- fix for isxeq compile issue

19 Apr 2006 by dkaa, SwiftyMUSE
- updated for 4/19 patch
- added spawn.IsNamed
- added personal tribute and radiant/ebon crystals to CHARINFO

31a Mar 2006 by dkaa
- fixed the VS6 build

31 Mar 2006 by dkaa
- Added stuff to item type
    Classes
    Class
    Races
    Race
    Deities
    Deity
    RequiredLevel
- Added DisplayItem TLO as item type to mq2itemdisplay
- Added /ireset to reset DisplayItem ID 

29 Mar 2006 by dkaa
- Fixed /sellitem

27 Mar 2006 by dkaa
- Fixed the CSidlScreenWnd struct

24 Mar 2006 by dkaa
- Fix the container manager struct

23 Mar 2006 by SwiftyMUSE
- Various cleanup from PoR patch
- Access to the 8 new bank slots

22 Mar 2006 by dkaa
- Added a message box for plugin load failure

16 Mar 2006 by Lax
- Various ISXEQ-related updates
- Blech updated to fix Feed reentrancy issue (not a problem in MQ2 macros, but with
  plugins it would have introduced crashes)

14 Mar 2006 by dkaa
- Added MacroQuest.Ping from ieatacid

04 Mar 2006 by Lax
- Various ISXEQ-related fixes.  Removed the &s from EzDetour to be consistent, and
  added the &s manually where required

03 Mar 2006 by dkaa
- fixed the loading screen captions
- fixed crash on right click on map on ground item

late Feb 2006 by lots of people
- stuff to get up and running after expansion
    
29 Jan 2006 by SwiftyMUSE
- Fix to spawninfo struct from merge

29 Jan 2006 by SwiftyMUSE
- Fix to re-add class based cfg file loading upon entering game
- Added global bool for telling if you are zoning or not (gbInZone)
- Added .GroupSize
- Fix to allow non-stackable items to return counts in .Stacks, .StackCount, .FreeStack
- Added LoS parameter to spawn searches

18 Jan 2006 by SwiftyMUSE
- Updated for 01/18 patch

05 Jan 2006 by dkaa
- Fixed the crash on re-entering the game

20 December 2005 by SwiftyMUSE
- Fixed to compile in VC++ 6.0

19 December 2005 by SwiftyMUSE
- Corrected offset comments in several structures
- Fixed Item.Timer issue for insta-click/instant refresh items
- Added item timers to potion belt window tooltips
- Added Item.StackSize, .Stacks, .StackCount, .FreeStack, .TimerReady
- Added class based cfg file loading upon entering game

16 December 2005 by dkaa
- Fix for Merchant.BuyPrice

15 December 2005 by SwiftyMUSE
- Fix for MaxMana, MaxEndurance

15 December 2005 by SwiftyMUSE, dkaa
- Fix for MaxHPs
- Fix for Item.timer

15 December 2005 by SwiftyMUSE
- Updated for 12/15 patch
- Fixes Item.Timer returning 0 too early
- Added Merchant.Full (thanks cronic)

13 December 2005 by SwiftyMUSE
- Fixed SWho display of primary/offhand for spawns
- Fixed blocking issue in .Stacks for heal conversion type spells
- Located more missing fields from 12/07 patch
- Added MQ2LoadingMsg to macroquest2.ini to allow you to configure 
  the MQ2 evolution in action message to be displayed or not.

12 December 2005 by SwiftyMUSE
- Fixed Me.Levitating

11 December 2005 by SwiftyMUSE
- Corrected offset comments in several structures
- Added /classhud and /zonehud commands. Automatically load [class] or [zonename] huds.
- Added SpeedMultiplier into spawninfo
- Fixed Item.Stack
- Fixed /doors command (_DOORS and _EQSWITCH structures changed). Other switches may have
  been effected and fixed with this also.

10 December 2005 by SwiftyMUSE, dkaa
- Updated for 12/07 patch
- PACTORINFO was removed, _ACTORINFO fields were merged into _SPAWNINFO
- Changed item.timer to a ticks type

5 December 2005 by SwiftyMUSE
- More cleanup of several class function declarations
- Another fix to .Stacks/.WillStack to not fail if the same slot is a blocking slot
- Added endurancecost to SPELL (thanks s0rCieR)
- Added item timer to tooltips (thanks ieatacid)

30 November 2005 by SwiftyMUSE
- Clean up of several class function declarations
- Cleanup of CombatAbilility, CombatAbilityReady and CombatAbilityTimer. They are now using
  the EQ functions. Cleanup of several functions to use EQ function GetAltAbilityIndex
  instead of accessing the charinfo structs directly.
- Fixed Me.State so it recognizes "STUN" correctly
- Fixed GetAAIndexByName, GetAAIndexByID
- Fixed Me.FreeBuffSlots to include the additional slot you get when you get either the
  "Embrace of the Keepers" or "Embrace of the Dark Reign" aa's.
- Fixed bounds issues on RequiresAbility, GetAANameByIndex, GetAAIndexByName, and GetAAIndexByID
- Fixed .Stacks/.WillStack to allow self buffs (with a healing component) to stack correctly
- Added: Spawn.Fleeing
    Currently this works with your target that is engaged in combat. If it turns to flee
    this flag is set for use in macros. It checks to see if the heading of the spawn is
    facing in a direction that is not in an arc of 120 degrees facing you.
- If you are crashing on switching toons at character select,
  you can comment out the autorun (per character) section in
  MQ2Pulse.cpp. This is only needed if you want to automatically
  process commands upon initial entering of world for a
  character. If you don't use the feature commenting it out will
  not cause any lose of functionality for you. Please post any CTD
  crash dumps to assist with locating this bug.

22 November 2005 by SwiftyMUSE
- Added Item.ItemDelay
- Config files can contain comment lines. Use ";" as the first character on the line to make it a comment.
- Updated resistadj location in _SPELL struct

18 November 2005 by SwiftyMUSE
- Fixed resists bug

18 November 2005 by dkaa
- Added TLOs DoorTarget and ItemTarget

17 November 2005 by Lax
- Separated functionality from do_ranged command for use from plugins.  Do this for any case where
  DoCommand has been used, and submit code changes.  This example has been done for you.

17 November 2005 by dkaa
- Added Cr4zyb4rd's hud extensions

16 November 2005 by SwiftyMUSE
- updated offset for 11/16 patch
- updated changes to charinfo struct for 11/16 patch

15 November 2005 by Lax
- Turned MacroQuest into swiss cheese with some more #ifdef blocks to support new ISXEQ functionality
  that allows it to run legacy MQ2 "macros"

11 November 2005 by dkaa
- remove the ability to use "fake" targets (door & items)
- added item timers to itemdisplay

01 November 2005 by dkaa
- updated offset for 11/01 patch
- /caption <list|type <value>|update #|MQCaptions <on|off>>

19 October 2005 by dkaa
- added item timers from ieatacid
- added stacks from pinkfloydx33

4 August 2005 by Lax
- Optimized stristr routine in Blech.h, resulting in a little bit of improved performance from Blech

31 Jul 2005 by Lax
- Nobody reported that Select didnt work until now, but the AddMQ2Data line is now added so it
  will work ;)

16 Jul 2005 by dkaa
- further fixes for else 

12 Jul 2005 by Lax
- Added Top-Level Object:
  * int Select[value,...]
    This replaces ${String[ x y z ].Find[ ${Stuff} ]}, like so: ${Select[${Stuff},x,y,z]}
    The result will be 0 for none, 1 for the first, 2 for the second, ad infinitum (no limit)
 
11 Jul 2005 by dkaa
- fixed the AltAbilityTimer members
- fixed else processing if there is not a "{" on the else line

05 Jul 2005 by dkaa
- fixed the AltAbilityReady and AltAbility members

04 Jul 2005 by dkaa
- prototypes for CListWnd::AddString changed (fixes mq2tracking)
- SwiftyMUSE change to XMLRead

03 Jul 2005 by dkaa
- prototypes for CSidlManager::FindScreenPieceTemplate and CComboWnd::InsertChoice changed

02 Jul 2005 by dkaa
- /aa list all should work now -- fixing AAs in progress
- CCustomWnd actually works with char * param in constructor

02 Jul 2005 by dkaa
- opcodes updated for zoning

02 Jul 2005 by dkaa
- String is still out
- fixed the AA stuff in CHARINFO
- CCustomWnd constructor now takes char * or CXStr *

26 May 2005 by Lax
- Fixed negation math operator, which was rounding the value negated

26 May 2005 by DKAA
- Plugins must have compile time later than mq2main.dll or they won't load

25 May 2005 by Amadeus
- Added Me.CombatAbilityReady and Me.CombatAbilityTimer
- Added:  /doability <combat ability>
- Added Me.Running 
- Added the command "/inote" for those running the ItemDisplay plugin,
  which is most everyone :)
- Currently AltAbilityReady returns TRUE when you inquire about 
  aa's you have not yet purchased. MQ2 now changes that behavior 
  to verify that you own the aa prior to saying its READY. 
- Fixed Me.SpellReady

21 May 2005 by Amadeus
- The MQ command known as '/charinfo' is now known as '/char'.  This allows
  for players to use both the EQ and MQ commands seperately.
- Fixed various structs
- Returned Me.Underwater and Me.FeetWet
  
13 May 2005 by DKAA
- Added optional param to Windows.List[...] to indicate column

11 May 2005 by Amadeus/DKAA
- Updated MQ2 to work with the 5/11/2005 patch
- Fixed Mapwindow structure
- Fixed Spellbuff structure
- Fixed Actorinfo structure
- Lots of other little fixes 

20 April 2005 by Amadeus
- Added some new offsets to eqgame.h including
  * pinstCGuildTributeMasterWnd
  * pinstCVoiceMacroWnd	
  * pinstCLFGuildWnd
  * pinstCGuildBankWnd
  * pinstCBarterWnd	
  * pinstCBarterMerchantWnd	
  * pinstCBarterSearchWnd
  * pinstCTicketWnd	
  * pinstCTicketCommentWnd]
  * pinstLargeDialogWnd	
  * pinstCTaskWnd
  * pinstCTaskSelectWnd	
  * pinstCPointMerchantWnd
  * pinstCPvpLeaderboardWnd	
  * pinstCTitleWnd	
  * pinstCPvpStatsWnd
  * pinstCMailWnd
  * pinstCMailCompositionWnd
  
4 May 2005 by Lax
- Fixed calculation bugs

17 April 2005 by Amadeus
- Added "Suffix" information to structs
- Added ${Me.Suffix} and ${Target.Suffix} 

8 March 2005 by Lax
- Blech 1.6.8 - fixes a crash

23 March 2005 by Lax
- Fixed this group member bug nonsense.  Now uses correct group structure.
- Fixed redundancy in GetSpawnType

11 March 2005 by Lax
- item.Spell fixed for scroll, proc, focus, and worn (previously did only clicky)

10 March 2005 by Lax
- CHARINFO update from htw, fixes the new Group stuff

9 March 2005 by dkaa
- refix the include file issue

8 March 2005 by Lax
- Fixed /itemslots
- Fixed problem with group.Leader when you are the leader and the group has members
- Added ISXEQ client templates to mkplugin

7 March 2005 by Lax
- Fixed the new group data types. Also added To String values:
  groupmember: Same as Name
  group: Same as Members

7 March 2005 by dkaa
- Fixed the Buff and Song ID members

6 March 2005 by Lax
- Added group datatype. members are as follows:
  * groupmember Member[n]: n is 1 to 5 (0 gives self)
  * int Member[name]: Gives the number, as used above
  * int Members: Total group members, excluding self
  * groupmember Leader: The leader of the group
- Added groupmember datatype. inherits spawn. members are as follows:
  * string Name: Name of the group member.  Should work regardless of whether they are in zone
  * spawn Spawn: Direct access to the group member's spawn type
  * bool Leader: Is this the group leader?
- Dropped GroupLeader TLO, now you should use Group.Leader
- Dropped GroupLeaderName TLO, now you should use Group.Leader.Name
- Group TLO now gives group datatype

3 March 2005 by Lax
- Fixed character.CurrentHPS, character.MaxHPS, character.PctHPS to use the "stable" versions..
- Added character members STR, STA, AGI, DEX, WIS, INT, CHA, svMagic, svFire, svCold, svPoison, 
  svDisease, CurrentWeight .. all of them ints
- Fixed buff slot counts

27 February 2005 by Lax
- Fixed INI bug in /mapnames
- Fixed bug in /mapfilter with "help"

26 February 2005 by Lax
- Optimized some stuff with the buff data type

25 February 2005 by Lax
- Removed bmpwad8.s3d file which was no longer being used, but was 33% of the size of the zip
- ISXEQ-related changes not affecting MQ2

23 February 2005 by Lax
- Cleaned up a bunch utility functions from MQ2Commands.cpp, they are now in MQ2Utilities.cpp

22 February 2005 by Lax
- Fix a Blech bug.

18 February 2005 by dkaa
- Update the ground interaction opcode

15 February 2005 by Amadeus
- Adjusted MQ2 to work properly with the new expansion
- Fixed some very small things

12 February 2005 by dkaa
- Fix an issue with /emote

11 February 2005 by Amadeus
- Added/Fixed some more spell slot information (item/spell display)
- Fixed the OnZoning callbacks in the Detour API
- Updated MAX_GUILDS (should fix guild name display problems)
- Updated MAX_ZONES in preparation for next expansion

8 February 2005 by Amadeus
- Fixed MQ2 to work with the latest patch
- Added spell information to the item display plugin
- There is now a file in the /release folder called "Changes-ISXEQ.txt", which will
  contain patch notes for the InnerSpace extension that is now included with MQ2.

31 January 2005 by Amadeus
- Fixed MQ2 to work with the latest patch
- The format of eqgame.h has CHANGED.  Be sure to get this zip. [SwiftyMuse]
- Browsing the wares of an adventure merchant still crashes EQ.  MQ2 is not to blame.

29 January 2005 by dkaa
- Fixed the map crash on /loadskin

29 January 2005 by Lax
- Split MQ2Main.h into a couple extra header files
- Added second project (ISXEQ.vcproj, no .dsp file at this time) to MQ2Main folder for 
  adaptation to Inner Space.  This project builds ISXEQ.dll and does NOT currently link (it
  compiles, then gives linker errors. some things need to be done before it will link)
  ISXEQ project needs separate implementations of each command, datatype, and top-level object.
- Added a lot of "#ifndef ISXEQ" to various files

26-28 January 2005 by Amadeus
- Once over, formatting/syntax check, re-package
- Fixed structs and offsets to be compatable with the new patch
- Fixed a variety of other small things to be compatable with the new patch
- Added a few little things from the boards as well as original work

4 January 2005 by Lax
- Updated copyright notices for 2005
- Updated Blech to 1.6.4, which fixed a tree traversal bug.  The bug prevented some 
  events from firing

31 December 2004 by Amadeus/DKAA 
- Fixed a line that was causing compile problems with VC++ 6.0 

30 December 2004 by Amadeus
-  Lots of little fixes
-  Fixed DOOR struct (which was causing some bugs with door related macro commands)
~  User Submitted Fixes (from message boards)
   * Added 'Me.FreeBuffSlots' to MQ2. [cr4zyb4rd]
   * Fixed Item "Stackable" flag [Valerian]
   * (Changed 'SpellReady' so SpellReady[] returns true when Gems are fading back 
     in from the disabled state. [Brettido]
   * Fixed 'MyCastTime' [cr4zyb4rd]
   * Added 'BuildDate' to the MacroQuest data members. [cr4zyb4rd]

19 December 2004 by Amadeus
- Cr4azyb4rd's code for the new item stuff, outlined in this thread:
  http://www.macroquest2.com/phpBB2/viewtopic.php?t=10270
- The Item Datatype 'Stackable' seems to be broken at the moment.  We will be looking
  into it over the next few days.
- Added "GuildFavor" to the ItemDisplay plugin (Ziggy)
- Added Ziggy's /mapshow patch
- Added Cronic's new Plugin API additions: OnBeginZone() and OnEndZone().  Folks may want
  to bookmark http://www.macroquest2.com/phpBB2/viewtopic.php?t=9959 as an example of how
  to add features to the plugin API.  (Hopefully this thread/example will make it in the 
  manual.)
- Added ${Me.EnduranceRegen} (submitted by Pooz).  It returns returns the amount of 
  endurance gained in the last tick. 

18 December 2004 by Amadeus
- Various structs/offsets taken from the boards to make MQ2 compatable
  with the latest patch
- Fixed keybinds
- Various small things from the boards over the past couple months
- Fixed spawninfo and actorinfo
** Note:  This is an initial zip release to get MQ up and running.  Expect another
          release in the next couple of days to resolve all remaining issues and
          to add code submitted on the boards. **

13 December 2004 by Lax
- Blech updated to version 1.6.3 which solves a new issue

8 December 2004 by Lax
- Blech updated to version 1.6.1 which solves remaining known Blech issues

22 November 2004 by Lax
- Blech updated to version 1.6 which solves parsing problems such as the one
  described here: http://www.macroquest2.com/phpBB2/viewtopic.php?p=75390#75390
- MQ2CustomBinds updated to solve a race condition issue, which also appears in
  older MQ2MoveUtils versions.  The race condition causes a crash when starting
  EQ via WinEQ 2.0
- The MQ2 initialization process now has a short delay to help alleviate the
  race condition issue for people who have not updated MQ2MoveUtils

25 October 2004 by Amadeus
- ${Me.AltAbility[]} is now back!   However, with one change.  Instead of 
  returning the 'rank', it now returns the total number of points you have
  spent in that ability.  Therefore, to determine if a player has bought an
  ability, all you have to do is check if the value is greater than zero.
- Added AALIST struct to eqdata.h and AA information to CHARINFO
- Fixed "/aa list xx" to stop showing multiple versions of the same AAs
- Fixed "/aa list timers" to only show AAs you have bought
- Added some new utility functions to the source (C++, NOT MACRO CODE)
  * bool PlayerHasAAAbility (PCHARINFO pChar, DWORD AAIndex);
  * PCHAR GetAANameByIndex(DWORD AAIndex)
  * DWORD GetAAIndexByName(PCHAR AAName)
  * DWORD GetAAIndexByID(DWORD ID)
~ User Submitted Fixes (from message boards)
  *  Add a "noauto" flag to your '/plugin' command to prevent 
     updating the macroquest.ini when a plugin is loaded/unloaded. 
  *  Added some more USERCOLOR_* definitions to eqdata.h
  *  Small fix to '/loadspells list'
  *  Added more spell information to the spell information display
  *  Added CastOnYou, CastOnAnother, and WearOff to the MQ2SpellType class
  *  Major upgrades to MQ2Irc plugin, see this thread for more information 
     http://www.macroquest2.com/phpBB2/viewtopic.php?p=73390#73390
     
14 October 2004 by Amadeus
- Removed the BuildData datatype for the moment.  The code, as it was originally 
  conceived was causing compile problems on Visual Studio 6.0.  Moreover, it was 
  determined that it was not reliable on all partition types.   It may be added
  again at some point in the future after rigorous testing across different
  partition types and both vs 6.0 and vs.net compilers.

13 October 2004 by Amadeus
- [*LAX*]  New Memcheck0 routine
- [*DKAA*] New Memcheck4 routine (the routine previously known as memcheck4 
           is now memchecks)
- New offsets/structs for latest patch
- Con Colors should be working properly to lvl 70
- spawn.CleanName should now return the name without the '#' symbol
- More work on mq2map ...it's still in heavy testing and needs more work though
- Added 'BuildDate' to the MacroQuest data members.  Returns an int representing
  the date in which the current MQ2Main.dll was built.
- Added a short message to warn you of a running macro when /camping.

23 September 2004 by Amadeus
- Fixed the MacroQuest2.exe to have correct links and added a few new links!
- Offsets fixed for recent patch
- Couple more spell gem 9 fixes

19 September 2004 by Amadeus
- Fixes related to the extra buff slots and extra spell gem for Omens of War.

17 September 2004 by Amadeus
- MQ2Map has issues and is being debugged in house.  I suggest turning it
  off until it officially fixed if you are having problems.
- Added ${xxx.Attuneable} for items ..returns TRUE if item is Attuneable, 
  FALSE if it is not.
- Added some code to MQ2MapApi.cpp in the debugging stage.  Most of it is
  redundant code hoping to cut down on problems.
- Miscellanous fixes throughout the source

14 September 2004 by Amadeus
- All the fixes needed to make MQ2 work with Omens of War
- The way that EQ handles the initial splash screen has changed dramatically.
  MQ's custom SplashScreen is disabled.
- Almost all structs were modified/fixed.
- Removed the offset CEverQuest__GetTitleDesc
- Added Title to spawninfo structure
- Added ${xxx.Title} ..it returns a string that is your title.  Please note that 
  ${xxx.AATitle} will return the same thing.  I'm leaving both in for backwards
  compatability of macros although "Title" should be used in the future since 
  Titles are no longer exclusively AA based.
- updated TOTAL_SPELL_COUNT 
- Added TOTAL_SPELLS_ALLOCATED
- EQ_Character__Max_Mana removed ...it's a virtual function now (This means that 
  the MaxMana and PctMana datatypes are disabled for now)

26 August 2004 by Amadeus 
- Fixed /filter name on/off to work correctly [Efudd]

20 August 2004 by Amadeus
- Removed ${Me.GroupMember[]} and ${Me.GroupLeader} since it is already in as 
  ${Group[n].Name} and ${GroupLeaderName}.  Even though the information is stored in
  two locations, it was causing confusion.
- Tweaked ${Me.Grouped} some more ...I think I have it fixed now.

19 August 2004 by Amadeus
- Fixed ${Me.AltAbilityReady[]}
- Fixed ${Me.AltAbilityTimer[]}
- Added ${AltAbility[].MyReuseTime}  (proper reuse time if you hastened AA abilties)
- Added NEW COMMAND:  /aa
*** Syntax ***
/aa list all            -- lists all of your AA abilities in format [ID : name]
/aa list timers         -- lists just the AA you have that have timers
/aa info [ability name] -- gives information about a particular AA ability
/aa act [ability name]  -- works like "/alt act ##", but takes the name instead of ##
   (note:  You will notice a fraction of a second delay using this method vs.
           the /alt act ## method.)
***
(Note:  Yes, they do not list in any particular order (No, I don't know why).  No, 
I do not know why some abilities are duplicated.  Yes, it may have bugs 
that need testing.)
- Slight tweak to code to make it compile on Vc++ 6.0 cleanly
- Fixed GetSpellDuration (per corrections posted on the messageboard)
- Added an offset to eqgame.h and removed one from eqgame.h (Those that help find
  offsets..please note this change!)

18 August 2004 by Amadeus
- Fixed EQRAIDWINDOW and EQRAID structs
- Some tweaking to attempt to make ${xxx.Grouped} more consistant
- Added:  ${Me.GroupMember[n]}  (1-5) ...returns string
- Added:  ${Me.AmIGroupLeader}  ...return TRUE or FALSE
- Added:  ${Me.GroupList} ..simply returns a string of your group members (excluding you)
- Fixed ${xxx.Lore} for items
- Fixed {AltAbility[ability].xxx} ...all of these are now working
- Fixed All the AltAbility structs
(Note:  ${Me.AltAbilityReady.xxX}, ${Me.AltAbilityTimer.xxx} and ${Me.AltAbility[]} are 
        still BROKEN)
-----------
** SOE Coding Change (technical folks only)**  
EQ no longer stores information for ALL AA abilities in your memory space as it once did.
It allocates the space for all of the abilities;however, if your character is incapable of
using the ability, the pointer location for that ability is now 00000000.
-----------

14 August 2004 by Amadeus
- Fixed offsets to work with 8/13 "emergency" patch
- Updated TOTAL_SPELL_COUNT and MAX_ZONES
- Added dman's ${Target.HeadingToLoc[Y,X]} and ${Me.HeadingToLoc[Y,X].Degrees} routines

12 August 2004 by Amadeus
- Various fixes (including ${Me.Casting}, etc.)

11 Auguest 2004 by Amadeus
- Fixed to work with the 8/11 patch

27 July 2004 by DKAA
- Fixed ${Plugin}

23 July 2004 by Amadeus
- Lots of struct updates from the boards
- Added the following variables:  ${Me.EnduranceBonus}, ${Me.CombatEffectsBonus},
  ${Me.ShieldingBonus}, ${Me.SpellShieldBonus}, ${Me.AvoidanceBonus}, ${Me.AccuracyBonus},
  ${Me.StunResistBonus}, ${Me.StrikeThroughBonus}, ${Me.AttackBonus}, 
  ${Me.HPRegenBonus}, ${Me.ManaRegenBonus}, ${Me.DamageShieldBonus},
  ${Me.AttackSpeed}, ${Me.DoTShieldBonus}
- Added showbonuses.mac to the release/macros directory.  It will display your current
  stat bonuses as added by your gear.
- Added ${Me.LanguageSkill[languagename]} (ie, ${Me.LanguageSkill[Dark Speech]}.  You can
  also use a number (as given with /lang help) in place of the languagename parameter.

21 July 2004 by DKAA
- Fixed the macro not found error message.

18 July 2004 by Lax
- EQPlayNice 1.11+ compatibility

17 July 2004 by Amadeus
- Updated source to be compatable with the July 16 patch
- ${Me.AltAbilityTimer...} and ${Me.AltAbilityReady...} datatypes are broken atm and 
  have been disabled.

12 July 2004 by DKAA
- slot hand is now hands to be consistent
- updated some of the distributed macros

9 July 2004 by Lax:
- Newest version of the readme.chm from Wassup
- Added/changed MQ2Data type members
  int item.Tribute: Tribute value

3 July 2004 by DKAA
- added /who noguild

3 July 2004 by Amadeus:
- Added new command:  /substitute 
  ** Syntax: 
  **        - /substitute list
  **        - /substitute <orig> delete
  **        - /substitute <orig> <substitution>   (see examples below)
  ** This new command allows you to create custom midline substitutions that will work
  ** anywhere in a command.  It works VERY similarly to aliases in some respects, esp.
  ** in how it is saved in the .ini file and how the commandline syntax is structured. 
  ** Substitutes are called from any alias or commandline by using the percent sign (%)
  ** followed by your orig. text.
  **
  ** Examples:  "/substitute mom Mother"
  **            "/substitute omg Oh my god!"
  **            "/substitute k %omg, kill %t before I tell your %mom"
  **
  ** The final example if you typed "/say %k" would produce:  "/say Oh my god!, kill
  ** TARGET before I tell your Mother"
  **
  ** Please note the following rules/reminders:
  ** 
  ** 1.  You don't use the percent signs when creating the substitutions or editing your
  **     config file.
  ** 2.  You can use MQ's subsitutions without spaces around them (unlike EQs!) (ie: 
  **     "/echo %omg%mom" would return "/echo Oh my god!Mother"
  ** 3.  Substitutions do not currently work in macros.
  ** 4.  "/sub" is currently a valid shorthand for "/subsitute"
  ** 5.  You can use EQ's wildcards (ie: %t) within your substitutions; however, you 
  **     have to leave spaces around them (yes, they suck)
  ** 6.  You cannot CURRENTLY replace EQ wildcards with MQ substitutions (ie, you can't
  **     make a replacement for %m (This may be supported in the future.)
  **
- Fixed CONTENTS struct (thanks ieatacid)
- Fixed routines.mac, arrows.mac, and arraytest.mac (Dont_know_at_all)

2 July 2004 by Amadeus:
- Fixed "/who guild <guildname>" on some servers (It seems that on some servers, SOE
  removed guilds but left the entry giving bogus guild entries in the list where the
  'name' was blank, thus ending the search loop prematurely.)
- Added "/who knight"  (returns Paladins and Shadowknights in the zone)
- Added "/who tank"    (returns paladins, shadowknights, and warriors in the zone)
- Added "/who healer"  (returns druids and clerics in the zone)
- Added "/who dps"     (returns wizards, rangers, and rogues in the zone)
- Added "/who slower"  (returns shamans, enchanters, and beastlords in the zone)

30 June 2004 by Amadeus:
- Refined "/who npc named" to work a bit better
- Added "/who npc merchant"
- Added "/who npc tribute" (returns tribute masters)
- Added "/who npc gm" (returns GUILDmasters)
- Removed the Old SPAWNINFO struct

28 June 2004 by Lax:
- Added MQ2Data Top Level Object:
  bool LineOfSight[y,x,z:y,x,z]: Determines Line of Sight in 1, 2 or 3 dimensions.  Any not given will default to your character's current x y or z.
- Added MQ2Data type members:
  bool spawn.LineOfSight: Determines if your character has Line of Sight to this spawn
  bool switch.LineOfSight: Determines if your character has Line of Sight to this switch
  bool ground.LineOfSight: Determines if your character has Line of Sight to this ground item
- API now has static inline BOOL LineOfSight(PSPAWNINFO Origin, PSPAWNINFO CanISeeThis)

27 June 2004 by Amadeus:
- Added 'named' flag to the superwho filters.  It simply checks to 
  see if the spawn's name begins with a capital letter or with a
  pound (#) sign.  (examples:  '/who npc named', '/who npc named 65')
  ** This works best in places like the Plane of Hate.

23 June 2004 by Amadeus:
- ieatacid's CHARINFO update (primarily just offset locations updated)
- ieatacid's update to EQRAIDWINDOW struct
- Removed OLDCHARINFO struct

23 June 2004 by Lax:
- Fixed Bank stuff in CHARINFO
- "listselect" notify now works in combo boxes
- Fixed minor problem with operator precedence in Calculate (1-1-1 previously evaluated to
  positive 1, now it correctly evaluates to negative 1)
- Changed/Added MQ2Data members:
  int window.Items: Number of items in a list or combo box
  int window.List[text]: Find an item in a list or combo box by partial match (use window.List[=text] for exact)  Example: ${Window[TradeskillWnd].Child[RecipeList].List[=Inky Shadow Silk]}

21 june 2004 by DKAA:
- Fixed a crash in echo when the lines are longer than 2043

21 june 2004 by DKAA:
- Fixed the EQMERCHWND alignment and renumbered the CSIDLWND struct.

19 June 2004 by Lax:
- Fixed FastCalculate and EvaluateRPN functions.  Calculate works fine now, stfu rtfm etc ;)
- DKAA fixed some struct stuff
- Amadeus fixed some struct stuff

14 June 2004 by Lax:
- Replaced Calculate function with a much faster version. Also added an operator or two.
  I'll make sure they get added to the manual. How much faster? The existing calculate
  ran on my system 4,200 times in a short amount of time and took one full second of CPU
  time to do so. The same calculations ran with the new calculate 77,000 times and took 
  only 620ms. Extrapolating the data it would have taken about 124,000 times calling 
  calculate to match the old 4,200... or about 29.5 times faster (that's a lot).
- Added sub lookup map from Gus to speed up macros a little bit
- Undid MQ2EQBugFix, which was currently creating a bug (note to self: in future bug fixes,
  make sure it's only going to try to fix it for the correct version)
- Fixed an offset
- Standard search spawn now allows multi-word names.
- /mqlog no longer adds an extra line

3 June 2004 by Lax:
- Fixed string.Arg, string.Token, NearestSpawn, spawn.NearestSpawn, LastSpawn

2 June 2004 by Lax:
- Fixed some stuff, yadda yadda.  I forget now.
- Bodytype 10 has been identified as Dain, thank you for the reports

29 May 2004 by EqMule:
- Fixed EQ_INTERACTGROUNDITEM so click left item works again...
- Updated zipit.lst (personal reminder: dir * /s /N /A-D /B > zipit.lst)

28 May 2004 by DKAA:
- Fixed the message ID for mq2bzsrch.

27 May 2004 by Lax (more):
- Fixed stack overflow bug in one of the functions that handles window names.  I fixed it in one
  before putting up the update but didn't in an exact copy of it above it.  Lax truly lacks. ;)
- Added pet weapon procced pet body type to the list of known body types.
- Fixed captioncolors not working correctly
- /who <level> will work properly, as you would have expected previously.  e.g. /who 65.
  Coincidentally this now works with the other spawn searches, /who /target /highlight /mapshow
  /maphide, ${Spawn[search]} etc.

27 May 2004 by Lax:
- Added "chest" to the standard spawn searches used by /who, /target, /highlight, /mapshow, 
  /maphide, etc
- Fixed some problems with the window suff introduced in the May 16 zip
- Added/changed MQ2Data members:
  string spawn.Type: PC NPC Untargetable Mount Pet Corpse Chest Trigger Trap Timer Item 
- New MQ2Data Top-Level Object:
  int SpawnCount: Total number of spawns in current zone
  int SpawnCount[search]: Total number of spawns in current zone matching the search

24 May 2004 by DKAA:
-Fixed a couple problems with the makefiles (mq2chat wasn't building)
-A special update for mq2safe users

16 May 2004 by Lax:
- UI subsystem of MQ2 is now smarter.  All window and control names are now case insensitive,
  and controls can be used by ScreenID *or* Piece name.  /windows <windowname> now shows, for 
  each child of the given window, ScreenID, Piece name, and the TYPE of control (e.g. label,
  button, invslot, spellgem, etc).
- window.List now only works on list boxes (will not crash on other types, just give NULL)
- Added/changed MQ2Data members:
  string window.Name: Name of window piece (e.g. "ChatWindow" for top level windows, or the Piece name (NOTE: CUSTOM UI DEPENDANT) for child windows)
  string window.ScreenID: ScreenID of window piece (ScreenID is NOT custom ui dependant, this *must be* the same on ALL UIs)
  string window.Type: Type of window piece (Screen for top level windows, or Listbox, Button, Gauge, Label, Editbox, Slider, etc)
- Fixed /target next, as well as targeting the origin of the search (e.g. you, or the spawn
  already targeted)
- Fixed turbo problem with using /macro from within a macro

16 May 2004 by DKAA:
- Fixed a where using loc and radius in spawn searches would return spawns further than the radius

15 May 2004 by Lax:
- Fixed bug in /who that made it show no spawns for some people, even though there were spawns...
- Standard search spawns will accept class names or short names without using the "class" keyword.
  Shadowknight is used without a space, and short names are all 3 letters ("shd", not "sk").  
  Note that cleric's short name is "clr" not "cle".
- Bug with MQ2Chat plugin that caused events to be processed twice has been fixed
- MQ2IRC will now process all lines as custom events.  Note that it does not process them as 
  #chat events.
- Turned off the PCClass captioncolor option, PC caption colors will default to EQ's settings.
  It was left on by mistake after testing a bug fix.  You can turn them back on if you wish by
  using the /captioncolor command like so: /captioncolor pcclass on

14 May 2004 by Lax:
- MQ2ChatWnd (the MQ2 Chat Window support) got some upgrades.  First of all the window was not
  limiting the size of its scrollback, so after so much went on in the MQ2 window, your framerate
  would drop like a rock.  To achieve proper scrollback limiting without lagging you too much,
  I put in a system to make it buffer the chat that goes to it, and only display so many lines
  per frame.  The MQ2ChatWnd font size option now works somewhat...  The font sizes are not the
  same as EQ's chat window sizes yet, so be aware of that.  I'll work on it ;)  You will probably
  want somewhere from -3 to 2.  /mqfont <#>
- MQ2Map filters added: untargetable, trap, timer
- /who has been changed a little bit.  When a TRIGGER, TRAP, TIMER, or UNTARGETABLE is listed,
  that will be noted at the end of the line in red (very helpful).  The routine has also been
  updated for efficiency, so there is less lag with large /who result sets.
- Standard spawn searches (This includes /who, /target, ${Spawn[search]}, etc) have been 
  slightly modified.  "invis" is NO LONGER A VALID KEYWORD.  If you have this in macros, etc 
  you will need to change it.  The updated spawn types ARE valid keywords (trigger, trap, 
  timer, untargetable). If your search is for type "npc" you WILL get untargetable types in
  your search results (particularly helpful for /who).
- Added/changed MQ2Data members:
  string spawn.Type: PC NPC Untargetable Mount Pet Corpse Trigger Trap Timer Item 
  string string.Token[n,separator]: Retrieve a token from the string using a custom separator.  Unlike Arg, this will not skip empty values
  spell item.Spell: Spell effect
  float item.CastTime: Spell effect's cast time
  string item.EffectType: Spell effect type
  ticks character.AltAbilityTimer[n]: Alt ability reuse time left, by number
  ticks character.AltAbilityTimer[name]: Alt ability reuse time left, by name
- spawn.Hunger and spawn.Thirst have returned to active duty
- You can now list child windows from in-game with the /windows command, like so:
  /windows <name>
  e.g.: /windows InventoryWindow
- /itemnotify in <pack> <#> <notification>  now works with sharedbank slots.

13 May 2004 by Lax:
- Fixed "by class" caption colors
- Fixed some bodytypes being identified as triggers (note that untargetable NPCs *are* 
  triggers)
- Fixed target caption leakage (would stay drawn after switching targets)
- /who will show "invis" spawns if any parameters are given.  Spawn search functions,
  including /who and /target, will probably get updated soon.	
- Fixed problem with leading spaces in sub parameter declarations
- MQ2HUD now allows for different HUDs.  Each different HUD is stored in MQ2HUD.ini, but
  in different sections.  The default HUD is "Elements" because that's what it originally
  used.  To load a different HUD, the command is "/loadhud <name>" like "/loadhud bard".
  In this case, the [bard] section (not case sensitive, so it could also be [BARD]) of
  MQ2HUD.ini will be used.  To load the default HUD specifically, the command is 
  "/defaulthud".  MQ2HUD also now adds the following MQ2Data Top-Level Object:
  string HUD: Name of currently loaded HUD.
- MQ2FPS now fixes the bug where CTRL ALT and SHIFT keys stick when you switch windows.
  This is a bug in EQ that happens because the release of the key is not captured by EQ after
  it has been swapped to the background.  MQ2FPS now releases the keys as soon as EQ goes
  to the background, so this will no longer be an issue.
- New command to complement the /ctrlkey /altkey /shiftkey commands:
  Usage: /nomodkey <command>
  This command will release all ctrl/alt/shift keys for the duration of executing the 
  given command.
- Added/changed MQ2Data members:
  bool spawn.Anonymous: Anonymous?
  bool spawn.Roleplaying: Roleplaying?
  string string.Token[n,separators]: Retrieve a token from the string

12 May 2004 by Lax:
- Fixed the mysteriously disappearing #event handling in macros ;)

11 May 2004 by Lax:
- Added nifty changes.txt reader to character select screen.  Now you have no excuse!
- Fixed problem with events mysteriously having parameters disappear
- Updated Blech to fix a bug with some #events disappearing (and not firing)
- Your target's caption will now always be drawn
- Added LDoN Recruiters and Merchants to the list of full class names.
- Added /captioncolor command, which allows a lot of custom spawn caption coloring.  For example,
  the caption of marked NPCs or assist NPCs can be a specific color.. the caption of bankers and
  merchants can be a set color.  NPCs can be done by con color.  All spawns can be done by
  CLASS color (using the raid settings).  Note that you can only set the raid class colors right
  now through the raid options window.  You can open this window by typing
  /windowstate raidoptionswindow show
  Usage: /captioncolor <list|<name off|on|#>>
  Examples:
  /captioncolor list
  /captioncolor pcclass on
  /captioncolor pctrader on
  /captioncolor pctrader 255 128 0
- Changed /windowstate command to use the window mapping used by ${Window[name]}, /windows, etc.
- Fixed issues with "charm" and the invslot type
- raidmember MQ2Data type now inherits "spawn" (when they are in zone)
- Added/changed MQ2Data members:
  class raidmember.Class: Raid member's class (works without being in zone)
  int raidmember.Level: Raid member's level (works without being in zone)
  int item.WornSlots: The number of invslots this item can be worn in (fingers/ears count as 2 slots)
  invslot item.WornSlot[n]: The nth invslot this item can be worn in (fingers/ears count as 2 slots)
  bool item.WornSlot[name]: Can item be worn in invslot with this name? (worn slots only..)

10 May 2004 by Lax (more):
- Fixed once and for all the crash bugs relating to spawn captions (WHICH ARE *NOT* THE HUD)

10 May 2004 by Lax:
- Fixed problem relating to false negatives determining if a spawn is a TRIGGER (e.g. flavor
  text, trap, etc).  This solves crash issues in the latest zip with the custom caption
  system.  This also solves non-crash issues identifying "invisible spawns" in spawn searches,
  as well as spawns that were previously identified as NPCs in MQ2Map.

09 May 2004 by Lax (more):
- Fixed VS6 compile errors in Blech
- Fixed reported crash bug
- Fixed possible crash with HUDs
- Added MQ2HUD "type" 8, for character select screen.  This should fix some potential
  crashes when using custom HUDs and entering char select.

09 May 2004 by Lax:
- Removed remnants of MQ2Parms system.  Rest in peace.  Phase 4.
- Cleaned up a lot of old code that was being kept in comments
- Removed mount captions, they just crash the client
- Added optional parameter to /delay.
  Usage: /delay <time> [condition to end early]
  This lets you use a delay that has a possibility to end early.  For example...
  /keypress forward hold
  /delay 1s ${Spawn[1234].Distance}<${Spawn[1234].MaxMeleeTo}
  /keypress forward
- New command /noparse
  Usage: /noparse <command>
  Prevents a command from being parsed for MQ2Data.  For example..
  /noparse /ini blah blah blah ${stuff}
  Will actually write the ${stuff} literally instead of changing it to the current value
  of stuff.
- Added/changed MQ2Data members:
  int macroquest.MouseX: Mouse's x location
  int macroquest.MouseY: Mouse's y location
  string ticks.Time: Time in the form mm:ss
  string ticks.TimeHMS: Time in the form hh:mm:ss (if there are no hours, the form will be mm:ss)
  int character.CountBuffs: Total number of buffs (not including short duration buffs)

07 May 2004 by Lax:
- Added "Lax/Blech" support to custom events.  The Blech system allows much easier parsing of
  incoming chat.  Custom events will now support more parameters that are automatically
  parsed based on the match text.
- Fixed up EQ's handling of spawn captions (name above their head). Only the nearest 35 spawn
  captions will be updated by default (and even then, only those close enough that you'd see 
  their name).  EQ itself constantly updates the name of every spawn in the zone, even though 
  only a small portion of those are displayed.
- Added an option to /caption command
  Usage: /caption <list|type <value>|update #>
  "/caption update #" will set the number of nearest spawns for MQ2 to update the name of
  each pass.  By default, this is 35.  If you have performance issues after this update,
  please post about it on the forums.  Find a happy update number and let us know.
- Added marked NPC and assist target leadership stuff to default captions, also put guilds on
  the line below the name.  The defaults should mostly look like EQ's now.
- Fixed macro.Params
- Fixed invslot names
- Added/Changed MQ2Data Members:
	spawn character.TargetOfTarget: Target of target   (moved to character type)
	bool spawn.Assist: Current Raid or Group assist target?
	int spawn.Mark: Current Raid or Group marked npc mark number (raid first)
	spawn character.RaidAssistTarget[n]: Current raid assist target (1-3)
	spawn character.GroupAssistTarget: Current group assist target
	spawn character.RaidMarkNPC[n]: Current raid marked NPC (1-3)
	spawn character.GroupMarkNPC[n]: Current group marked NPC (1-3)

05 May 2004 by Lax (even more):
- Plenty of positive feedback on the custom spawn captioning.  Plenty also asking why shownames
  was not working properly.  There are now 4 levels of captions for Players, according to the
  shownames level, to solve this issue.  Therefore the ini options are now Player1, Player2, 
  Player3, Player4 rather than just Player.  Also, the guild status indicator now 
  capitalizes Leader and Officer, and added a "LDR" tag to your group leader.
- Added /caption command to set the custom captions from in-game.
  Usage: /caption <list|type <value>>
  To clear the specific setting, just do /caption <type> like so:
  /caption player1
- DKAA fixed the bzsrch problems
- Added MQ2Data member:
  bool spawn.GroupLeader: Is this your group's leader?
- Fixed CHARINFO struct.  Some Stuff appeared slightly wrong, like leadership exp and bank
  stuff.

05 May 2004 by Lax (more):
- Fixed crash on zoning relating to the new HUD functionality. Dont ask.

05 Max 2004 by Lax:
- Updated for patch and added README.CHM.  Keep an eye out, we should have the manual
  available in more formats (including printable) soon

04 May 2004 by Lax:
- New command
  Usage: /hud <normal|underui|always>
  * "Normal" will make the HUD display as it would normally on top of UI, not at char select
     or in "f10 mode"
  * "UnderUI" will make the HUD display as it would normally except UNDER the UI, and not at
     char select or in "f10 mode"
  * "Always" will make the HUD display under the UI, at char select, and in "f10 mode"
- New Plugin MQ2HUD.  Edit MQ2HUD.INI to add custom elements to your HUD.  You pick the spot
  on the screen, the color, and what gets displayed.  Every element gets parsed for MQ2Data
  each time it is displayed.
  Example MQ2HUD.INI:
    [Elements]
		TargetInfo=3,5,35,255,255,255,${Target}
		GMIndicator=3,5,45,0,0,255,${Spawn[gm]}
		CursorItemName=7,-15,-15,255,255,255,${If[${Cursor.ID},${Cursor},]}
		ClickMeForFun=6,-25,-25,255,255,255,${If[!${Cursor.ID},click me,]}
  The order is TYPE,X,Y,RED,GREEN,BLUE,TEXT.
  Type is currently any combination of the following:
    1 - Display in non-full screen mode
    2 - Display in full screen mode ("f10 mode")
    4 - X,Y is based on cursor location
  e.g. 1+2+4=7.  7 means all 3 of the above. 6 means 2 and 4. 3 means 1 and 2. Just add them
    together.  There is no way to end up with a number that could mean two different 
     combinations.
  Red, Green and Blue are each from 0 to 255. 255,255,255 is white, 0,0,0 is black.
  ** There is currently not a command to add or remove these from inside the game.  One will
     probably be added soon.  The plugin will automatically re-load the list from the .ini
     when you modify and save the .ini.
- Seeing as how the mouse functions perfectly fine in full screen mode, I've forced the cursor
  to display the same as it would in UI-visible mode.  The only difference is the item is not
  displayed on your cursor.  With MQ2HUD and the "CursorItemName" example, you could have it
  show the name of the item attached to your cursor in full screen mode (use type 6 if you
  want it to follow your cursor in full screen mode only).
- Added custom spawn captioning.  Set them in MacroQuest.ini [Captions].  Empty the setting 
  to make it use EQ's default.  By default our player caption is slightly different -  
  it shows their guild status if they are officer or leader of a guild.  Pet captions are a
  little different also - it will display the name of its master if it is a player's pet.
  Use "\n" to mean a new line when setting captions.
- Added MQ2Data Top-Level Object:
  spawn NamingSpawn: Spawn currently being captioned.  NULL when not captioning.
- Added/changed MQ2Data members:
  bool spawn.LFG: LFG?
  bool spawn.Linkdead: Linkdead?
  bool spawn.Trader: Trader?
  bool spawn.AFK: AFK?
  string spawn.AATitle: Actual AA title (e.g. Sage, Impresario, etc)
- MQ2Map adds Top-Level Object: spawn MapSpawn: If your cursor is on a spawn on the map, this is it
- Fixed ticks.Time

02 May 2004 by Lax:
- Added a popup box to the crash detected hook, explaining that the user should visit the
  MQ2::Bug Reports forum.
- Removed EasyDetour and EasyClassDetour.  There is a single replacement for the both of them
  called EzDetour.  EzDetourwName(offset,detour,trampoline).  Examples (which are all over in MQ2Main
  and plugins):
  EzDetourwName(ProcessGameEvents,Detour_ProcessGameEvents,Trampoline_ProcessGameEvents);
  EzDetourwName(CEverQuest__EnterZone,CEverQuestHook::EnterZone_Detour,CEverQuestHook::EnterZone_Trampoline);
- Renamed the REVERSE_DETOUR functions to reduce confusion.  These really had nothing to do
  with detours.  What it really does is lets you call a function at a given offset.  
  So, they are now:
  FUNCTION_AT_ADDRESS(function,offset)
  FUNCTION_AT_VARIABLE_ADDRESS(function,variable)
  FUNCTION_AT_VIRTUAL_ADDRESS(function,offset)
- Fixed small issue in MQ2Data parser
- Fixed /memspell not finding some spells correctly (Heroic Bond for example)
- MQ2 will now fix the string table by removing extraneous spaces from the end of strings,
  since EQ isnt smart enough to do it itself.  This fixes issues such as finding the AA
  "Bestial Alignment", which has two spaces after it in eqstr_us.txt.  
  ${AltAbility[Bestial Alignment]} previously did not work because of this issue.  It works
  now because of this fix.
- Added MQ2Data types
  raid, raidmember   (see reference for members)
- Added MQ2Data Top-Level Objects
  raid Raid: Raid you're in...
- Added/changed MQ2Data members
  string ticks.Time: Time in the form hh:mm:ss (if there are no hours, the form will be mm:ss)
  int skill.MinLevel: Minimum level for your class
  int skill.StartingSkill: Base skill level for your class
  int skill.SkillCapPre50: Skill cap pre-50 for your class
  int skill.SkillCapPost50: Skill cap post-50 for your class
  int character.FreeInventory: Count of free inventory spaces
  int character.FreeInventory[n]: Count of free inventory spaces of at least this size (giant=4)
  int character.LargestFreeInventory: Size of largest free inventory space
- LaxColor is now defaulted to off since most people now realize that it exists.  If you wish
  to turn it back on, LaxColor=1 in MacroQuest.ini.
- Fixed spawn.NearestSpawn issues
- Fixed ${Ini} absolute path issues
- Fixed some other issues that were brought up on the boards

30 Apr 2004 by Lax:
- Added MQ2Data members
  int macro.Params: Number of parameters to current sub

29 Apr 2004 by Lax (even more):
- Added option so that MQ2Data errors and normal errors (but not syntax errors that show
  /usage etc) will dump the macro stack.  This is ON by default.  To turn it off, set
  AllErrorsDumpStack=0 in MAcroQuest.ini section [MacroQuest]
- Added option so that the above errors will end the macro, aka makes them "fatal".  This is
  OFF by default. To set this, set AllErrorsFatal=1 in MacroQuest.ini section [MacroQuest]
- If for some reason you need to clear all GLOBAL SCOPE variables,
  /deletevar * global
  will do the trick.  For example, after you try to run an old macro and then realize the
  global scope changed and /zapvars no longer exists, but you can't make the variables outer
  scope because theyre already in global scope and you dont want to delete them all one by
  one....
- Perfected Multi-dimensional arrays

29 Apr 2004 by Lax (more):
- Fixed Multi-dimensional arrays

29 Apr 2004 by Lax:
- Fixed SPAWNINFO structure.
- NOTICE: Some MQ2Data members are currently MIA.  They may come back soon.  These include:
  character.Hunger
  character.Thirst
  character.GukEarned
  character.MMEarned
  character.RujEarned
  character.TakEarned
  character.MirEarned
  character.LDoNPoints

27 Apr 2004 by Lax (more):
- MQ2DataVars is now default.  Share and enjoy, share and enjoy!
- Fixed timer type member availability
- Added MQ2Data type: altability
- Added MQ2Data Top-Level Objects:
  altability AltAbility[n]: Alt ability by number
  altability AltAbility[name]: Alt ability by name
- Changed/Added MQ2Data Members:
  float spawn.MaxRange: Max distance from this spawn for it to hit you
  float spawn.MaxRangeTo: Max distance from this spawn for you to hit it
  int character.AltAbility[n]: Alt ability rank by number
  int character.AltAbility[name]: Alt ability rank by name
  bool character.AltAbilityReady[n]: Alt ability readiness by number
  bool character.AltAbilityReady[name]: Alt ability readiness by name
  int character.AltAbilityTimer[n]: Alt ability reuse time (seconds) left by number
  int character.AltAbilityTimer[name]: Alt ability reuse time (seconds) left by name
  spell character.CombatAbility[n]: Combat ability by number in your list (not same as others lists!)
  int character.CombatAbility[name]: Combat ability number in your list by name (not same as others lists!)
- Added an option to MQ2Map:  The "TargetMelee" mapfilter when set to 1 will draw a circle 
  representing how close to this spawn you must be to hit it.  Set to anything but 0 or 1 
  will draw a circle representing how close to this spawn you must be for it to hit you.
- Added some flavor for error messages.  Set LaxColor=0 in MacroQuest.ini [MacroQuest] to
  disable.  It's on by default or it wouldn't be as fun.

27 Apr 2004 by Lax:
- spawn.MaxRange now uses the proper melee range algorithm
- Fixed a crash bug in the Ini TLO
- Added proper relative/absolute path detection to /ini
- Fixed window.Checked
- Added MQ2Data members:
  int window.Style: Window style code
  bool window.Enabled: Enabled?
  bool window.Highlighted: Highlighted/mouse over?

26 Apr 2004 by Lax:
- Various error messages have been updated to be more specific.
- Fixed "outer" scope not being cleared by /endmacro.  Removed /zapvars in MQ2DataVars 
  since all it did was clear the outer scope.  It's no longer needed because the old global
  scope is separated into two scopes in MQ2DataVars.
- Fixed FindInvSlotForContents function (used in item.InvSlot.  item.InvSlot will no longer
  give NULL for valid items in your inventory/bank)
- Sub parameters (including those for events) are now allowed to have a type other than 
  string, when MQ2DataVars is enabled, like so:
  Sub MySub(int A, string B, float C)
- Fixed out-of-bounds by 1 crash in MQ2DataVar arrays
- MQ2FPS now allows you to disable the framerate display with /fps off (/fps on to enable again)
- MQ2EQIM feature set adjusted.  Now keeps your list of buddies (per character) and the last
  time they were seen online or on eqim (by any character).  Your friends list is automatically
  added as buddies.  A member was also added to the "buddy" type EQIM adds, time buddy.LastSeen.
- ${Ini} will allow either relative or absolute paths.  Also slightly modified what it gives
  you when you try to get a list of keys and supply a default (previously it would ignore
  the default and give NULL if there was no list).
- Improved parsing of " and ] within MQ2Data indexing.
  ${String["hi"]}: hi
  ${String["hi","hi"]}: hi,hi
  ${String[""hi""]}: "hi"
  ${String[hi"hi"hi]}: hi"hi"hi
  ${String[[MQ2] - Hi]}: [MQ2] - Hi
  ${String["""]}: "
- MQ2BzSrch plugin is now updated for MQ2Data.
  MQ2Data reference for MQ2BzSrch (because it's a plugin, not in main reference)
  -------
  Types added- bazaar, bazaaritem
  TLO's added- bazaar Bazaar: Bazaar search info
  ---
  bazaar 
  Members:
  ...bool Done: Search complete?
  ...int Count: Result count
  ...bazaaritem Item[n]: Result info by index (1-based)
  To String: Same as Done
  ---
  bazaaritem 
  Members:
  ...string Name: Item name
  ...spawn Trader: The guy selling it
  ...int Price: Price the guy is selling it for
  ...int Quantity: Number of this item this guy has
  ...int ItemID: The item's ID number
  ...int Value: Value of the item?
  To String: Same as Name
  -------
  
25 Apr 2004 by Lax (revision C changes):
- Fixed merchant.Item[=name] and corpse.Item[=name]
- Fixed character.PctEndurance
- Fixed problems with tabs in macros, and also with leading and trailing whitespace
- MQ2DataVars is READY.  Keep an eye out for important announcements about this!
- Added MQ2Data types for MQ2DataVars: array, timer

25 Apr 2004 by Lax (even more):
- Hopefully fixed crash caused by fixing the "LastCommand" stuff...
- Added MQ2Data Members:
  int character.MaxEndurance: Max endurance
  int character.PctEndurance: Percent endurance

25 Apr 2004 by Lax (more):
- Fixed spawn.NearestSpawn
- Changed buff.ID so that it gives the song # or buff # instead of the spell's ID

25 Apr 2004 by Lax:
- Fixed once and for all the /itemnotify and /notify crashes
- Fixed the rendering rate defaults (will no longer flicker like a strobe light ;)

23 Apr 2004 by Lax (more):
- Added MQ2Data Type:
  skill (see reference for members)
- Added MQ2Data Top-Level Objects:
  string GroupLeaderName: group leader's name (works even if they are out of zone)
  spawn GroupLeader: group leader (only works if they are in zone)
  skill Skill[n]: Skill by number
  skill Skill[name]: Skill by name
- Added/Changed MQ2Data Members:
  spawn spawn.NearestSpawn[search]: Find the nearest spawn matching this search, to this spawn (most efficient on yourself)
  spawn spawn.NearestSpawn[n,search]: Find the nth nearest spawn matching this search, to this spawn (most efficient on yourself)
  string window.List[n]: Get the first-column text for the nth item in a list box.  Example: ${Window[TradeskillWnd].Child[RecipeList].List[1]}
  int window.List[text]: Find an item in a list box by partial match (use window.List[=text] for exact)  Example: ${Window[TradeskillWnd].Child[RecipeList].List[=Inky Shadow Silk]}
  int string.Count[char]: Count the number of occurrences of a particular character in the string
  bool window.Checked: Checked? (useful for buttons)
  string string.Left[-length]: The left ("all but" length) of the string.. Left[-1] of "Left" will be "Lef"
  string string.Right[-length]: The right ("all but" length) of the string.. Right[-1] of "Left" will be "eft"
  bool character.RangedReady: Ranged attack ready?
  bool character.AltTimerReady: Alternate timer ready? (Bash/Slam/Frenzy/Backstab.  Note that AbilityReady works fine with most of these)
  int macroquest.Running: Running time of current MQ2 session, in milliseconds
- Fixed AbilityReady for the alternate timer abilities (Bash, Slam, Frenzy, Backstab, possibly others)
- Fixed /ctrlkey /shiftkey and /altkey.  They would sometimes "stick" the key down.
- Added a notification to /notify "listselect", used to select the nth item in a list box.
  Example: /notify TradeskillWnd RecipeList listselect 1
  Use 0 to clear your selection.
- ${Group[0]} is now the same as ${Me}.  Group members are still 1-5.
- Added command to MQ2FPS:
  /render <fg|bg> <#|~#>
  Sets the foreground or background rendering rate.  This is how many out of n frames MQ2FPS
  will allow to be drawn.  You keep moving full speed, the client responds to mouse or keys,
  the UI is still drawn... but, the world itself will not be drawn as often.
  Use with ~ to draw n-1 out of n frames, or without to draw 1 out of n frames.
  e.g. /render bg ~3 will draw 2 out of 3 frames.  /render bg 3 will draw 1 out of 3 frames.

23 Apr 2004 by Lax:
- Changed top #turbo to 40, still defaults to 20
- Fixed Ini Top-Level Object again
- Fixed "enviro" slots so that they work for enviro1-10 not just 1-8

22 Apr 2004 by Lax:
- Readme.html has been removed from the zip by request of its author.  It is being worked on
  and will return.
- /selectitem GONE
- /finditem GONE
- /click functionality has been SEVERELY reduced.  It will now function given an x,y,
  and on an item or spawn (target).  Upgrade to /notify for UI interaction.
  /notify <window> <button screen id> <notification>
  example:
  /notify LootWnd DoneButton leftmouseup
  Window names and control ScreenID's are found in the XML files, and are NOT screwed up
  by custom interfaces (unless your UI does not have the button)
- Fixed item slot name discrepancies.  What was previously "primary" and "secondary" is
  "mainhand" and "offhand".  It was one thing in some places, but not in others.  Should
  be all the same now.
- Underscores(_) are again valid in variable names
- Added "STUN" to spawn.State
- Fixed Ini Top-Level Object
- ** Added/changed MQ2Data type members
  string macroquest.Error: Last normal error message (replaces $getlasterror but will NOT have the old values!)
  string macroquest.SyntaxError: Last syntax error message (usage: /blahblah)
  string macroquest.MQ2DataError: Last MQ2Data parsing error message
  spawn spawn.TargetOfTarget: Target of target (May only work in "Me": ${Me.TargetOfTarget.PctHps}, etc)
  int item.BuyPrice: Price to buy this item at this merchant
  int item.SellPrice: Price to sell this item at this merchant
  item merchant.Item[name]: Finds an item by partial name at this merchant (use merchant.Item[=name] for exact)
  item corpse.Item[name]: Finds an item by partial name in this corpse (use corpse.Item[=name] for exact)
  float character.PctGroupLeaderExp: Group leadership exp as a %
  float character.PctRaidLeaderExp: Raid leadership exp as a %- bool character.Stunned: Stunned?
  bool spawn.Sitting: Sitting?
  bool spawn.Standing: Standing?
  bool spawn.Ducking: Ducking?
  bool spawn.Binding: Binding wounds?
  bool spawn.Feigning: Feigning?
  bool spawn.Invited: Invited to group?
  bool class.PetClass: Pet class? (shaman, necromancer, mage, beastlord)
  bool class.PureCaster: Pure caster? (can gate!)
  bool class.CanCast: Can usually cast? (not melee only)
  bool class.DruidType: Druid/Ranger?
  bool class.ShamanType: Shaman/Beastlord?
  bool class.NecromancerType: Necromancer/Shadowknight?
  bool class.ClericType: Cleric/Paladin?
  float math.Sqrt[formula]: The square root of formula
- New MQ2Data type "plugin"
- New TLOs
  plugin Plugin[name]: Finds plugin by name
  plugin Plugin[n]: Plugin by number, starting with 1 and stopping whenever the list runs out of plugins.
- Fixed LastSpawn[n] and LastSpawn[-n], also added them to reference.
- New command: /combine <pack> - hits combine on this container
- New command: /drop - drops item on cursor
- New command: /clearerrors - clears each of the "last errors"

21 Apr 2004 by Lax:
- Fixed if/newif

20 Apr 2004 by Lax:
- /if is now GONE.  /if is now the same as what /newif was.  /newif is aliased to /if.
- /sendkey and /press are now GONE.  Please update to /keypress, which as of 15 Apr 2004 allows
  pressing key combinations as well as the actual command.  Example:  /keypress alt+f
- /filter macros will now hide the output of /endmacro (if successful) and /zapvars (always)
- MQ2Labels updated for MQ2Data
- Fixed time.Year and time.Date
- Fixed charm invslot (number 0)
- Fixed ${If[]} handling of conditions
- Fixed FindItemCount to give the number of individual items rather than stacks
- MQ2EQIM plugin (which notifies you when someone on your EQIM buddy list changes) now keeps
  track of your buddy list and adds a MQ2Data type and Top-Level Objects:
  ** buddy type
  Members:
  ...string Name: Buddy's name (may be fennin.Name or just Name, depending on how you added them)
  ...string Status: "Removed from list",  	"Offline",	"EQIM",	"EQIM (AFK)",	"Unknown Status(4)",	"Playing",	"Playing (AFK)"
  ...int StatusID: Numeric representation of the above (0,1,2,3,4,5,6)
  To String: Same as Name
  ** Top-Level Objects
  buddy Buddy[name]: Info on buddy with this name
  buddy Buddy[n]: Buddy with this index number in the system
  int Buddies: Size of the buddy index (will not necessarily be equal to the number of buddies, but n in Buddy[n] will never exceed this number)
- Added Top-Level Object:
  int FindItemBankCount[name]: Count of items in bank by partial name match.  FindItemBankCount[=name] will find exact
- Changed "character" member "PlatShared" to "PlatinumShared"

19 Apr 2004 by Lax:
- ** MQ2DATA PHASE TWO ** If something is missing from MQ2Data it's because you never opened
  your damn mouth.  If you need something in MQ2Data whether it was previously available or
  not, speak up.  You're on your own if you want to figure out how to enable MQ2Parm at this
  point, good luck (I'm making it difficult on you so you will get your ass in gear)!  The
  readme is not yet updated.
- Fixed alerts being missing from SpawnMatchesSearch.  They worked in some spawn searches but
  not others.
- character.Inventory now uses the same numbering as InvSlot
- Added/changed MQ2Data members
  invslot invslot.Pack: Container that must be opened to access the slot with /itemnotify
  int invslot.Slot: Slot # inside that pack
  string invslot.Name: For inventory slots not inside packs, the slot name
  string spawn.ConColor: GREEN, LIGHT BLUE, BLUE, WHITE, YELLOW, RED
  int character.PetBuff[name]: Finds slot with this spell name
  spell character.PetBuff[n]: The spell in this slot (1-29)
  int character.GroupLeaderExp: Group leadership exp
  int character.GroupLeaderPoints: Group leadership points
  int character.RaidLeaderExp: Raid leadership exp
  int character.RaidLeaderPoints: Raid leadership points
  int character.Platinum: Platinum
  int character.Gold: Gold
  int character.Silver: Silver
  int character.Copper: Copper
  int character.PlatinumBank: Platinum in bank
  int character.GoldBank: Gold in bank
  int character.SilverBank: Silver in bank
  int character.CopperBank: Copper in bank
- New MQ2Data Top-Level Objects
  int FindItemCount[name]: Count of items on character by partial name match.  FindItemCount[=name] will find exact
- MQ2FPS plugin now adds these Top-Level Objects (these are NOT in the reference because they
  are from a plugin not built in):
  float FPS - Current frames per second
  int MaxFPS - Current max frames per second
  bool Foreground - Is this session in the foreground?

17 Apr 2004 by Lax:
- Fixed "window" data type's "To String"
- Fixed all VC6 project files so PDB/MAP files are produced for debugging
- New MQ2Data type
  invslot - Inventory slot (not necessarily "in your inventory", this may be in merchant window, bank, etc)
  see reference for current list of members.
- Added/changed MQ2Data members
  invslot item.InvSlot: Inventory slot for this item
- New MQ2Data Top-Level Objects
  invslot InvSlot[name]: Inventory slot by name
  invslot InvSlot[#]: Inventory slot by number
  item FindItem[name]: Find item on character by partial name match.  FindItem[=name] will find exact
  item FindItemBank[name]: Find item in bank by partial name match.  FindItemBank[=name] will find exact
  item SelectedItem: When using a merchant, etc. this is the selected item
  
15 Apr 2004 by Lax:
- Fixed /destroy crash
- Fixed "random" crash on zoning with MQ2Map loaded, due to a bug in the recently revised ConColor
- Fixed /cast issue casting "Bane" instead of "Bane of Nife" etc
- Fixed spell manager structure
- Fixed /doortarget id #, which would invariably crash
- Fixed and changed /keypress so that it also accepts key combinations, and will not crash no matter how hard you try.
  /keypress with key combinations will have the same effect as /keypress using the command name, it will not
  type the key into the chat window.  If you need to type into a window specifically (chat windows, social edit, etc)
  /keypress <key> chat
  example: /keypress e chat
  Note that you cannot use both hold and chat, and chat is only valid for the key not a command name.
  ** /sendkey and /press will give a warning the first time per session they are used that they are
     now completely obsolete and you should switch to /keypress.  they will be removed soon.
- Fixed and tested "heading" type's "To String"
- /newif will no longer quietly execute the "false" branch when it fails to parse the conditions.  The conditions
  after parsing MQ2Data/MQ2Parm will be displayed in an error message, and the macro will end.
- Other minor issues fixed

14 Apr 2004 by Lax:
- Fixed MQ2KeyBinds
- Fixed MQ2ChatWnd.ini

13 Apr 2004 by Lax:
- Fixed ! in Calculate (worked most of the time, but not in some special cases)
- Fixed heading's "To String" to give the correct heading.  heading.Name/heading.ShortName were fine
- Fixed time.Time12 to be 12 hour (oops)

9 Apr 2004 by Lax:
- Fixed != in Calculate (and therefore in /newif, math.Calc, etc), and implemented ! as
  the unary NOT operator.  This gives 0 if your calculation is non-zero, or 1 if your
  calculation is zero.
- MQ2Data changes:
  -- Swapped Y and X back to being backwards-backwards or backwards-forwards, or whatever they
     originally were
  -- Added "NWU" coordinates (North/West/Up), the three positively oriented directions in EQ.  
     Spawns also have a shortcut for SED (South/East/Down).  All type member names involving 
     XYZ have a NWU complement (none necessary for the "index" bracketed part, of Heading[y,x] 
     for example)
  -- Fixed character.AbilityReady
  -- Fixed item (TO STRING)
  Top Level Objects
  * spawn LastSpawn: The last spawn chronologically.
  * spawn LastSpawn[n]: The nth from last spawn.. LastSpawn[1] is the LastSpawn.. LastSpawn[2] is 2nd from last, LastSpawn[3] is 3rd from last, and so on
  * spawn LastSpawn[-n]: The nth from FIRST spawn.. LastSpawn[-1] is you, LastSpawn[-2] is the second spawn, LastSpawn[-3] is the third spawn, and so on
  Additions/Changes to existing types:
  * heading Heading[y,x]: Heading from player's current position to y,x
  * float math.Distance[y,x,z:y,x,z]: Performs distance calculations in 1, 2 or 3 dimensions.
    Any not given will default to your character's current x y or z.
  * bool item.Stackable: Stackable?
  * bool merchant.Open: Merchant open?
  * float merchant.Markup: The amount used to calculate item values on this merchant 
    (Markup is what your charisma, faction, etc change).  Markup*Cost=Merchant's sell price.
    Cost*(1/Markup)=Your sell price. Markup of 1.05 is highest no matter what, so there might
    not be any actual cap based on charisma.
  * int merchant.Items: Item count on the merchant
  * item merchant.Item[n]: nth item on the merchant  
  * bool corpse.Open: Corpse open?
  * int corpse.Items: Item count on the corpse
  * item corpse.Item[n]: nth item on the corpse
  * item character.Inventory[slotname]: Item in this slot (inventory slots only, but 
    same names as /itemnotify)
  * bool character.SpellReady[name]: Gem with this spell name ready for cast?
  * bool character.SpellReady[slot]: Spell in this gem ready for cast?

8 Apr 2004 by Lax (more)
- MQ2Data changes:
  Top level objects:
  * heading Heading[x,y]: Heading from player's current position to x,y
  Additions/Changes to existing types:
  * int item.Container: The number of slots, if this is a container
  * int item.Items: The number of contained items, if this is a container
  * item item.Item[n]: The item in this slot, if this is a container
- Item links were apparently not working in the MQ2ChatWnd, nobody reported this until now.
  Thanks people who noticed it and never reported it!  Anyway, item links in MQ2ChatWnd are
  simply stripped until I figure out the issue.  Item links in MQ2Chat still work fine.

8 Apr 2004 by Lax
- MQ2Data changes:
  - macro.Defined is now a top level object instead
    bool Defined[name]
  - Fixed all variable parsing when MQ2Parms is not on
- Fixed a major problem with /newif, should now "work as intended"
- Fixed (I think) problem with /face which let the macro continue before facing the target
  completed

7 Apr 2004 by Lax
- Changes to MQ2Data system:
  *** NOTICE: All X and Y coordinates used by the MQ2Data system have been REVERSED.
      Internally, MQ2 stays the same as it has been forever.  However, you will now
      notice that "/echo ${Me.X}, ${Me.Y}, ${Me.Z}" will give the same order as seen
      by typing /loc
  Top level objects:
  * currentzone Zone: Zone information about current zone
  * zone Zone[id]: Zone information for zone with this id
  * zone Zone[shortname]: Zone information for zone with this name
  * time Time: Your local time in real life
  * time GameTime: Game time
  * type Type[name]: Info about the type with this name
  * heading Heading[degrees]: Forms a heading type in the given direction in degrees
  * string Ini[filename,section,key,default]: Reads from an ini file.  section, key, 
    and default do not need to be given.  section and key may be set to -1 to skip them 
    and give a new value.  If section or key are not given, multiple values are read...
  Additions/Changes to existing types:
  * bool string.Equal[text]: Strings equal? Case does not count...
  * bool string.NotEqual[text]: Strings not equal? Case does not count...
  * bool string.EqualCS[text]: Strings equal? Case counts!
  * bool string.NotEqualCS[text]: Strings not equal? Case counts!
  * string string.Arg[n,separator]: Gets nth argument using separator as the separator (single character). If separator is not given, defaults to space
  * zone character.Bound: The zone you are bound in
  * int character.Skill[name]: Skill level of skill with this name
  * int character.Skill[n]: Skill level of skill with this index
  * int character.Ability[name]: Doability button number this skill name is on
  * string character.Ability[slot]: Skill name assigned to this doability button
  * bool character.AbilityReady[name]: Ability with this name ready?
  * bool character.AbilityReady[slot]: Ability on this button ready?
  * spell character.Book[slot]: Spell assigned to this slot in your spellbook
  * int character.Book[name]: Spell slot the spell with this name is assigned to in your spellbook
  * float (TOSTRING): Changed to ###.## instead of .###
  * heading spawn.Heading: (changed to "heading" type)
  * heading spawn.HeadingTo: (changed to "heading" type)
  * heading switch.Heading: (changed to "heading" type)
  * heading switch.DefaultHeading: (changed to "heading" type)
  * heading switch.HeadingTo: (changed to "heading" type)
  * heading ground.Heading: (changed to "heading" type)
  * heading ground.HeadingTo: (changed to "heading" type)
  New types:
  * currentzone
  * time
  * heading
  * type
  *** Special handling is used for casting to "type", such that the new data is equal 
      to the old type, and the new type is "type".
  -- Fixed type casting so that members of the new type may be accessed as expected (this
     was incorrectly ending the parsing at the type cast until now)
- ConColor changed to take 1 parameter
- FindMount tweaked/inlined
- Changed the "RunNextCommand" to remain to TRUE until set to FALSE, so only cases where
  the next command should not be run need to be explicitly set (this should increase
  macro performance in most cases, but some commands may need to be correctly updated)
- /declare will no longer spam you if the variable previously existed.  If the variable
  previously existed, it will be quietly deleted and replaced by the new one.  This might
  cause some people problems but they will learn quickly ;)
- New command /deletevar <name> - Deletes an existing variable.  Gives a message if the
  variable did not exist, but no message if the variable did exist.
- /notify modified to work for clicking off buffs and other things it would not previously
  work for.  However, items must still be clicked using /itemnotify.  /notify now accepts
  all of the same clicks as /itemnotify (leftmouse,leftmouseup,leftmouseheld,etc)

31 Mar 2004 by Lax (more)
- Fixed character member PctExp
- Added character members:
  float PctAAExp: % AA exp..
  bool Moving: Moving? (includes the mount hack so you're not constantly "moving" when sitting on a mount)
- Added spawn members:
  bool Swimming: Swimming?
  bool Underwater: Underwater?
  bool FeetWet: Feet at least wet?
  int Animation: Animation id
  int Holding: Holding id
  float Look: Look angle
- Added "gm" to standard searchspawn, works with anything that uses that including MQ2Map commands,
  /target, ${Spawn[search]}, etc
- Modified the if block parsing in FailIf so that it only looks for } and { as the first and last characters on a line

31 Mar 2004 by Lax
- Fixed /newif so variables/parms/data get parsed
- string.Mid and string.Find are now 1-based instead of 0-based
- Calculate (and stuff that uses it) now supports parentheses, and will treat 
  "NULL" and "FALSE" as 0, and "TRUE" as 1
- Added float math.Distance[x,y,z:x,y,z]: Performs distance calculations in 1, 2 or 3 dimensions.  Any not given will default to your character's current x y or z.

30 Mar 2004 by Lax
- Added a distance-sorted spawn list in MQ2Main
- Added MQ2Data top-level object:
  * spawn NearestSpawn[n]: The nth nearest spawn
  * spawn NearestSpawn[search]: The nearest spawn matching this search (same as Spawn[search])
  * spawn NearestSpawn[n,search]: The nth nearest spawn matching this search

29 Mar 2004 by Lax (even more)
- Added /ctrl /alt and /shift commands:
  /ctrl <command>
  /alt <command>
  /shift <command>
  These execute a command while telling the window manager that a key is pressed.  This can
  be used in conjunction with /itemnotify to pick up a stack or a single item... example:
  pick up a single item from a stack: /ctrl /itemnotify pack1 leftmouseup
  pick up an entire stack: /shift /itemnotify pack1 leftmouseup
  Because they execute a command, they can also be used together, as in 
  /ctrl /alt /shift <command>...
- Fixed character.Buff[slot]
- Fixed character.Gem[name]
- Fixed If top level object crashing on false
- Added MQ2CHAT bind to start typing in the MQ2 Chat Window, also added MQ2CSCHAT bind which
  gets forced to bind as "/" at character select, and does not exist while in game.
- Added /timed command, which executes a command after a specified duration (in deciseconds like pause)
  /timed <deciseconds> <command>
  Example: /timed 10 /echo 1 second has passed
  Note: This does NOT "pause" successive commands.
- Added /newif command, which ONLY does numeric compares -- use MQ2Data string comparison to 
  turn string compares into numeric compares -- and note that this means you do NOT use the "n"
  stuff.  This will replace the current /if command in MQ2Data phase 3.  Until then, you may 
  "/alias /if /newif" if you wish to use newif exclusively.
  /newif <calculations> <command>
  <calculations> gets evaluated down to a single term from however many terms there are (You
  may use && and || freely.) *BE WARNED* that in calculations parentheses are still not
  officially supported.. that's on my TODO list.
  

29 Mar 2004 by Lax (more)
- Added < <= == >= > && & || | to the Calculate function (someone rewrite if please... 
  fail if zero, fall through if non-zero)
- MQ2Data updates:
  * Added top level object: string If[conditions,whentrue,whenfalse]
  * Added type corpse, top level object: corpse Corpse
  * Added top level object: item Cursor
  * Added string members:
    - int Compare[text]: -1 if the string is alphabetically before text, 0 if equal, 1 if after. Case does not count.
    - int CompareCS[text]: -1 if the string is alphabetically before text, 0 if equal, 1 if after. Case counts.
  * Lots of others...
- Fixed MQ2Parm slowness from debug spew if MQ2Data is also in use
 
29 Mar 2004 by Lax
- Phase 1 of MQ2Data system rollout begins! Please start updating macros, custom uis, plugins,  
  etc to use this sytem.
  To use MQ2Data modify these MQ2Main lines
   #define USEMQ2PARMS
   //#define USEMQ2DATATYPES  
  Uncomment the USEMQ2DATATYPES #define to allow MQ2Data parsing.  If you wish to disable
  MQ2Parms parsing, comment the USEMQ2PARMS #define.  You may use both or just one.
  See this thread to see how MQ2Parms will be phased out 
      http://macroquest.sourceforge.net/phpBB2/viewtopic.php?t=6008
  See this thread to see how to use MQ2Data instead 
      http://macroquest.sourceforge.net/phpBB2/viewtopic.php?t=6022
  Specific information for plugins to add types and Top Level Objects will be available soon
- Moved a few functions to MQ2Inlines.h
- Fixed a performance issue in GetSpellByName
- Trying to detour an already detoured address will now fail instead of crashing
- Added some offsets to eqgame.h (mostly CListWnd), removed some offsets that were virtual
  functions and probably not used anyway.  If you are adding basic UI offsets to your plugins
  ask to have them in eqgame.h please (people were doing this with CListWnd offsets).

23 Mar 2004 by Amadeus
- Removed DisplayZem function and calls and $zone(ZEM)  ...rest in peace.

20 Mar 2004 by Lax
** eqgame.ini is no longer used/needed by MQ2!  All offsets have been integrated 
   into eqgame.h.  The client DATE/TIME are in eqgame.h also.
- Fixed /itemnotify
- Renamed the "SpawnListTail" stuff to "LocalPlayer", added "ControlledPlayer".  These are
  both EQPlayer and correspond to .. you.  If you're on a mount, the one thats moving is
  ControlledPlayer. ** Things that use PCHARINFO to get your spawn should be phased out.
- Added /docommand
- Added /dosocial
- Made some minor improvements in MQ2UserVars

16 Mar 2004 by Lax (after patch)
- Changed exe date/time checking to use the date/time strings compiled into the exe

16 Mar 2004 by Amadeus
- Updated the Spell Information Window with code provided by Koad in his Spell Search
  Plugin.

16 Mar 2004 by Lax
- Fixed remaining issues with binds and custom binds

15 Mar 2004 by Lax (more)
- Added remaining, un-named EQ binds to the MQ2 bind system.  Some are still unknown, and
  some I'm surprised exist enabled in the client in the first place, and you should be 
  careful with those...
- Added /dumpbinds command.  Example: "/dumpbinds bill" will dump all current binds to
  Configs\bill.cfg to be loaded later.
- Added "/filter mq [on|off]", which prevents anything at all from being displayed by MQ2
- Added "/squelch <command>", which does the following:
  * Step 1: turns mq filter off
  * Step 2: executes the command
  * Step 3: turns mq filter back to the state it was in before step 1
  In other words, executes a command and prevents any output from the command
  
  ** It is recommended that you do this in your .CFG files that you dont want to see output from
  /squelch /filter mq on
  < do your stuff here>
  /squelch /filter mq off
- I promise this is my last update for a few days at least!

15 Mar 2004 by Lax
- Fixed some bugs with binds and the MQ2CustomBinds plugin
- Modified bind system so that the same key can be bound to an MQ2 bind and an EQ bind and
  both will work
- Added a system to run .CFG files, similar to quake .cfg files I suppose.  The file must
  contain commands the same as you would use them normally.  Each command will be executed
  in order, there are NO macro blocks, events, etc, in a cfg file.
  * CFG files may be present in <release>\Configs\, in <release>\, or potentially in the
    EverQuest directory.  Note that <release> would be the same as wherever your Macroquest.ini is.
  * Added /loadcfg <filename> command.
  * Plugins can use LoadCfgFile(filename)
  * Configs that are automatically loaded:
		AutoExec.CFG - Executed on the first pulse
		CharSelect.CFG - Executed when you are put at character select
		<server>_<character>.CFG - Executed when this character enters the world
		<mapshortname>.CFG - Executed when you zone into this zone
		<pluginname>-AutoExec.CFG - Executed when this plugin is loaded (after its initialization is complete)

		Examples of file names:
		tallon_lordsoth.cfg - character
		oot.cfg, soldungb.cfg, soldunga.cfg, take.cfg - maps
		MQ2Map-AutoExec.CFG, MQ2ChatWnd-AutoExec.CFG - plugins 

14 Mar 2004 by Lax
- Added /ranged [#] command.  Run with no parameters to do a ranged attack on your current
  target, or with a spawn ID to do a ranged attack on that spawn.
- Modified MQ2Spawns, hopefully this will solve the remaining stack corruption problems...
- Introduction of the new MQ2 key binding system
  * New command /bind <list|eqlist|[~]name <combo|clear>>
  * "/bind list" will list all MQ2 binds
  * "/bind eqlist" will list all non-MQ2 binds
  * The following work on both MQ2 and EQ binds the same way
  * "/bind <name> <combo>" will set a bind's normal key combo (example: "/bind forward e")
  * "/bind ~<name> <combo>" will set a bind's alternate key combo (example: "/bind ~forward up")
  * Combos use any combination of "alt", "shift" and "ctrl" plus a key.  Specific keys follow the 
    same rules as the /sendkey and /press 
    Example combos:
    shift+n
    alt+shift+f1
    -- Always separate with +'s or spaces.
  * Note that "clear" combo is to clear the bind, and also note that changing EQ binds will not
    immediately update the display in the options window.  Change the bind list selection in the
    options window to see the updated keys.
  * /keypress works the same way with all MQ2 and non-MQ2 binds
  * API additions include:
     BOOL AddMQ2KeyBind(PCHAR name, fMQExecuteCmd Function);
     BOOL SetMQ2KeyBind(PCHAR name, BOOL Alternate, KeyCombo &Combo);
     BOOL RemoveMQ2KeyBind(PCHAR name);
     BOOL ParseKeyCombo(PCHAR text, KeyCombo &Dest);
     PCHAR DescribeKeyCombo(KeyCombo &Combo, PCHAR szDest);

     typedef VOID    (__cdecl *fMQExecuteCmd)(PCHAR Name,BOOL Down);
     -- Note: This function will be called when the key goes down as well as up.  If you create a
        MQ2 bind function make sure to account for this.  The "Name" parameter is the name of the
        bind
  * /hotkey command is now removed, the new bind system will take over
- MQ2CustomBinds plugin is now live.  This plugin allows you to specify custom commands to execute
  on a key combination.  There may be a command for the keys being pressed (down), and another for them
  being released (up).
  * /custombind <list|add <name>|delete <name>|clear <name><-down|-up>|set <name><-down|-up> <command>>
  * "/custombind list" will list all of your custom binds names and commands (the key combinations must be set using /bind)
  * "/custombind add <name>" will add a new bind name for use here, with /keypress, /bind, etc.
  * "/custombind delete <name>" will remove a custom bind
  * "/custombind clear <name><-down|-up>" will clear a specific command for a custom bind.  If up or down is not specified, defaults to down.
  * "/custombind set <name><-down|up> <command>" will set a specific command for a custom bind.  If up or down is not specified, defaults to down.
  * Example usage (NOTE: MQ2's very first bind command is "RANGED" so you do not need to do this, but for example...)
    /custombind add mybind
    /custombind set mybind /ranged
    /bind bind n
    -- To set the real RANGED bind, do "/bind ranged <key>"
   
13 Mar 2004 by Lax
- Added /multiline <delimiter> <command[delimiter[command[delimiter[...]]]]>
  Executes all commands.  Example: /multiline ; /stand;/rude;/sit
- Wave 3 of MQ2Map updates:
  * Added /maphide command to hide spawns on the map given a search string.  Hidden spawns
    only take effect until the mapped spawns are re-generated (such as changing some map
    filters)
    "/maphide reset" will re-generate the spawn list.
  * Added /mapshow command, to explicitly show spawns on the map given a search string.
    These will only take effect until the mapped spawns are re-generated (same as maphide).
    "/mapshow reset" will re-generate the spawn list.
  * Added /mapclick command and special right click commands (hold a combination of
    shift, control, left alt, right alt to execute a special command when right clicking
    on a spawn).  Defaults include left-alt right-click to highlight and control r-click to
    hide.
  * Added Group filter (requires PC) and NormalLabels filter (shows/hides non-MQ2 labels)  
- Added notice when a new XML file is added to the list while in game.  The notice
  says which file was added and that the user must reload the ui for it to take effect.
- Fixed crash when adding a custom XML file that doesnt exist in the default UI directory
- Fixed $macro crash

12 Mar 2004 by Lax
- MQ2Map overhaul completed
- Fixed /keypress crash bug when you're an idiot and type an invalid command name :)
- Fixed client override problem

11 Mar 2004 by Lax 
- I forgot to update the changes.txt file, so Amadeus is putting this here
  so the masses will know I added/fixed/updated a bunch of shit.

11 Mar 2004 by Amadeus
- Updated tons of shit too
- MQ2 should be fully functional now with the 3/10 patch

11 Mar 2004 by Plazmic
- Complete rewrite of the way Guild ID tags are handled
- __Guild offset now points to the GUILD structure instead of the random offset
  that shows the beginning of the list
- GUILD structure added to eqgame.h
- EQADDR_GUILDLIST should now be pGuildList always
- Added EQSWITCH structure
- Updated DOOR & GROUNDITEM structs to reflect the new EQSWITCH struct

08 Mar 2004 by Lax
- Wave 2 of MQ2Map upgrades:
  /mapnames command added to change the naming scheme used for spawns on the map
  Map filters/options system updated, each option can now have a "requirement"
  When listing filters with /mapfilters, only options that have requirements are displayed
  Concolor filter is now PCConColor and NPCConColor
  Target filter now has 3 separate options - Target, TargetLine, TargetRadius

05 Mar 2004 by Amadeus
- Put in new CXWnd offsets [vzmule]
- Added structs in EQUIStruct.h for the Guildwindow and RaidWindow (work in progress)

05 Mar 2004 by Lax
- MQ2Map upgrade is now live.  It uses the new OnAddSpawn/OnRemoveSpawn API to increase efficiency.
  /highlight <spawn search string> will temporarily highlight these spawns
  /highlight color <#> <#> <#> will set the highlight color
  /highlight reset to reset the currently highlighted spawns
  Right clicking on spawns on the map now targets them
- /keypress command is now live. /keypress <name> <hold> like so:
  /keypress clear_target
  /keypress forward hold
  To release the key after holding, simply use the command again without the hold keyword.
- /itemnotify command is now live.  /itemnotify <slot> <notification>, or /itemnotify in <bag slot> <#> <notification>
  Bag slots are pack1-8, bank1-16 (and sharedbank1-2 and trade1-8 but these are not yet implemented in /itemnotify)
- Added OnAddGroundSpawn/OnRemoveGroundSpawn to plugin callbacks
- Fixed random crash on exit dealing with breakpoints

01 Mar 2004 by Zaphod
- Another bugfix in MQ2DetourAPI.cpp. 

29 Feb 2004 by Zaphod
- More optimization of ParseMacroParameter() and some of the parameter routines it calls.
- Minor bugfix in MQ2DetourAPI.cpp. 

28 Feb 2004 by Lax
- Added API to automatically maintain a list of all initialized windows 
  This will only have the most recent one initialized for each "screen item" name
  Functions are in place to add/remove windows to the list with different names, etc.
- Added /notify and /windows commands
- eSpawnType enum (NONE,PC,MOUNT,PET,NPC,CORPSE,TRIGGER,ITEM) and GetSpawnType function 

28 Feb 2004 by Zaphod
- Major optimization/cleanup of ParseMacroParameter().

22 Feb 2004 by Amadeus
- Updated readme.html [thanks Wassup!]

22 Feb 2004 by Lax
- Updated license notice in each source file for 2004 and made sure each had one
- Added MQ2Spawns.cpp, which gives us hooks when a spawn is added to or removed from a zone.
  This could be used, for example, to increase the efficiency of MQ2Map.
  PLUGIN_API VOID OnAddSpawn(PSPAWNINFO pNewSpawn)
  PLUGIN_API VOID OnRemoveSpawn(PSPAWNINFO pSpawn)
  
19 Feb 2004 by Amadeus
- General Cleanup and offset updates for 02/18/2004 patch
- Added Endurance to CHARINFO and $char(endurance,cur)  [Teh_ish]

17 Feb 2004 by Amadeus
- Added initial EQTRADESKILLWINDOW & EQTRADESKILLRECIPE struct
- Added pet window to the /windowstate command (ie:  /windowstate pet open/close)
- Added initial EQPETINFOWINDOW struct 
- Updated the mq2irc plugin to have the new irc server information
- Added a bunch of new parameters:
  * $pet(buff,"<spellname>")   [returns buff slot number]
  * $pet(buff,#,id)            [returns the spellID for the buff slot # given]
  * $pet(buff,#,name)          [returns the name for the buff slot # given]
  * $pet(level)
  * $pet(id)
  * $pet(x)
  * $pet(y)
  * $pet(z)
  * $pet(name)
  * $pet(class)
  * $pet(race)

16 Feb 2004 by Amadeus
- Fixed EQ_CONTAINERWND_MANAGER  (which fixes $envopen )
- Added "Frenzy" to skills.h [daerck]
- Fixed EQLOOTWINDOW struct (which fixes $corpse(empty) and $corpse(has,xxx)

15 Feb 2004 by Amadeus
- 'Grouped' location fixed in CHARINFO (thereby fixing $char(grouped))
- Fixed WhoFollowing in Actorinfo (thereby fixing $char(following)
- Added IsABoat to Spawninfo
- Went ahead and added the dx9.0 dinput.h to the cvs to be ready for next patch
  * As far as I can tell, the changes between 8.1 and 9.0 for dinput.h are VERY
    minimal.

14 Feb 2004 by Amadeus
- Fixed a LOT of wrong offsets in eqgame.h
- Added four offsets to eqgame.h:
  * pinstTextMessageWnd 
  * pinstCDynamicZoneWnd 
  * pinstCTargetOfTargetWnd
  * pinstCTradeskillWnd 

13 Feb 2004 by Amadeus
- Added CareerFavor and CurrFavor to CharInfo [Macrofiend]
- Added $char(favor,cur) & $char(favor,career) [Macrofiend]

12 Feb 2004 by Amadeus
- ACTORINFO struct fixes :: fixed $char(pet)
- Added a bunch of code by ml2517
   * $char(height), $spawn(#,height), $target(height)
   * $target(maxrange), $spawn(#,maxrange)
   * $distance(y,x[,z][:y,x[,z]])

11 Feb 2004 by Amadeus
- Fixed Attacks offset in eqgame.ini
- Added an emergency placeholder in the ACTORINFO struct to fix $char(casting)
  (This structure will be fixed soon.)

11 Feb 2004 by Zaphod (dohpaZ)
- Added Beserker to the classes and Gates of Discord to the expansions.
- Fixed my name in the readme.html

10 Feb 2004 by Amadeus
- Updated structs and offsets
- Added 'favor' (Tribute Value) to ITEMINFO
- Added code to MQ2ITemDisplay to show item tribute value

09 Feb 2004 by Amadeus
- UPDATED SOURCEFORGE CVS!
- Small additions to the structs from suggestions on the message boards and
  a couple new things to the ItemDisplay plugin.

20 Jan 2004 by dkaa
    According to Pragma:
        1 bug: in the code for $rand(), there needs to be a srand(time(0));
        2 bug: in the code for $gamestate, $servername, and $loginname, the 
            value returned is 1 too high. You need to return length-1, which 
            is 8 for loginname and gamestate, and 9 for servername, this will 
            fix parsing issues.

18 Jan 2004 by Amadeus
- SpellID in _SPELLBUFF is now a DWORD vs. WORD 
- Updated SpellInfo formulas used in the itemdisplay mod
- Added Instrument mod information to the itemdisplay mod (thanks TheColonel)

17 Jan 2004 by Valerian
- Fixed _ITEMINFO struct -- minor correction to the size of one of the unknowns to realign.

11 Jan 2004 by DKAA
- Fixed the $combat to reflect the status of autoattack (Thanks Sharp of Fairlight)

7 Jan 2004 by EqMUle
- added Readme.html updated by Wassup

5 Jan 2004 by EqMUle
- Added [bzrtrader_start] and [pc_trade_yes] to locations.txt. Thanks to Zacaria for theese.

1 Jan 2004 by Lax
- Chat hook is no longer responsible for when zoning is finished or game is entered
- Added $merchant(markup)

31 Dec 2003 by Lax
- ESC no longer hides the MQ2ChatWnd or MQ2IRC windows and they are no longer closable
- Fixed STMLToPlainText
- Made MQ2Labels use STMLToPlainText to convert the tooltip tags (this means you can
  use < and > by using "&lt;" and "&gt;", respectively)

31 Dec 2003 by Amadeus
- Added $spell(xx,spelltype),$spell(xx,targettype),$spell(xx,name),$spell(xx,aerange),
  $spell(xx,pushback),$spell(xx,resisttype),$spell(xx,resistadj),$spell(xx,fizzletime)
- Removed $spawn(#,castingspellid) & $target(castingspellid)  
  [http://macroquest.sourceforge.net/phpBB2/viewtopic.php?p=33124#33124]
- Added Uninterruptable and Autocast to SPELL along with other fixes (thanks SoF & Koad)
- Added more functionality to the Spell Inspect Window.  You will now see the Effect of the 
  spell and the classes that can use it.  You might really find it interesting to 
  Alt-LeftClick on some of your buffs and find out exactly what they are doing to you!  It's
  almost like having an ingame Lucy connection -- and we owe a great deal of this functionality
  to Koad and borrowed code from his spellsearch plugin.
  
  **NOTE:  The formulas for this are still being tweaked.  If you wish to help iron these
           out, please post under Koad's thread on MQ2:Plugins board.  He is the keeper of 
           of the spell effects/slots formula. **


30 Dec 2003 by Lax
- Updated version number since it's not Christmas anymore..
- Fixed commands that werent supposed to be working at char select so they dont crash
- Removed some extraneous offsets from eqgame.h
- Fixed RemoveOurDetours() so it doesnt hang
- Add something very special that everyone will love!
- Fixed a bunch of $target(xxx) crashes when no target

30 DEC 2003 by EqMule
- fixed a couple unsigned/signed warnings when compiling in VC6

29 Dec 2003 by Amadeus
- Added Levitating and Sneaking; Fixed AARank and Linkdead in SPAWNINFO (thanks source)
- Added $char(levitating), $target(levitating), $spawn(#,levitating) -- returns TRUE or FALSE
- Added $char(sneaking), $target(sneaking), $spawn(#,sneaking) -- returns TRUE or FALSE
- Went through all macro routines and made sure that everything uses lower case 
  ie, $target(castingspellid) rather than $target(CastingSpellID).
- Added <Sneak> to the superwho (thanks vzmule/source)

29 Dec 2003 by Lax
- MQ2Auth modified.
    * MQ2Auth now produces MQ2Auth0.h instead of MQ2Auth1.h and MQ2Auth2.h
    * MQ2Auth will import existing MQ2Auth2.h into MQ2Auth0.h if MQ2Auth0.h does not
      already exist but MQ2Auth2.h (in other words, it will import your "keyring" to
      MQ2Auth0.h)
    * MQ2Auth now accepts a command line parameter telling it the path to use
- Merged BOOK, COMMON, CONTAINER structs into ITEMINFO (the individual structs no
  longer exist!)

29 DEC 2003 by EqMule
- fixed /click left item

28 Dec 2003 by Amadeus
- Added PushBack and ResistAdj to Spell struct
- Added functionality to the ItemDisplay Plugin that shows the following information
  about spells when you "examine" a spell from a gem or your spellbook: ID, Duration, 
  RecoveryTime, RecastTime, Range, AERange, PushBack, Resist Type and Resist Adjust.  
  You will notice that if a spell doesn't have any of these values, then that field 
  will not be shown at all.  (**More functionality to come later**)
- Added MQ2Bzrsearch to the VS.net solution file.

27 Dec 2003 by Lax
- Changed around plenty of stuff
- EQUIPMENT struct no longer uses names for its union members...
- SPELLLIST changed to SPELL, SPELLPOINTER changed to SPELLMGR
- Added O(1) access to GetSpawnByID
- Added O(1) access to GetSpellByID
- Most window base classes set up correctly
- MQ2ChatWnd updated to use a custom window, and allows typing in edit box.  Also shows up at char select to annoy you all.
- MQ2IRC updated to allow typing in edit box (goes to channel...)
- Tons of function offsets added for UI stuff, have fun with that
- Added functionality so commands can be set to work in-game only (will be ignored outside of game, at char select for example)

26 Dec 2003 by Amadeus
* Added szBaneDmgType (thanks to TheColonel)
* _CONTENTS tweak (thanks to TheColonel)
* "Price" added to _CONTENTS (thanks to Pragma)
* SPELLLIST update (thanks to Sharp of Fairlight)
* Updated MQ2Ext
* Added $spell(id,xxx) -- **$spell() will now accept either ID# or Name as first parameter**

25 Dec 2003 by Amadeus
* Added CastingSpellID to Actorinfo struct (thanks to Sharp of Fairlight)
* Reworked $char(casting) to use more efficient CastingSpellID
* Added $char(castingspellid), $spawn(#,castingspellid), $target(castingspellid)  
* Fixed $char(held,left), $char(held,right), $char(held,shield)
* Added $char(held,primary), $char(held,offhand) 
* Fixed $target(held,left), $target(held,right), $target(held,shield)
* Added $target(held,primary), $target(held,offhand) 
* Fixed $spawn(#,held,right), $spawn(#,held,left), $spawn(#,held,shield)
* Added $spawn(#,held,primary), $spawn(#,held,offhand)
* Added AERange to SPELLLIST struct (thanks to Sharp of Fairlight)
* More changes to ActorInfo (Timestamp stuff) thanks to Sharp of Fairlight

25 Dec 2003 by EqMule
- fixed /banklist crash
- fixed $char(ismoving) - thanks to ml2517
- added makezip.bat to make zip file creation easier...

24 Dec 2003 by Lax
- Updated offsets with correct ones
- Replaced remaining calls to AddDetour with EasyDetour and EasyClassDetour
- Updated EasyDetour/EasyClassDetour defines to explicitly cast the offset to DWORD
- Updated MQ2IRC with current version from forum
- Modified CHARINFO struct to use Inventory and InventoryArray for inventory member names.
- Fixed $lastcommand
- Fixed $char(hp,cur), $char(hp,max), $char(hp,pct)

24 Dec 2003 by Amadeus
- Fixed CHARINFO (thanks to TheColonel for new stuff)
    * CHARINFO now has:
  	+ HPBonus
	+ ManaBonus
	+ PercentEXPtoAA
	+ GukEarned
	+ MMEarned
 	+ RujEarned
	+ TakEarned
	+ LDoNPoints
- Removed Stamina from all references in parser and struct
+ Added $char(HPBonus), $char(ManaBonus), $char(PercentEXPtoAA), $char(GukEarned),
  $char(MMEarned), $char(RujEarned), $char(TakEarned), $char(LDoNPoints)
+ Updated _COMMON (thanks again to TheColonel)
   	* Added BaneDMG;
   	* Added Lore
   	* Added BaneDMGType
   	* Added InstrumentType
   	* Added InstrumentMod
   	* Added DmgBonusType
   	* Added DmgBonusVal
   	* Fixed Range
+ Added szTheme[]
+ Added szDmgBonusType[]
+ Updated ItemDisplay Plugin to include LDoN stuff (TheColonel)
+ Updated itemtypes.h with "All Instruments" as type 51 (thanks TheColonel)
+ Removed $item(lore) & $cursor(lore)
+ Added $item(LDTheme) & $cursor(LDTheme)
+ Added $item(DmgBonusType) & cursor(DmgBonusType)
+ Fixed $char(Mounted)


21 Dec 2003
+ Added MQ2Mouse2.cpp.  Don't need to compile this, it's the new mouse code.  Incomplete and inop.

21 Dec 2003 by Amadeus
- Fix for MQ2Ext

19 Dec 2003 by EqMule
+updated offsets, structs for todays patch...

15 Dec 2003 by Amadeus
- Fix for $target(sclass)
- Fix for FullClassToShort
* Thanks to Schark for these*

13 Dec 2003 by Amadeus
- Added MQ2Ext to the project

06 Dec 2003 by Lax
- Added benchmark system.
- Modified pulse behavior so that executing macro commands is separate from other pulse stuff
- Modified MQ2FPS to take the above into account (it no longer needs to know about macros)
- Updated MQ2IRC to be current with the version posted in forums
- Added /bench command which with no parameters outputs currently active benchmark stats to chat
  When used with parameters, /bench will benchmark a command.  /bench [command]
  Example: /bench /who all friends

05 Dec 2003 by Mckorr
+Fix for CTD when using /click left|right target when nothing was targetted (motd2k)

05 Dec 2003 by EqMule
+Fixed $searchspawn(pc,loc:x:y,radius:100) using Ohmz code. see
http://macroquest.sourceforge.net/phpBB2/viewtopic.php?t=3394&highlight=searchspawn+loc
for more info
+Fixed /selectitem to look in all 80 merchantslots, previously it would stop at 79
+misc small fixes

03 Dec 2003 by Lax
- Added custom windows system:
** CCustomWnd base class for your windows
** AddXMLFile, RemoveXMLFile to manage custom xml files
** More info / example coming
- Added MQ2IRC plugin to CVS with some changes
- Added MQ2EQIM plugin, which handles buddy list info (custom window soon, also auto loading buddy list)
- Updated MQ2EQBugFix plugin to solve current journal npc window crash (and it shouldnt make it not show anything this time)
- Added OnReloadUI callback, called after /loadskin command is used
- Fixed hangups compiling with VC6
- Added EasyDetour and EasyClassDetour to ease the pain of hooking functions

02 Dec 2003 by Mckorr
- Fixed SHA in short classes, is now SHM.  Added Rogue/ROG (I missed that one before)
- Added $spawn(#,sclass)

27 Nov 2003 by Lax
- / command correctly does EQ /who by default
- MQ2Telnet redone.
- Plugins using DoCommand() will execute it on the next pulse instead of immediately (corrects problems unloading the plugin)
- MQ2FPS shouldn't cause major problems when switching from absolute to calculate mode
- MQ2Template removed from VS6 workspace and .NET solution

25 Nov 2003 by Lax
- MQ2FPS now has a /fps command that can change some other settings.  Selecting "absolute" mode will switch to "cpu limiter" style, while "calculate" mode will switch to "fps limiter" style.  FPS limiter is default.  The same command will allow you to reposition the FPS indicator display.
- MQ2FPS display now shows a * if using absolute mode, and will show /MACRO if a macro is being executed that causes the limiting to be minimal
- Added aliases /g and /gu to the default list
- Macroquest2.exe now pops up a message box if the system failed to load MQ2Main.dll

20 Nov 2003 by EqMule
fix for $merchant(name)

20 Nov 2003 by Lax
*** MacroQuest2.exe is now pre-compiled, you no longer compile this yourself.  MQ2Auth implemented.  Run it before compiling on each machine.

- MacroQuest program will no longer use loadlibrary, it loads our library directly.
- The version number is now stored in MQ2Main.h as the top line, and not in macroquest.ini.  When compiled it becomes a global variable.  Comparing the global variable gszVersion with the #define in MQ2Main.h will cause the tray icon tooltip to suggest recompiling if necessary.
- Removed EQADDR_SLOTLIST, which is now ppInvSlotMgr/pInvSlotMgr
- Fixed MQ2Telnet crashes (for real)
- Added DebugSpewNoFile which does not write to file even if debugspewtofile=1.  This is useful for when we can't put up with the file access times.  All Macro commands and parser api debug spew has been changed to this form.  Note that this debug spew is still useful for when you attach a debugger.

19 Nov 2003 by EqMule
+Added new command /destroy
will destroy whatever you have on your cursor. Use with care.
example: /if "$cursor(name)"~~"rusty" /destroy
In order to get that to work I had to declare EQ_PC (MQ2Globals.h(250):EQLIB_VAR EQ_PC **ppPCData;)

19 Nov 2003 by Lax
- Fixed MQ2Telnet to not crash on unload (probably).  Critical sections were getting deleted twice.
- Fixed aliases to work when given parameters

18 Nov 2003 by EqMule
+fix: mouseto and click by changing ScreenX and ScreenY to ScrX and ScrY)
+Added  EQLIB_API VOID AddParm(PCHAR Name, fMQParm Function);
    EQLIB_API VOID RemoveParm(PCHAR Name);
to MQ2Main.h so that custom plugins will find them...
+updated $merchant(has,xxx) with HanzO's code for it, thank you.
+Updated $selecteditem() with new (count) for easier usage of /sellitem and /buyitem
example: /sellitem $selecteditem(count) self
+misc fixes...
<|MERGE_RESOLUTION|>--- conflicted
+++ resolved
@@ -1,10 +1,8 @@
-<<<<<<< HEAD
+Jul 27, 2022:
+- Fix item statistics not matching item
+
 Jul 25, 2022 (test):
 - Updated for latest test patch
-=======
-Jul 27, 2022:
-- Fix item statistics not matching item
->>>>>>> bafcd127
 
 Jul 22, 2022:
 - Fix Corpse type to properly inherit from Spawn. Support checking for .ID and .Open when no
