<<<<<<< HEAD
November 16, 2022:
- live: Updated for latest patch
- Updated MQ2TargetInfoPHs.txt (#661)
- Updated Fish.mac (#605)
- Added refcounting to item and itemspell datatypes. This should fix a crash where a lua script
  consumes the last charge of an item causing it to disappear.
- plugins: Deprecated old item spell enum values. See deprecation warnings for replacements.
- lua: Added imgui bindings for TableGetColumnFlags (#658)
=======
November 9, 2022:
- test: Updated for patch

November 3, 2022:
- test: Updated for patch
>>>>>>> 72cd53dd

October 31, 2022:
- Added upper bounds check on ReagentID, NoExpendReagentID, and ReagentCount. The max number 
  of reagents for a spell is 4. ReagentCount[n] explains how many ReagentID[n] you need.
  For NoExpendReagentID is always just need 1 of the item.

October 26, 2022:
- live: Updated for live patch

<<<<<<< HEAD
October 15, 2022:
- emu: Fix max pet buff count being incorrect
=======
October 16, 2022:
- test: Updated for patch
>>>>>>> 72cd53dd

October 14, 2022:
- Add MaxFPS and MaxBGFPS to EverQuest TLO. Reports the settings found on the options window.
- Improved Macro TLO functionality to be able to retrieve some values while a macro isn't running.
- Fixed achievement categories not being found properly.

October 10, 2022:
- emu: Improved ability to capture crash reports.
- emu: Fixed CharSelect data (#627).

October 9, 2022:
- emu: Fixed issue causing custom UIs to create instability and other problems (#639).

October 6, 2022:
- Remove Spell.SPA - this wasn't actually a SPA and was some other meaningless value.
- Add Spell.CategoryID and Spell.SubcategoryID - the integer values of Category and Subcategory

October 2, 2022 (test):
- Updated for test patch

October 2, 2022:
- Autobank and related functionality has been moved from mq2main into its own autobank plugin. (#580)
- autobank: Added tradeskill item filter
- framelimiter: Fix framelimiter not bypassing built-in limiter when it is enabled.

September 26, 2022:
- Fix Me.Levitating (#632)
- Add more robust ini handling options - see http://docs.macroquest.org/reference/data-types/datatype-inifilesectionkey
- Add .StripLinks memember to string types which will return the plain text version of a string containing links

September 21, 2022 (live):
- Fix achievement crash (#629).
- Updated for live patch

September 18, 2022:
- emu: Added back /timestamp for emulator builds to add timestamps to chat. Added checkbox
  to the mq settings window under a new "Chat" section. (#618)
- emu: Fix title bar click events on MQ2ChatWnd. (#616)
- emu: Fix tabselect crash. (#622)
- emu: Fix crash when checking spell stacking. (#624)
- emu: Fix crash when interacting with merchants. (#626)
- emu: Re-introduce GroupLeaderExp, GroupLeaderPoints, PctGroupLeaderExp, RaidLeaderExp,
  RaidLeaderPoints, PctRaidLeaderExp. (#625)
- emu: Re-introduce support for LAMarkNPC, LANPCHealth, LADelegateMA, LADelegateMarkNPC,
  LAInspectBuffs, LASpellAwareness, LAOffenseEnhancement, LAManaEnhancement, LAHealthEnhancement,
  LAHealthRegen, LAFindPathPC, LAHoTT (#625)

September 16, 2022 (test):
- Updated for latest test patch

September 7, 2022:
- /captioncolor will work when typed in EQ chat windows again (#619)
- Autologin profiles launched from MQ will now work properly for servers with spaces in
  their shortname
- Fixed a crash that would occur in macros when declaring an array of invalid size
- The "noparse" parameter in the Ini TLO is no longer case sensitive

Aug 19, 2022:
- Add ${MacroQuest.BuildName} to get the name of the build target (Live/Test/Emu)

Aug 17, 2022:
- Fix autoskills not returning proper values

Aug 17, 2022 (live):
- Updated for patch

Aug 12, 2022:
- /mapfilter will now store Radius values instead of toggle information (Fixes #600)
- Lua: Added mq.getAllSpawns and mq.getFilteredSpawns to return tables of spawns.
- LuaRocks is now distributed with MQ for using prebuilt Lua Modules from the MQ repo
- PackageMan is now distributed with MQ for a method of using LuaRocks in lua scripts
- Plugins that fail to unload will now be flagged as having failed and will not allow reload
  of the plugin or unload of MQ.  With this change, /unload now has the parameter "force"
  which will try to force unload stuck plugins and prompt for action if that cannot be
  accomplished.
- The tray util has a new option to "Unload All Instances (Forced)" which will send the
  "/unload force" command to all registered MQ instances.
- More info can be found at docs.macroquest.org

Jul 29, 2022:
- Added a modules folder primarily for storing architecture dependent lua modules
- mq.TLO.Lua.Dir now supports arguments (lua, and modules) to return the corresponding folder

Jul 27, 2022:
- Fix item statistics not matching item

Jul 22, 2022:
- Fix Corpse type to properly inherit from Spawn. Support checking for .ID and .Open when no
  corpse is currently active.

Jul 21, 2022:
- Fix achievements

Jul 20, 2022:
- Updated for patch

Jul 12, 2022:
- Fix MyRange Spell member (#563)

Jun 29, 2022:
- Fix EQ Exiting when MQ is loaded and an invalid UI is loaded (#572)
- Add parse function for lua scripts.  You can now parse any arbitrary macro data.
  - Usage Example:  mq.parse("${Me.Name}")
  - The return will always be a string and you will always be using the version 2 parser
  - It is still preferable to use the mq.TLO syntax when retrieving data from an existing TLO
  - The purpose of this function is to allow you to perform more complex operations when doing
    macro/ini conversions.

Jun 15, 2022:
- Updated for live patch.
- Potential fix for WinEQ2022 interoperability

Jun 9, 2022:
- ${Int[x]} is now capable of parsing numbers up to 64-bits, and will truncate the result.
- Fix reporting of spell buff counters.

Jun 8, 2022:
- Fix detection of aura and campfire spawns (#561)
- Fix ${Target.ID} now returns 0 instead of NULL to be consistent with
  other spawn type objects.

Jun 1, 2022:
- Fix ${Me.SkillCap} (#568)

May 27, 2022:
- datatype: ItemSpell: add members OverrideName, OverrideDescription.
  - OverrideName replaces the OtherName member. This is a name that overrides the spell name
    when the spell is on an item.
  - OverrideDescription overrides the description string from the spell, similar to OverrideName.
- datatype: Item: fixed off-by-one error with AugSlot. The Correct range is now 1-6 and now
  matches the Slot value as expected.

May 26, 2022:
- lua: Throw error if string argument to mq.delay contains no time unit.

May 20, 2022:
- Fix /drop (#564)

May 18, 2022:
- Updated for patch
- Number of buffs has changed for player and target. Buff arrays are now dynamically sized,
  and require some attention when using them in plugins:
  - Use GetPcProfile()->GetMaxEffects() to get the total number of effects (short and
    long buffs) for player
  - Use pPetInfoWnd->GetMaxBuffs() for the max number of buffs on the pet window.
  - Use pTargetWnd->GetMaxBuffs() for the max number of buffs on the target window.

May 13, 2022:
- Add Fellowship.Exists
- Move Inviter, Invited and IsBerserk from Spawn to Character (Me).
- Removed a bunch of unused members from Spawn
- plugins: Converted a bunch of globals into members of the pEverQuestInfo class. This
  includes a lot of globals that start with EQADDR_ and a few that don't. See the commit
  log for the full list.
- plugins: the keyboard movement defines __pulForward, __pulBackward etc have been removed.
  these are primarily used for movement. They are replaced with pEverQuestInfo->keyDown[cmd].
  cmd is a member of the KeybindCommand enumeration. For example: __pulForward can be replaced
  with pEverquestInfo->keyDown[CMD_FORWARD]

May 5, 2022:
- /exec no longer requires the fg or bg parameter.  The syntax has been updated and
  the functionality corrected to match what the previous syntax showed.

April 25, 2022:
- Updated for live hotfix patch.
- Fix potential issue with pcnames.

April 20, 2022:
- Updated for live patch.
- Fix netstat/hud display
- Fix /makemevisible
- Fix issue with Me.CombatAbility (and maybe others) not returning the correct values.
- plugins: PcProfile.Buff and PcProfile.ShortBuff have been deprecated and replaced with
  accessor functions GetEffect and GetTempEffect, respectively. Deprecation warnings have
  been added for this change. For accessing all buffs, both short and long, GetEffect can
  be used with MAX_TOTAL_BUFFS as the upper bound.

April 13, 2022:
- Fix Group.Members: Empty group will now report 0 instead of nil/NULL (#481).
- Fix Math.Rand: Replace with new number generator. There are no longer any limits on the
  upper or lower bounds of the random number range. The only requirement is that the
  minimum value must not be greater than the maximum.
- Fix Spell.Stacks to now only consider a duration if a nonzero value is provdied,
  otherwise the stacks check will ignore duration. Also applies to StacksPet.
- Fix crash in MapObject.cpp (#455).
- Fix Macro TLO to allow IsTLO and IsVariable while a macro is not running (#452).
- Fix non-functional /removeaug, and cleaned up the usage message (#485).
- Fix /mqanon cause hp bars to be empty (#483).
- Fix errant deprecation message when using ${Ground} (#445).
- Fix MacroQuest.LastTell (#463).
- Fix passing nil to mq.event or mq.bind causing crash. A lua error will be generated instead (#451).
- Add double click to select file in imgui file dialog (#453).
- Add Group.LowMana to report group member with lowest mana below threshold. Works like
  Group.Injured (#477).
- Add /alias reload (#478).
- lua: event text will now have mq color codes stripped (#486).

March 9, 2022:
- Updated for patch.
- Me.AssistComplete is temporarily disabled. Its been broken since x64 but
  the disabling is purposeful now to avoid crashing.

March 8, 2022:
- Spell SPA data for base, base2, and max are now 64 bit values.
- Spell Buff counters are now 64 bit values.
- GetSpellBase, GetSpellBase2, GetSpellMax, CalcValue all return int64_t now.
- GetSpellCounters, GetMySpellCounters, GetTotalSpellCounters, GetMyTotalSpellCounters all return int64_t now
- The associated macro data members for these return Int64 instead of Int datatypes.
- Plugins may exhibit warnings due to int64_t -> int conversions. These warnings ought to be addressed
  as appropriate by utilizing int64_t where arbitrary values may occur (like damage or healing values)
  and cast to int where they do not (like SPA or spell id values).

March 2, 2022:
- Fixed an issue with chat events cutting off chat
- Added Spawn types for BodyWet and HeadWet to complimenet FeetWet
- Updated FeetWet to include when standing in other liquids like lava or slime.  Underwater is still just water.
- Added WritePrivateProfileValue for plugin authors

February 25, 2022:
- Fixed some potential issues with detours. Possibly fixes issue with unloading/reloading
  causing problems with commands
- Moved GetSubscriptionLevel to core. If you have a copy of this function in your plugin,
  you can remove it now.
- Added GetClass(), GetClassString(), GetRace(), GetRaceString(), GetClassThreeLetterCode()
  to PlayerClient (SPAWNINFO) as convenience helpers for plugin code.
- Reverted an earlier change to MQ2Map during 64-bit conversion to potentially address an
  issue with the map.
- Fixed an event crash when text is marked as Spam

February 15, 2022:
- Updated for patch. Welcome to 64-bit MacroQuest.

January 25, 2022:
- Fix crash in ItemDisplay when viewing new merchant perk bag.

January 19, 2022:
- Updated for patch.
- Add missing ToL entry to GetZoneExpansionName() (#444)
- Fix Me.AmIGroupLeader not returning a proper bool.
- Fix a bug with /itemnotify and rightmouseup
- Fix /plugin command so that it parses the command line
- Add settings panel for ChatWnd
- lua: Added mq.gettime() which returns current time in microseconds

- Add DynamicZone.MinMembers
- Fix crash when reading DynamicZone.Leader and maybe others
- Fix crash casued be Me.Aura[0] (#449)

December 31, 2021:
- lua: Fix crash when using format string with ImGui.Text (hint: Format your string in lua instead)
- lua: Update table flags from latest integration of imgui
- lua: Fix ImGui.GetClipboardText bug
- main: /mqsettings now takes an optional parameter, the name of a section to focus.
    example: /mqsettings plugins/lua
- devtools: implement new switch inspector. This is a work in progress but is fully functional. Working on
    bringing over functionality that was originally implemented in Nav

December 27, 2021:
- Added IsSpellTooPowerful utility function that mimics client logic and incorporated it into StacksTarget and StacksSpawn

December 25, 2021:
- Added "clear" to /itemtarget and /doortarget to individually remove those targets

December 16, 2021:
- Fixed ${Me.SpellRankCap} (#430)
- Added Option to toggle Local Echo to the MacroQuest Console (#117)
- Toggling AutoScroll in the MacroQuest Console will now persist through subsequent loads

December 15, 2021:
- Fix ${Me.Invis[SOS]} showing true for rogues who have Rk 2 of SoS (#416)
- Fix an issue where ${Me.Moving} reported false when moving backwards
- Added ${Me.VitalityCap} and ${Me.AAVitalityCap} for parity of numerical output

December 9, 2021:
- Updated for patch

December 7, 2021:
- Happy Terror of Luclin Day!
- Added full support for the merchant perk and bag slot 11 and 12.
- Added ${Me.NumBagSlots} which returns the number of bag slots enabled in main inventory.
- Added ${TeleportationItem} TLO to access the teleportation item keyring.
- Fix crash when selling items using button from find item window (#426).
- Fix spell display for SPA_TRIGGER_SPELL_NON_ITEM
- Fix ${DisplayItem.Collected} (#420).

November 30, 2021:
- MacroQuest tray utility will now check Application Compatibility layers on startup.  To disable this check set
  DisableAppCompatCheck=true in the MacroQuest section of your MacroQuest.ini
- Added ShowAnon setting to TargetInfo - this will allow toggling displaying "ANON" or "ROLEPLAYING" in the window

November 17, 2021:
- Updated for latest patch
- Fixed crash where the running vector is modified during execution and invalidated the iterator

November 16, 2021:
- Add a potential workaround for a graphics engine crash
- Fix typo in XTARGET_MY_MERCENTARY_TARGET. Use XTARGET_MY_MERCENARY_TARGET instead (#409)
- Fix Me.Song not returning proper value when Me.Buff also has a match (#411).
- Add BaseEffectsFocusCap (SongCap) as a member of the Spells TLO

November 10, 2021:
- Changed the operation of delays in lua so that a delay will no longer block the entire script, only the running thread

November 8, 2021:
- Fixed the lingering lua crash issues caused by events with delays

November 2, 2021:
- When performing a spawn search, NPC Pets are now also considered NPCs (use nopet if you do not want this when searching NPC)
- The timestamp data type will now interpret correctly in Lua
- Bards are now considered "Slowers"

October 27, 2021:
- Restored hooks on Find Item window
- Implement more robust method of window switching. This improves /foreground behavior and
  profile keybinds from the launcher. This method utilizes the launcher to assist in foregrounding
  background instances of EQ. If this method fails, then it falls back to the existing method (#380)
- itemdisplay: Fix hang when inspecting items with certain kinds of spells.

October 26, 2021:
- Lua command is no longer case sensitive about script names (#403).
- Removed debug message from ItemDisplay
- Bzsrch: Fixed berserkers and searching for things that start with numbers (#398).
- Bzsrch: Better handling of queries that return no results (#335).
- Map: fix /mapshow not displaying map objects properly (#225)

October 26, 2021:
- ItemDisplay plugin has been rewritten with a focus on improving existing features:
  - Loot and Lucy buttons have been relocated nearby to an area that shouldn't overlap with existing controls
  - Spell and Item display information now updates correctly when the last window is recycled. This info
    will also be properly removed when the plugin is unloaded.
  - ${DisplayItem} will now track the most recently opened item display window, and will
    fall back to the next-most-recently-opened window if that one is closed, and so on.
  - ${DisplayItem[x]} is now 1-based, with valid values ranging from 1-6 representing one
    of the six possible item display window.
  - ${DisplayItem[<itemname>]} is now supported and will return the Item display window for
    the specified item name, if one exists.
  - Added Item and Window members to DisplayItem, which will return the related item and window.
    This can be used to do something like /invoke ${DisplayItem.Window.DoClose}
  - A settings menu in /mqsettings has been added with a whole bunch of options.
  - Added /itemdisplay reload to reload settings from ini.
  - Spell links in item display text will now link to spells. (Note, spell names in spell slots is not yet supported).
- /convertitem, /insertaug, /removeaug moved to main from ItemDisplay
- core: Removed reliance on undefined behavior from AddDetourf, now uses a type-checked implementation
  that can detect errors in setting up detours, and supports proper pointer-to-member and class hierarchies.
  If type-checking is problematic, an EzDetourUnchecked has been added.
- core: moved detour api declarations to include/mq/base/Detours.h
- spell display: Improved the behavior of finding spell names by category.
- autologin: Cancel autologin if cannot enter premium server due to free-to-play status. (#401).


October 21, 2021:
- Update for latest patch

October 20, 2021:
- Update for latest patch
- Fixed Map

October 9, 2021:
- Upgrade ImGui to 1.84 with new font renderer (FreeType) enabled
- overlay: VIEWPORTS feature is now OFF by default. Visit the overlay settings (/mqsettings)
  to turn it on.
- overlay: Implemented new revision of the ImGui overlay, hopefully squashing a bunch of
  issues and not creating very many new ones...
- overlay: /mqoverlay command has a couple new arguments: reload, resume, debug, stop, start
- Fix flickering issue caused by frame limiter when rendering UI at sim rate
- framelimiter: Restructured the framelimiter settings. Added some help tooltips too.
- framelimiter: Moved some options to only take effect when the frame limiter is active in the background.
- framelimiter: Added separate option for enabling frame limiting when in the foreground.

October 7, 2021:
- eqbugfix: Possible fix for "Mage" crash when casting spells from items.

October 5, 2021:
- Improved buff removal handling (#182).
- plugins: Added RemoveBuffByName, RemoveBuffBySpellID
- plugins: Renamed FindBuffID to FindBuffIndex, renamed RemoveBuffAt to RemoveBuffByIndex
- plugins: Removed RemoveBuff

October 1, 2021:
- Fix EverQuest.CurrentUI not getting updated after reinjection (#388).
- Add Stat and Count members to Keyring types (Mount, Familiar, Illusion) (#393).
- macros: keyring datatype renamed to keyringitem.

September 29, 2021:
- Added per-character settings for frame limiter. per-character settings are stored in
  servername_charactername.ini (#210).
- Added `/framelimiter reloadsettings` to re-read settings from ini.
- Fix ResetDevice crash after reloading mq
- Fix mouse scroll in imgui leaking into eq (#242).
- Fix imgui leaking into other render targets and causing issues (#286).

September 22, 2021:
- SpawnSearch:  Pets without PC masters will be assumed to be NPC Pets.  This fixes an issue where a
  spawn search for npcpet would fail to find a pet whose master was killed.

September 21, 2021:
- zoned.cfg and any of the Zone ShortName cfg files will no longer activate unles you're in game (#214)

September 19, 2021:
- lua: Fix plugin not initializing properly when an exception occurs while loading settings
- framelimiter: Fix UI not drawing when blind. (#285)
- framelimiter: Fix UI not drawing correctly when tied to simulation rate.
- framelimiter: Fix crash when logging out while in the background
- overlay: Fix edge case crash when graphics device is null (#363).

September 16, 2021
- Plugins can now be loaded via commands without requiring a MQ2 or MQ prefix.
  For example: "/plugin easyfind toggle" works to toggle the easyfind plugin.
- Fix /cleanup making inventory window appear instead of disappear
- Fix a crash that might occur if a plugin tries to execute a keypress when
  not in game.
- Fix a crash when /unload causes nav to unload before easyfind.
- Fix issue with RankName returning incorrect spell (#383) - really this time.
- Fix framelimiter not properly replacing the built-in throttler (#385).

September 15, 2021
- Updated for patch. Released before servers are up, there could be issues!
- Fixed issue with RankName returning the incorrect spell (#383)
- lua: fixed error message when script file doesn't exist
- lua: fix crash when checking for paused threads during OnWriteChat calls
- devtools: Added initial version RealEstate inspector that shows raw data about real estate
  plots and items. More work real estate capabilities coming in the future.
- devtools: added memory viewer to window inspector. Right click a window in the tree to access it.
- itemdisplay: Remove compare window. Use the one that is built in!

September 8, 2021
- eqlib: New code supporting mercenary aa's added, making mercenary aa access available to plugins.
- devtools: New alt ability inspector added for viewing data from player aa's and merc aa's.
- plugins: Added GetAAById to replace GetAAByIdWrapper.
- AltAbility type: Added Category (string), ShortName2 (string), GroupID (int)
- Switch type: Added state (int).

August 30, 2021
- Fix incompatibility with Innerspace/WinEQ when loaded at startup (#304)

August 29, 2021
- Added the following members to Window type for accessing tabs in a tabbed window: (#369)
   - TabCount, Tab, CurrentTab, CurrentTabIndex
- Added SetCurrentTab method to Window type for changing the current tab.
- More details on these can be found in the datatype docs at docs.macroquest.org

August 27, 2021
- Updated /mqanon command so that commands now work.  (Fixes #277, #280)
- Shortened the /mqanon "class" strategy to just the level and the class short name (Partially addresses #282)
- Added self (me) to the /mqanon all strategy for quick setup

August 25, 2021
- lua: **breaking** ImGui.Begin with flags now always requires a ImGui.End, unconditionally. Sorry, I
  missed this one the last time I was updating ImGui.Begin
- imgui: Fix a crash when too many End() calls occur
- autologin: Clean up duplicate logic and fix /switchchar (Fixes #311)
- autologin: Allow /switchchar and /switchserver to work if you didn't initally log in with Autologin
- autologin: Update Pause and Unpause to only work if the state machine is on (Fixes #151)
- autologin: Add Override for stopping at character select for Sessions and Station names (Partially addresses #145)
- autologin: Add new setting for CharSelectDelay with override for Sessions and Station names (Fixes #146)
- autologin: Change /relog command to only be available when logged in (it previously only WORKED when logged in)
- autologin: Add writing of global config when WriteAllConfig is set to true

August 24, 2021
- Added some error handling to catch imgui errors before they crash the game. These errors will
  suspend plugin ImGui usage. Fix the error and then run the command "/mqoverlay resume" 
- lua: Added missing overload for ImGui.SameLine(number, number)

August 20, 2021
- Added command for clearing mq console - /mqconsole clear
- Fix issue where /advloot shared # giveto name would not work when master looter was ungrouped in a raid

August 19, 2021
- Potential fix for mouse buttons getting stuck and causing issues with imgui
- Fix crash when performing /lua commands from within an imgui window.

August 15, 2021
- Fix ImGui lua threads from yielding after calling a command. ImGui thread isn't designed to yield. (#373).
- Fix MQCopyLayout command

August 14, 2021
- New TLO: ${Achievement} is now available for accessing achievements, achievement categories, and objectives.
- New DataTypes: achievementmgr, achievement, achievementcat, achievementobj
- For more details on these new types, please see the documentation at https://docs.macroquest.org

August 9, 2021
- Developer Tools: implemented new achievements inspector. Accessible from inspectors menu on the console.

August 8, 2021
- Added InGame.cfg which will execute for all characters once they are in game (#189)
- The cfg file search path will now search in Config\AutoExec before falling back to Config so that cfg files can be organized better (#170)

August 7, 2021
- lua: Further fixes for evaluating TLO object data members.
- lua: Partially reverted nil changes. see comments in #362 .
- lua: added mq.gettype to inspect the underlying data type of a data member usertype.
- Possible fix for a crash when the imgui overlay gets reset due to a lua exception.

August 6, 2021
- lua: /lua parse now prints the result of an expression to the console. (#365)
- lua: Empty/Invalid Macro data objects will now evaluate to nil, instead of "null" (#362)
- lua: os.exit will no longer crash the client and will instead exit the script (#297)

August 5, 2021
- Removed some old hooks for EQPlayNice. Consider using the built-in performance tools instead.
- Fix Target.bShowHelm (#331).
- Remove Spawn.BearingToTarget (#330). This is an internal state that is only updated when using /follow
  and its purpose or usage is extremely unclear.
- Fix Item.StackCount (#342).
- Fix Indexing group members in Group TLO (#346).
- Parse array index in Macro.Variable (#347).
- Fix Me.CashBank (#360).
- Fix Initialization of the lua directory (#361).
- dev tools: Added ZoneGuideWnd and ZonePathWnd customizations to WindowInspector
- dev tools: Added friendly tooltip to zone names in WindowInspector
- Evaluating Spawn.ID on a NULL Spawn will now return 0 instead of a parse error. This is intended as
  a convenience for utilizing Spawn variables that are set via ID.
- Fix auto scroll menu item in console window (#140).

July 31, 2021
- Added /mqsettings command to toggle the MacroQuest Settings window (you can still get to it from the EQ button as well)
- Added ShowMacroQuestConsole option to the MacroQuest.ini which allows you to default the Console to On if you'd like
- Fixed custom filters not being added properly (#327)
- Fixed /itemnotify (by name) choosing the wrong item when the item name started with a number, even though it was quoted ("1 lb. Cragbeast Meat" for example)

July 30, 2021
- Adding missing imgui mouse button enum values (#354).
- Reset the imgui overlay when a lua exception occurs on the imgui thread (#355). This will
  help prevent crashes when encounding lua errors, but not in all cases.
- Fixed some issues with type conversions in lua (#359).
- Fixed console commands not working at login.
- Refactored of MQ2Lua, please report any new bugs that might come up as a result!

July 24, 2021
- Added back the String TLO after a 16 year hiatus. Usage: ${String[foo].Right[2]} etc.

July 21, 2021
- Updated for patch

July 19, 2021
- Comands executed from console are now deferred so that they do not inherit the
  temporary floating point state of the imgui renderer (#351).
- Fix skeleton and other similar race checks when computing if character can mount.
- Fix ${Zone[xyz]} not returning correct value when 'xyz' is the current zone.

July 17, 2021
- Added /mqtarget and /eqtarget commands.  /mqtarget is the equivalent of the current /target commmand while
/eqtarget will use the game's existing command.  Macro authors can begin migrating to /mqtarget when they want
to use MacroQuest specific targeting.  Partially addresses #298

July 9, 2021
- Fixed /removebuff and /removepetbuff so they now accept quoted or unquoted strings (#184, #344, #345)
Updates to MQ2Lua:
** BREAKING CHANGE **
- If you are a Lua script author, a change has been made to ImGui.Begin: it must now
  **always** be followed by a ImGui.End, even if it returns false values. This
  was necessary to resolve the issue where it was ambiguous whether End should be
  called or not. Now, we just always expect you to call it if you called Begin.

- Added bit32.bnot, bit32.band, bit32.bor, bit32.bxor, bit32.lshift, bit32.rshift, bit32.ror, and bit32.rol
  These functions are provided to allow bitwise operations on 32bit integers.
- Exposed the following general functions to lua:
    PushStyleVar, PopStyleVar, TreeAdvanceToLabelPos, PushID (with arbitrary object), CheckboxFlags, GetStyle
- Exposed the ImGui Tables API to lua. It includes access to the following functions:
    BeginTable, EndTable, TableNextRow, TableNextColumn, TableSetColumnIndex, TableSetupColumn,
    TableSetupScrollFreeze, TableHeadersRow, TableHeader, TableGetColumnCount, TableGetColumnName,
    TableGetColumnIsVisible, TableGetColumnIsSorted, TableGetHoveredColumn, TableGetSortSpecs, TableSetBgColor
- Added the following enum types to lua:
    ImGuiSortDirection, ImGuiTableFlags, ImGuiTableColumnFlags, ImGuiTableRowFlags, ImGuiTableBgTarget, ImGuiStyle
- Added the following user types to lua:
    ImVec2, ImVec4, ImGuiListClipper, ImGuiTableSortSpecs, ImGuiTableSortSpecsColumn
- Added new way to import and ui ImGui. This has the advantage of allowing the use of ImGui in
  a global context

    require 'ImGui'
    local TEXT_BASE_WIDTH, _ = ImGui.CalcTextSize("A")
    function DemoFeatureImGui()
        -- do update
    end
    ImGui.Register('DemoFeature', DemoFeatureImGui)

- For an example of how to use most of these new apis, see lua/examples/demo_tables.lua

Updates to Timestamp type:
- Added TimeDHM to Timestamp type to express Days:Hours:Minutes
- Added Days to Timestamp type.
- Added MaxTimers and Timer to DynamicZone. Timer returns a type dztimer:

updates to DynamicZone:
* ${DynamicZone.MaxTimers}
  - returns the number of timers
* ${DynamicZone.Timer[N]}
  - access the timer by index
* ${DynamicZone.Timer[ExpeditionName|EventName]}
  - access a specific timer by its expedition and event name. Event
    name is optional and it will return the next expedition timer to
    expire if it is omitted.
- Added dztimer type with the following members: ExpeditionName, EventName,
  Timer, EventID.
- Fixed DzMember access

July 3, 2021
- Fix chat events in other languages not being able to use .equal for the matched text (#333)
- Fix ctrl+c to copy in the console window

June 24, 2021
- Fix crash that would occur for some characters while zoning
- Fix Task.Select and Task.Timer (#329)

June 12, 2021
- Added Macro Expression Evaluator tool. Can be used to display the result of a macro expression
  in real time. Find it underneath the Tools menu in the console.
- Added the following int members to Me: AirSupply, MaxAirSupply, PctAirSupply.
- Fix GetSpellByName returning wrong spell when multiple options are available with the same name
  by preferring a spell with a category over one that does not. (#321).

June 11, 2021
- Fix issue where invalid escape sequences would crash when printing to console (#322).
- Fix /doors not searching text properly
- static library build outputs are now written to build/lib in order to remove them from the
  output folder and also separate 32-bit and 64-bit versions.

May 28, 2021
- Fixed issue with keyboard input not working on popped-out windows
- Implemented new console editor with support for word wrap and item links.
- Fixed buyer window sorting (#238)

May 24, 2021
- Added the ability to render EQ icons in lua imgui bindings

May 23, 2021
- Corrected a long standing issue where you couldn't store mq userdata in lua variabls (#252)

May 17, 2021
- Added specific updates in frame limiter to allow for scribing and memming with no rendering (#279 & #167)

May 15, 2021
- Added variadic string arguments to mq.doevents() to allow for a list of specific events processing (#292)
- Added a command mq.flushevents() that takes variadic string arguments to drop events without processing them (#292)

May 14, 2021
- Added drag/drop interface to lua imgui bindings

May 7, 2021
- Plugins using pLocalPC->zoneId (GetCharInfo()->zoneId) will once again function properly (#287)

May 5, 2021
- Fixed InputText ImGui functions in the lua binding, also removed the buffer size argument.
- /mqlog will no longer force a parse on items sent to the log (#177)

May 1, 2021
- Fixed an issue with inventory slots being out of order due to ui load order (#247)
- Updated MQ2Bzsrch structure and fix bzsrch crash (#108)
- Fixed /maploc
- Fixed MQ2LinkDB and improved item link behaviors in general
- Misc fixes to mqanon (#278, #275)
- Add Select method to MQ2Bzsrch: /invoke ${Bazaar.Item[1].Select} (#202)
- Add SortedItem to MQ2Bzsrch, to return results sorted the same way as the search window.
    ${Bazaar.SortedItem[1]} returns first item in the bazaar search results.

April 26, 2021
- Allowed access to TreeView members as if they were list entries
- Added ${Macro.Variable[]} member to get macro variables outside the macro environment

April 18, 2021
- Fixed spawn datatype Buff member index to use MaybeExactCompare (and allow for =)

April 11, 2021
- Added file dialog to imgui infrastructure
- Added Lua gui that can launch scripts and observe script status

April 7, 2021
- Changed the Lua event callback signature to take the entire matched line as the first argument

April 6, 2021
- Fixed LineOfSight (#260)
- Various fixes to the assignment of macro data to spawn variable types.
- Removed blanket [MQ2] from WriteChat lines (#112)

Mar 26 2021
- Fix noauto being missed when using /plugin someplugin load noauto
- noauto in the engine command and in the plugin command is no longer case sensitive
- Fix loading of config for MQ2CustomBinds (#243)

Mar 20 2021
- Fix ${MacroQuest.Version} (#232)
- Fix News window not appearing at character select
- Fix coloring on the news window after date format change in changelog

Mar 17 2021
- Fix cached buffs not being able to look up buffs (#229)
- Fix ${Pet} defaulting to my pet (#230)
- Fix a crash in mq2chatwnd if /style is used before window is created (#231)
- Added right click menu to window inspector tree which gives the option to copy the window TLO
  text as well as opening up a new window inspector. (#224)

Mar 16 2021
- Fix Me.Pet (#227)
- Fix /face fast (#226)
- Add ${Me.Pet.Focus} - bool type, reflects the Focus state if your pet. (#228)

Mar 14 2021
- Implementation of SPAWNINFO has been switched over to use the new class hierarchy
  based on PlayerClient. SPAWNINFO and PlayerClient are now synonymous. Typecasts
  should no longer be needed.
- SPAWNINFO can now be assigned and copied between macro vars using the "spawn" type.
- An int can be assigned to a spawn var to look up the spawn by id.
- SPAWNINFO is no longer copyable or createable, all existing code paths that used
  SPAWNINFO as a container for mq2 data has been rewritten.
- Work-in-progress iteration of settings window for MQ2Map added. more to come in the
  future.
- ItemTarget no longer returns Spawn type. It now returns Ground type. It behaves the
  same way as Ground except that the default search is of the current ground item target.
- Certain SPAWNINFO global such as EnviroTarget or DoorEnviroTarget are now removed
  and no longer supported.
- Fixed FindItem window column sorting. Fixed money sorting to teach items with
  no vendor value as being the least valuable.
- Added bounds check to /notify to avoid crashing

Mar 07 2021
- Fix EQ_Spell structure misalignment
- Changed /doability so it now takes fake ID 1-6 where it previously only took 1-5
  because people were confused when fake IDs did not work.
    I strongly recommend you never use fake ID 1-8, it's incredibly stupid, just use the real
    name, for example /doability Hide or the REAL ID which in the example of Hide is 29, so /doability 29.
- Fix ${Me.PctExpToAA}
- Added sorting capability to the /buyer buy lines list
- Added sorting capability to the /barter inventory list
- Added Value column to the /barter inventory list so we can sort by merchant value.
- Added Rightclick on item feature to /barter inventory list so it opens up the item inspect window.
- Added FellowshipMember.Sharing

Mar 01 2021
- Fix :OnExit so that it processes even while paused.  This also fixes the behavior where you
  would have to /endmac twice on a paused macro with an :OnExit routine

Feb 16 2021
- Added Plugin TLO boolean member IsLoaded
  Example:  ${Plugin[mq2lua].IsLoaded}
- Added Me TLO int member MaxLevel to get the current max level based on your expansion
  This should help with TLP Max Level checks in scripts
  Example:  ${Me.MaxLevel}
  Would return 60 if you were currently on a TLP in Kunark/Velious/Luclin

Feb 12 2021
- Split MQ2TargetInfo into individual window components
  - MQ2TargetInfo deals with the target window
    - Use /targetinfo to see help
    - Use MQ2TargetInfo.ini to adjust UI specific settings
    - Added command line arguments perchar, distance, info, placeholder, and sight toggle options to modify each of the options.
  - MQ2XTarInfo deals with the Extended Target Window
    - Use /xtarinfo to see help
    - Use MQ2XTarInfo.ini to adjust UI specific settings
    - Added command line arguments perchar and distance toggle options to toggle options.
    - Fixed an issue where your Extended target window would be extended even if you did not have the slots available yet
  - MQ2GroupInfo deals with the Group Window
    - See MQ2GroupInfo Changelog

Feb 4 2021
- Fixed issues with custom UIs being reset when /reloadui is issued
- Fixed issues with having to reload plugins that modify the UI when using a custom UI
- Fixed issues with /multiline appending extra characters
- Deprecated IsXMLFilePresent -- this doesn't give you any indication of whether the XML
  file is usable, so we can rely on file checks for that and AddXML for the error messages.
- Added a helper function IsScreenPieceLoaded that can be used to check to make sure your
  custom UI addition is loaded (or not).

Jan 24 2021
- Implementation of CHARINFO has been switched over to use new class hierarchy based
  on PcBase and CharacterBase. Removed old CHARINFO/CHARINFONEW definitions. There should
  be no functional changes.
- Update /ini to create folder if it doesn't exist
- Fix PickupItem/DropItem (function used by itemnotify) to allow picking up and dropping
  items when they are in a closed bag.

Jan 20 2021
- Removed HTML Window code that was deleted from EverQuest.
- Added CLICKABLE parameter to Item.ItemLink datatype member.
- Update filename references from MacroQuest2 to plain MacroQuest.
- Fix listselect/comboselect: selecting out of range will deselect current item. Enables
  comboselect without using screen coordinates or opening combobox popup first.
- Fix /ini improper handling of NULL or absent parameters.
- Deleted gearscore code from MQ2ItemDisplay. Use the standalone plugin instead.

Jan 8 2021
- Fixed raid assist indexing
- Added WillLand and WillLandPet to Spell datatype. Checks if the buff will stack but without
  a duration component. This provides a raw "this will land on your target" check.
- Fix bool properly handling empty string as falsey
- Add warning when invalid datatype conversion is happening
- Added chance spells to Spell.Trigger member

Dec 10 2020
- Fixes to new alt currency
- Fixes for num expansions
- Fixed ZONE_COUNT, this should fix misc plugins that rely on it being correct.

Dec 08 2020
- Added .Move to the Window TLO Methods
	Usage: /invoke ${Window[GroupWindow].Move[100,200,300,400]} ([x,y,width,height])
	Omitting a parameter will use the existing value
- Added .SetBGColor to the Window TLO Methods
	Usage: /invoke ${Window[GroupWindow].SetBGColor[FF000000]} ([argb])
- Added .SetAlpha to the Window TLO Methods
	Usage: /invoke ${Window[GroupWindow].SetAlpha[255]} (0-255)
- Added .SetFadeAlpha to the Window TLO Methods
	Usage: /invoke ${Window[GroupWindow].SetFadeAlpha[255]} (0-255)

Dec 07 2020
- Fixed malo/tash detection problems

Dec 05 2020
- Chatwindow at charselect now saves it's position independently from in game

Dec 03 2020
- Added WarforgedEmblem and RestlessMark Currencies
- Added .Sharing to the fellowship tlo it returns true of false if exp sharing is on for the member
	Usage: /echo ${Me.Fellowship.Sharing[x]} where x is fellowship member 1-12

Dec 02 2020
- Added MarkNPC to the raid tlo

Nov 19 2020
- All instances of CFacePick has been changed to CPlayerCustomizationWnd

Nov 06 2020
- Update RaidType.MainAssist to support index by number or name.

Oct 31 2020
- Fixed a few spell and spellmgr bugs

Oct 21 2020
- Added raid to chat events - Cred Kaen01

Oct 13 2020
- Added a fix for stopping movement in mq2targetinfo

Aug 20 2020
- Fixed the findwindow feature

Aug 19 2020
- Fixed CButtonWnd::SetCheck
- Added CHotButton::SetCheck

May 14 2020
- Filled in the CGuild class

Apr 30 2020
- Me.Invis now takes an optional index or a name to return invis vs undead and animals
  Example 1: /echo ${Me.Invis} just return the normal one like before, are u invis of any kind.
  Example 2: /echo ${Me.Invis[ANY]} or just ${Me.Invis[0]} returns true if you are invis of any kind, same as just doing ${Me.Invis}
  Example 3: /echo ${Me.Invis[NORMAL]} or just ${Me.Invis[1]} returns true if you are normal invis.
  Example 4: /echo ${Me.Invis[UNDEAD]} or just ${Me.Invis[2]} returns true if you are invis vs undead
  Example 5: /echo ${Me.Invis[ANIMAL]} or just ${Me.Invis[3]} returns true if you are invis vs animal
  Example 6: /echo ${Me.Invis[SOS]} or just ${Me.Invis[4]} returns true IF you are a ROG AND in fact hidden AND have a skill of at least 100 in HIDE AND have the AA for SoS

Apr 29 2020
- Added ms to /delay
  Usage: /delay 1500ms
  will delay 1.5 seconds...

Apr 28 2020
- Optimized the GetGroupMainAssistTargetID inline.
- Fixed /foreground to respect maximizzed window pos - bug reported by Kaen01
- Added .SpellRankCap to the character TLO. It returns an in representing your characters spell rank cap.
  if it returns:
  1 = you CAN cast Rk. I spells
  2 = you CAN cast Rk. II spells
  3 = you CAN cast Rk. III spells

Apr 24 2020
- Optimized GetRaidMainAssistTargetID.

Apr 15 2020
- Fixed ${Me.CanMount} for some indoor zones that where not flagged as nomount and added bazaar, nexus to zones where its ok to mount.

Apr 14 2020
- Updated the FellowShip struct for LIVE

Apr 06 2020
- Added .MyDuration to the Spell TLO. It returns a ticktype of YOUR duration for the spell in question.
- Caption redrawing has been optimized to use less cpu cycles.

Apr 02 2020
- Add bSeeInvis, bSeeSOS and bSeeIVU to SpawnSearch - CTWN

Apr 01 2020
- Fixed ZoneFlags
- Fixed the _ZONELIST struct
- Added .CanMount to the Character TLO it's a bool it returns true if u can mount in the zone u are in and if it won't collide with an illusion u have on. 
- Added .ToiletPaper to the Character TLO it returns true if you need to go out and get more.

Mar 31 2020
- Fixed all Spell Stack checks. (yes again, hopefully for good this time.)

Mar 28 2020
- Removed a WriteChatf from Task.Timer
- Added a function which can be used by plugins to format numbers:
    EQLIB_API void PrettifyNumber(char* string, size_t bufferSize, int decimals = 0);
  If the given string is a number, it will add commas and set the desired number of decimals.
  For integers, leave decimals as 0. For floats, a value of 2 is recommended. Min is 0, max is 9.
- Added .Prettify to Int, Int64, Float and Double types. 
    Example: ${Me.MaxHPs.Prettify} => 30,103
    Example: ${Target.Distance.Prettify} => 1,151.24
  Prettify takes a number of decimals of precision as a parameter:
    Example: ${Target.Distance.Prettify[4]} => 1,151.2395

Mar 26 2020
- Added CAAWnd__UpdateSelected_x
- Added CAAWnd__Update_x
- Changed ShowSpellSlotInfo so it takes a custom linebreak.

Mar 25 2020 by ChatWithThisName
- MQ2ChatWnd: Added ingame toggles for SaveByChar, Autoscroll, NoCharSelect to the /mqchat command
  Available options are:
    no parameter, will output what it's currently set to. Example: /mqchat SaveByChar
    On - Turn on the option. Example: /mqchat autoscroll on
    Off - Turn off the option. Example: /mqchat NoCharSelect off

Mar 19 2020
- Added CXRect__operator_and
- Fixed CTextureFont::DrawWrappedText
- Added CTextureAnimation::Draw
- Added CTAFrameDraw::Draw

Mar 19 2020 by brainiac
- Made a couple additional changes to /taskquit from the update on Mar 16 2020:
    fix /taskquit <name> to search solo tasks when a shared task is present.
    fix /taskquit <name> to be exact match only
    change /taskquit <name> to no longer use quotes.

Mar 16 2020
- Extended the /taskquit command. It now takes an optional argument, "Name of Task" so we can use it to remove solo tasks as well. -Feature Cred: drwhomphd
   /taskquit without any argument works like before, i.e it removes the shared task if there is one.
- Usage /taskquit "Basic Training"

Mar 15 2020
- Fixed a bug with ${Macro.CurSub} it will now correctly return the sub its used in.
- Fixed a bug where tells you would not be detected in all languages. Thanks Kaen01 for report.

Mar 14 2020 by Sic
- Added ParcelStatus to the character TLO.
  Usage: /echo ${Me.ParcelStatus}

Mar 09 2020
- Updated for TEST
- Updated for LIVE
- Fixed ${Spell[permanent spell here].Stack} so it actually returns true when they DO stack.

Mar 06 2020
- Added CTabWnd::RemovePage
- Fixed CXWnd::DrawColoredRect crash

Mar 03 2020
- Updated for TEST
- Updated for LIVE
- Added CPageWnd::FlashTab

Feb 27 2020
- Updated for TEST
- Updated for LIVE
- Added support for spaces in /hotbutton Name. Use /hotbutton "Button Name With Spaces" in quotes.
- Fixed GetChildWndAt
- Updated CAAWnd::ShowAbility
- Filled in CPageWnd members
- Updated CHARINFO struct etc.
- Previously Updated:
- Fixed the CursorAttachment Struct
- Macro Authors, take notice: Fixed ${Me.AltAbility[blah].Rank} it now properly returns 0 if you don't have any points spent in a AA.

Feb 18 2020
-Updated for TEST
-Updated for LIVE

Feb 14 2020
-Updated for LIVE

Feb 11 2020
-Updated for LIVE

Feb 09 2020
- Fixed a bug where our version of /hotbutton would not save the button to the ini. - reported by DrWhomPhd

Feb 06 2020
- Updated for TEST

Feb 05 2020
- Updated for TEST

Jan 25 2020
-// ***************************************************************************
-// Function:    DoHotbutton
-// Description: our '/hotbutton' command
-//              Extends the built in /hotbutton command with multiple lines support
-// Usage:       /hotbutton [Name] <color> <Line:><Cursor:>[Text]
-//				<Line can be 1-5
-//				<Cursor can ONLY be 0 which means DO NOT put the hotbutton on the cursor.
-//				Usage:
-//				/hotbutton TheName 14 1:0:/echo hi	(Where 14 1:0: in this case means use color 14, then place /echo hi on LINE 1 and NO Cursor Attachment.)
-//				/hotbutton TheName 14 1:/echo hi	(Where 14 1: in this case means use color 14, then place /echo hi on LINE 1.)
-//				/hotbutton TheName 1:0:/echo hi		(Where 1:0: in this case means place /echo hi on LINE 1 and NO Cursor Attachment.)
-//				/hotbutton TheName 1:/echo hi		(Where 1: in this case means place /echo hi on LINE 1.)
-//				/hotbutton TheName 0:/echo hi		(Where 0: in this case means NO Cursor Attachment.)
-//				Finally, just doing /hotbutton TheName 14 /echo hi OR /hotbutton TheName /echo hi just calls the eq function like before.
-// ***************************************************************************

Jan 21 2020
- Added .Size to the Window TLO, it returns a string x,y
  Usage: /echo ${EverQuest.LastMouseOver.Size}
  Output: 100,200
- Added feature to be able to load tga files (animations) from local uifiles directory. -brainiac

Jan 20 2020
- Misc Fixes to triggers etc - braniac
- Me.CountersXXX now also count ShortBuffs (${Me.Cursed} now returns Restless Ice, for example.)

Jan 15 2020
- Added /invoke to the list of commands that can trigger a bind.
- Updated for LIVE

Jan 14 2020 by Sic
- Updated MQ2Melee
- If you use builder don't forget to recheck it.

Jan 13 2020
- Updated max level to 115
- Updated the skillmanager for all builds.

Jan 13 2020 by Chatwiththisname
- Added MQ2SpellType Members: HastePct, SlowPct.
- Added GetMeleeSpeedPctFromSpell(PSPELL, bool) (Exported in Main)
- Added GetMeleeSpeedFromTriggers(PSPELL, bool) (not exported)
- Added HasTrigger(PSPELL) (not exported)
		GetMeleeSpeedPctFromSpell is used in HastePct and SlowPct.
		If the pSpell has a trigger it will automatically check the triggers for the modification speed. 
		Examples: 
			${Target.Slowed.SlowPct}
			${Me.Hasted.HastePct}
			${Spell[Slowing Helix].SlowPct}
			etc etc.
- Fixed GetSelfBuffBySPA(int, bool, int);
- Fixed GetTargetBuffBySPA(int, bool, int);
- Fixed GetSelfShortBuffBySPA(int, bool, int);
- Fixed HasCachedTargetBuffSPA(int, bool, PSPAWNINFO, PcTargetBuff);

	In all the above SPA buff checks if the SPA matched, but wasn't the increase or decrease
	desired, it would stop checking anymore buffs. 
	Example: ${Target.Slowed} should return a pSpellType of a slow debuff on the target. But
		if the target had a haste buff before the slow buff it would find SPA 11 and since it was
		an increase instead of a decrease it would return -1, or NULL. Changing it to break; for those
		SPA's allows it to continue checking the buffs and find any subsequent SPA 11's correctly.

Jan 12 2020
- Fixed the ZoneGuideManagerClient class for LIVE build.
- Updated for TEST

Jan 11 2020
- Fixed the ZoneGuideManagerClient class for TEST build.

Jan 10 2020
- ${Me.Spell[blah]} now searches for rank spells as well - brainiac
  Example:  You have Demand For Power Rk. II in your spellbook.
  Usage:    /echo ${Me.Spell[Demand for Power]}
  Output:   Demand For Power Rk. II
- MQ2Melee has been updated for ToV - Sic
- (If you use builder don't forget to recheck it.)

Jan 09 2020
- Added Me.Spell it return a SpellType selecting spells only from YOUR SpellBook. - brainiac
  Usage: /echo ${Me.Spell[Spirit of Wolf].ID}
  Output: 278
  Usage: /echo ${Me.Spell[278].Name}
  Output: Spirit of Wolf
- Fixed a wrong offset for pinstCBlockedBuffWnd_x for TEST build - SwiftyMuse
- Book Icon and Gem Icon IDs will no longer be shown in ItemDisplay when they are 0 - SwiftyMuse

Jan 08 2020
- Updated for TEST
- CONTENTS changed by dbg. The evolving stuff is now in its own struct, plugins that use it need to be edited.
  Example: PrePatch: pCont->EvolvingCurrentLevel
  Now: pCont->pEvolutionData->EvolvingCurrentLevel
  The Following are members of pEvolutionData: GroupID, EvolvingCurrentLevel, EvolvingExpPct, EvolvingMaxLevel, LastEquipped;
- ItemColor is now gone from CONTENTS.

Dec 21 2019
- Fixed a crash in mq2chatwnd.cpp on /camp desktop
- Fixed the chatwindow disappearing act.
- Fixed mq2eqbc window disappearing act.
  Don't forget to recheck it in builder.

Dec 20 2019
- Updated for LIVE
- If your chatwindow does not show up type /mqchat reset

Dec 19 2019
- Updated for TEST
- /plugin without specifying unload now acts like a toggle, if plugin is loaded it unloads it.

Dec 18 2019 Torment of Velious Build
- Updated for LIVE

Dec 06 2019
- Added .SpellIcon and .GemIcon to the Spell TLO.
- Fixed the Button structure

Nov 26 2019
- Added SubscriptionDays to the Character TLO it returns an int. Cred request: @sic
  Usage: /echo I have ${Me.SubscriptionDays} left before my all access expires.
- Updated MQ2AutoForage at https://www.macroquest2.com/phpBB3/viewtopic.php?f=50&t=9588&p=70471

Nov 23 2019
- MQ2Main (ChatWithThisName) Add /removelev command. typing /removelev will remove any levitation in the buff or shortbuff window. 

Nov 22 2019
- Fixed a bug where /aa wouldn't parse input

Nov 20 2019
- Fixed ${Me.SpellInCooldown}
- Fixed ${Me.InInstance}

Nov 20 2019
- Updated for LIVE
- Added .LeaderFlagged to the DynamicZoneType TLO it returns true if the dzleader can successfully enter the dz (this also means the dz is actually Loaded.)
- Usage: ${DynamicZone.LeaderFlagged}
- Added .Flagged to the DZMemberType TLO it returns true if the dzmember can successfully enter the dz.
- Usage: ${DynamicZone.Member[x].Flagged} where x is either index or the name.

Nov 14 2019 by brainiac
- Re-fixed EQINVSLOTWND
- Added ALT_MEMBER_GETTER macro that defines an alternate name that a member can be
  accessed with, thereby removing the need to immediately update all code to use new
  variable names.
- You can now use the old, or the new names for Slot1, Slot2, Slot3, Location and *suprise* Wnd.

Nov 13 2019
- Fixed EQINVSLOTWND.
- Renamed WindowType in the EQINVSLOTWND struct to Location
- Renamed InvSlot in the EQINVSLOTWND struct to Slot1
- Renamed BagSlot in the EQINVSLOTWND struct to Slot2
- Renamed GlobalSlot in the EQINVSLOTWND struct to Slot3

Nov 05 2019
- Right Clicking the Lucy button on the item display window will now open Lucy in your external default browser.
  Left Click opens it inside of eq as usual.

Nov 04 2019
- Task TLO can now be accessed by index to make iteration possible.
  Example: /echo ${Task[2].Title}
  NOTE: THIS INDEX IS NOT THE SAME INDEX AS THE ONE YOU SEE IN THE QUEST WINDOW LIST.
        We are iterating through the IN MEMORY quest entries, we are NOT
		iterating the window list, if you want to do that, use the Window TLO.
- Added .WindowIndex to the Task TLO it returns the Quest Window List Index. (if the window actually have the list filled...)
  Usage: /echo ${Task[3].WindowIndex}
  Usage: /echo ${Task[Into The Muck].WindowIndex}

Nov 02 2019
- Added item search by number to the ${Ground} TLO
- Example: /echo ${Ground[4]} will return the 4th closest item it finds.
- You should probably check that there actually are 4 items on the ground 
  with ${GroundItemCount} though, or it will obviously return NULL if there is'nt.
  I don't know how useful this feature is since we can iterate through .Next anyway, but someone asked for it so...

Nov 01 2019
- Added ${Me.Origin} which returns a pZoneType of your starting city.

Oct 26 2019 by SwiftyMUSE
- Fixed ${Spawn.State} so DEAD spawns don't show as STUN

Oct 22 2019 by Eqmule
- Fixed ${Task[blah].Select}

Oct 21 2019 by Eqmule
- Fixed SetEscapable and SetEscapableLocked

Oct 20 2019 by Chatwiththisname
- More /caption anon fixes.

Oct 16 2019 by Eqmule
- Updated for LIVE
- I am aware the .Select for the task tlo needs a fix, I can't get that in right now but will be looking at a fix the next couple days.
- Use the window tlo meanwhile if u need to select in that window.

Oct 09 2019 by Chatwiththisname
- Added two new /mapfilter options for CampRadius and PullRadius.
- They add two new circles that work like SpellRadius except it's stationary where set.
- Type /mapfilter for help.

Oct 02 2019 by Eqmule
- Made some changes to the ${Task} TLO
- It's likely some macros will break due to these changes, but
  I felt the upside with not having to rely on the window warrants that.

- New Feature: It's no longer needed to have the task window open to access the TLO.
- Added .Type to the TaskObjective TLO
  It returns a string that can be one of the following:
  Unknown,None,Deliver,Kill,Loot,Hail,Explore,Tradeskill,Fishing,
  Foraging,Cast,UseSkill,DZSwitch,DestroyObject,Collect,Dialogue
- Added .CurrentCount which returns the current count of the .Type needed to complete a objective.
- Added .RequiredCount which returns the required count of the .Type needed to complete a objective.
- Added .Optional which returns true or false if a objective is optional
- Added .RequiredItem which returns a string of the required item to complete a objective.
- Added .RequiredSkill which returns a string of the required skill to complete a objective.
- Added .RequiredSpell which returns a string of the required spell to complete a objective.
- Added .DZSwitchID which returns a int of the switch used in a objective.
- Example: /echo ${Task[The Grand Illusion].Objective[1].CurrentCount}
- Added .ID to the ${Task} TLO it returns an int of the task ID
- Example: /echo ${Task[The Grand Illusion].ID}
- Ok so fair warning, the taskwindow doesn't add items by index, unless sorted by first column,
  and even then, it can be "off" (because reasons)
  so... if you are smart don't use ${Task[1].ID} and expect it to be whatever is the first list item.
  ALWAYS refer to taks by their NAME.
  so like: ${Task[The Grand Illusion].Step.Index} WILL absolutely always return the correct index
  as returned by the taskmanager, but it might not be the index you "see" in the window.
  Bottomline, we should not rely on the window anymore.
  It's useful to look up the name of the tasks, basically.

Sep 18 2019 by Eqmule
- Updated for LIVE

Aug 26 2019 by Knightly
- Removed #knightlyparse
- New TLO ${MacroQuest.Parser}
- New slash command /engine parser <x> [noauto]      (where X is the version of the parser, right now 1 or 2 and noauto if you don't want it in your ini)
- New macro command #engine parser <x> 
- Parser gets reset to the default in your ini whenever a macro ends
- Full documentation at https://gitlab.com/Knightly1/mq2-parser-changes

Aug 21 2019 by EqMule
- Updated for LIVE
- Fixed the parser so it can run at charselect again. (Don't run macros there that need access to ingame variables...)

Aug 16 2019 by EqMule
- #knightlyparse is now a macro keyword, add it to the top of your macros if you want to use this version of the parser.
- Previously Fixed: EQGroundItemListManager

Aug 15 2019 by EqMule
- Fixed a zoning crash
- Fixed a crash on TEST in mq2itemdisplay when inspecting spells.

Aug 13 2019 by EqMule
- Updated for TEST

Jul 31 2019 by EqMule
- Fixed a clear target bug in mq2targetinfo -dannuic -knighty
- Next release:
- TODO: Fix EQGroundItemListManager so we can get /itemtarget working for guild objects again.

Jul 27 2019 by EqMule
- Turned on Knightlyparse.
- Added support for mq2dannet to mq2targetinfo.
- You can now confgure the mimic me feature in mq2targetinfo.ini to use dannet (or any other plugin u use for it's commands.)
- Added ${Me.LastZoned} to the character TLO. It returns a timestamp of last time you zoned.
- Removed EQ_END_ZONE and EQ_BEGIN_ZONE.
- Added new detours for zonechange detection.
- ${Me.Zoning} is depreciated, use ${Me.LastZoned} or just wait for ${Zone.ID} to change.

Jul 17 2019 by EqMule
- Updated for LIVE

Jul 15 2019 by EqMule
- Updated for TEST

Jul 11 2019 by EqMule
- Updated for TEST
- Updated for LIVE
- updated for EMU
- Fixed a crash when /echo ${InvSlot[enviro1].Item.ID} - cred report kaen01

Jun 22 2019 by EqMule
- Updated for TEST
- Updated for LIVE

Jun 20 2019 by EqMule
- Fixed Me.PctExp and Me.PctAAExp
- Fixed /advloot
- Fixed a mq2ic crash. cred: psxoxo

Jun 19 2019 by EqMule
- Updated for LIVE
- Added ${Macro.CurSub} returns the name of the current Sub being executed. -cred alynel
- Added ${SubDefined[blah]} it returns a bool if a Macro Sub is defined. -cred alynel
- Previously Added: .CachedBuff[x] to the spawn tlo where x is a spellid if its a number and a spell name if not. It returns a MQ2CachedBuffType.
- Previously Added: .CachedBuff[#x] to the spawn tlo where #x is a buffslot between 1-97. It returns a MQ2CachedBuffType.
- Previously Added: .CachedBuff[*x] to the spawn tlo where *x is a index (buffslots are not sorted). It returns a MQ2CachedBuffType.
- Previously Added: .CachedBuff[^x] to the spawn tlo where ^x is a keyword. It returns a MQ2CachedBuffType.
	^x keywords: Slowed Rooted Mezzed Crippled Maloed Tashed Snared and Beneficial

- MQ2CachedBuffType has the following members:
	.CasterName .Count .Slot .SpellID .Duration

- Previously Added: .CachedBuffCount to the spawn tlo. it returns -1 if no buffs are cached for the spawn or number of buffs cached.
- Using CachedBuff to get buff info on targets, group members etc, only requires you to target the entity once. after thats done, buffs are cached.
- The upside is obviously that we don't have to target back and forth constantly.
- Usage: well lets say you are a druid and you want to know if a group members sow buff has worn off, you can just check CachedBuff without having to retarget the group member.
- /echo ${Group.Member[2].CachedBuff[Spirit of Wolf].Duration}

Jun 14 2019 by EqMule
- Updated for TEST

Jun 05 2019 by EqMule
- Fixed a crash in the TEST build.

Jun 01 2019 by EqMule
- Fixed Events for text that contain 'x12' tags
- Added Me.BlockedBuff and Me.BlockedPetBuff both return a pSpellType idea cred: chatwiththisname
- Usage: /echo ${Me.BlockedBuff[x].ID} where x is 1-40

May 30 2019 by EqMule
- Fixed /dosocial
- Some other stuff I'll documment later.

May 24 2019 by EqMule
- BuffsPopulated returns 1 for a empty buff list and a number above 1 if there was some buffs received.
  So if you do /echo ${Target.BuffsPopulated} and it returns 1 it means the target does not have any actual buffs, but the list was received (and it was empty).
  any number above 1 means the list was not empty...
  NOTE: Use ${Target.BuffCount} to get the ACTUAL VISIBLE buffs (BuffsPopulated is BuffCount + 1)
- Some other stuff I'll documment later.

May 23 2019 by EqMule
- Added the possibility to login new characters using plaintext credentials, no mq2 login profile needed:
	Usage:
	/loginchar servername^login^charname^password
	AND if you want to stop at charselect don't specify charname:
	/loginchar servername^login^password
- Made /quit command work at charselect
- Added a Syntax Error to the parser when you try to parse strings greater than 2048 instead of crashing you.

May 22 2019 by SwiftyMuse & EqMule
- Fixed ${Me.SpellInCooldown}
- Fixed some parsing bugs.
- 
May 17 2019 by EqMule
- Updated for TEST

May 16 2019 by EqMule
- Fixed Get Current Mana and Get Current Endurance
- Fixed MQ2Rez spam (yes really this time)
- MQ2Rez will now wait 1/10 of a second before clicking rez.
- Added /rez delay #### parameter where #### is milliseconds.
  default is 100 milliseconds.
- Added a /mqchat reset command. It resets mq2 window location in case it got moved off screen.
- All instances of the CSidlScreenWnd constructor has been fixed to use CXStr& instad of CXStr* (because it should be)
  Change plugins accordingly.
  Examples:
	change:
	CEQBCWnd(CXStr* Template) : CCustomWnd(Template)
	to 
	CEQBCWnd(CXStr& Template) : CCustomWnd(Template)

	change:
	class CXStr ChatWnd("ChatWindow");
	BCWnd = new CEQBCWnd(&ChatWnd);
	to
	BCWnd = new CEQBCWnd(CXStr("ChatWindow"));

May 15 2019 by Brainiac
- MQUI XML files may now be loaded from the MQ2 directory. Place them in
  the MQ2 directory under uifiles/default, or the name of your ui like you
  would in the EQ directory. When loading ui files, MQ2 will check for ui files
  in the MQ2 dir before checking in the EQ dir as it did before.

  To be clear, this is the search order for ui files:
  * <MQDir>\uifiles\<skin>
  * <MQDir>\uifiles\default
  * <EQDir>\uifiles\<skin>
  * <EQDir>\uifiles\default

  This lets you store your MQ2 ui files in your MQ2 directory, as well as giving
  you the option of storing your MQ2-specific custom uis outside the EQ folder.

- added c++ function: bool IsXMLFilePresent(const char*) for plugin authors to easily
  check if an XML file is available to be loaded. This will check all four locations where
  a ui file might be stored.
- added command: /reloadui
  It works just like "/loadskin <skinname> 1" but with less typing

May 15 2019 by EqMule
- Updated for LIVE

May 09 2019 by Brainiac & EqMule
- Multiple stuff
- Fixed a bug in CListWnd::AddString
  ALL instances of: AddString(&CXStr
  should be changed to: AddString(CXStr

May 07 2019 by EqMule
- Updated for TEST
- Events are not caught for system messages anymore.

May 02 2019 by Brainiac
- Fixed the CXWnd__IsActive_x offset

May 01 2019 by EqMule
- Fixed a crash in /caption anon on
- Fixed a crash in /unload

Apr 30 2019 by EqMule
- TBL plavceholder info will again display correctly on the targetwindow if you use mq2targetinfo.
- Changed a bunch of stuff, plugin authors you have until next patch to update your plugins.
- If you ned help mail the plugin to me and ill send it back fixed: eqmule@hotmail.com
  ALL global plugins in builder have been updated by me already, look at them for examples.
  No more direct access to the window struct members in prep for moving to classes.
  From now on call functions to get/put data out/in:
  Example: too many to list see CSW struct.
  I'll list 4 examples:  previously pWnd->XMLIndex now: pWnd->GetXMLIndex()
                         previously pWnd->dShow==false now: pWnd->IsVisible()==false
						 previously pWnd->dShow = true now: pWnd->SetVisible(true)
						 previously SetCXStr(&pWnd->WindowText,"blah"); now pWnd->CSetWindowText("blah");
						 previously GetCXStr(pWnd->WindowText,szOut); now GetCXStr(pWnd->CGetWindowText(),szOut);
- Added .NoExpendReagentID to the Spell tlo.
  Usage: /echo ${Spell[Burst of Fire].NoExpendReagentID[x]} where x can be 1-4
  This returns the ID of the needed Reagent you have to have in your inventory but will not be spent.

Apr 22 2019 by EqMule
- Updated for TEST & LIVE
- Find Item Window is now displaying merchant sell prices.
- Added sorting to find item window for the sell value column
- Added sorting to find location window for the distance column
- Fixed .NewStacks
- Fixed a autologin bug

Apr 20 2019 by EqMule
- Added Colors to Quest items and Tradeskill items in the FindItem Window list.
  Yellow=Quest
  Magenta=Tradeskill
  (No this is not configurable, I might add an option later.)

- Added a Value(Price) column to the FindItem window.
- Enjoy marking items for sale in the FindItem Window.
  Usage: mark some items while you have a merchant open, then click the Sell Marked button.
  Still Todo: display real merchant price instead of item value.
  Maybe add sort functionallity to Price column.

Apr 19 2019 by EqMule
- Updated for TEST
- Updated for LIVE

Apr 18 2019 by EqMule
- Added ${EverQuest.ValidLoc}
  Usage: /echo ${EverQuest.ValidLoc[123 456 789]}
  it returns true or false if the X Y Z location in the world is a valid player location.
  in other words: can I go to this loc or is it inside a wall or a mountain or a tree or whatever invalid location?(those locs will return false obviously)

- Fixed the ZoneGuideManagerClient class.

Apr 17 2019 by EqMule
- Updated for LIVE
- Previous updates see Apr 12 2019 by EqMule entry below.
- Added more anonymizing to chat when using /caption anon - chatwiththisname
- Moved advloot checkboxes dynamically to not cover fuse item button on mq2itemdisplay window  - chatwiththisname
- 
Apr 14 2019 by brainiac
- Fix crash/freeze from starting macro from within another macro

Apr 12 2019 by EqMule
- Updated for TEST
- Updated for LIVE
- Uncheck and Recheck the following Builder Plugins because they have been updated:
  MQ2Cast
  MQ2Radar

- In preperation for next weeks live patch the following offsets has been removed:
	pinstAggroInfo_x
	pinstAuraMgr_x
	pinstEQItemList_x
	pinstMercAltAbilities_x
	pinstRealEstateItems_x
	pinstCTargetManager_x
	pinstCTextOverlay_x
	pinstEQObjectList_x
- All of the above offsets are no longer static in the client so I have replaced them with 
  calls to the proper Instance/Get functions instead.

- Plugin authors, you need to make a few changes to access some SPAWNINFO members from now on:
  (don't change any other struct members if they happen to have the same name!)
  All instances of ->SpellCooldownETA needs to be changed to ->GetSpellCooldownETA()
  All instances of ->spawneqc_info needs to be changed to ->GetCharacter()
  All instances of ->ManaMax needs to be changed to ->GetMaxMana()
  All instances of ->ManaCurrent needs to be changed to ->GetCurrentMana()
  All instances of ->EnduranceMax needs to be changed to ->GetMaxEndurance()
  All instances of ->EnduranceCurrent needs to be changed to ->GetCurrentEndurance()
  All instances of ->Zone needs to be changed to ->GetZoneID()


Mar 29 2019 by EqMule
- Fixed MQ2Autologin
- Added .SelectedItem to the Merchant TLO
  it returns the currently selected item in the merchant window as a pItemType

Mar 26 2019 by EqMule
- Fixed multiple problems in arrayclass.h due to client changes.

Mar 23 2019 by EqMule
- GetAACastingTimeModifier has been renamed to GetCastingTimeModifier (because it is)
- GetCastingTimeModifier and GetFocusRangeModifier has been changed to deal with a ctd.
- All plugin that call these needs to be changed, search for them and see how I fixed it in core.
- No plugins should call the EQ_Character1::GetCastingTimeModifier and EQ_Character1::GetFocusRangeModifier directly
- ALWAYS call the wrappers in mq2inlines. (well you can continue calling them directly but good luck with the crashes)
- Fixed crashes in the spell tlo members .MyCastTime and .MyRange
- CONTENTS member ItemType has been renamed to RefCount
- This member should never ever be set or changed manually in plugins,
- it's an internal eqgame counter, if you mess with it you are going to screw up checksums and get disconnected.
- MQ2Cast needs to be updated look at the builder global version if you need help.
- 
Mar 18 2019 by EqMule
- Fixed a bug when doing /ctrl /itemnotify and OpenContainer needed to be called
- Added Make Me Leader to mq2targetinfo rightclick on group member menu

Mar 16 2019 by EqMule
- Updated for TEST

Mar 14 2019 by EqMule
- Fixed a crash when doing: /echo ${Window[MarketplaceWnd].Child[MKPW_AvailableFundsUpper].Text}
- Fixed ${Math.Abs} - SwiftyMUSE

Mar 13 2019 by EqMule
- Updated for LIVE

Mar 06 2019 by EqMule
- Updated for TEST
- All instances of CWChatInput has been changed to CW_ChatInput due to a client change.
- All instances of CWChatOutput has been changed to CW_ChatOutput due to a client change.
- If your plugin uses these, YOU need to change these as well.
- Plugins affected: mq2eqbc, mq2irc, mq2moveutils

Feb 22 2019 by EqMule
- Updated for TEST

Feb 21 2019 #2 by EqMule
- Fixed /ranged crash, yes really this time. It got another parameter, don't know what it is.

Feb 21 2019 by EqMule
- Fixed the spawninfo struct this means most weird crashes in mq2main and all kinds of plugins like mq2heals,mq2posse etc are now fixed.
- I will realign address comments for it later in practice it works.

Feb 20 2019 by EqMule
- Updated for LIVE

Feb 15 2019 by EqMule
- Updated for TEST

Feb 14 2019 by SwiftyMUSE
- MQ2ItemDisplay fixes:
  Crash bug for ${DisplayItem} and fix to handle display of links via raid/group/tells.

Feb 13 2019 by EqMule
- Updated for TEST

Feb 09 2019 by EqMule
- Added .StacksTarget to the Spell TLO it returns true or false
  Usage: /echo ${Spell[Shield of the Void].StacksTarget}
- Fixed IsSTackBlocked once and for all. Yes really this time.

Feb 08 2019 by EqMule
- Added /convertitem to mq2itemdisplay
- Example: /convertitem Wishing Lamp:

Feb 05 2019 by EqMule
- Fixed a bug in /unload
- Misc Stability fixes all over the place.
- Fixed a nasty stack overflow crash in mq2log

Jan 21 2019 by SwiftyMUSE
- Resync of code with ROF2EMU

Jan 21 2019 by EqMule
- Dump file directory will now be created if it doesn't exist
  this fixes the bug where you see a crash dialog that just say "Dump saved to"
- Added a lock on tlo member and tlo method access so the maps used there wont get corrupted by plugin that use threads to query or change members.
- The above change should fix a couple crashes i have gotten dumps for.
- I spent most of the day looking at crash dumps, I made several adjustments and fixes.
  Thanks to everyone that sent in dumps, please don't send anymore until u have updated.

Jan 19 2019 by EqMule
- Fixed a crash in Find Item Window when character had more than 1000 items.
- Fixed a bug where turning off Find Item Window Checkboxes setting would not save properly.

Jan 18 2019 by EqMule
- Fixed a crash when switching character.
- Added some code to catch crashes.
  I guess I'll find out if it works once people report if they see the dialog.
  It will save dump files as well. send those to eqmule@hotmail.com


Jan 16 2019 by EqMule
-Updated for LIVE

Jan 15 2019 by EqMule
- Added a fixed up version of Inventory.mac - wired420

Jan 15 2019 by SwiftyMUSE
- Resync of code with ROF2EMU

Jan 14 2019 by EqMule
- Added a new column to the Find Item Window which will let you mark items for delete or add them to never loot filter.
  Usage: mark some items by checking the ckecboxes, then click the Never Loot button to set their never loot advloot filter.
  Usage: mark some items by checking the ckecboxes, then click the Destroy Items button to delete them.

- It goes without saying, that if you have no idea what you are doing or if you are a complete imbecile, this feature might
  be too dangerous for you to have enabled, in which case you can disable it by right clicking the Destroy Item or the Never Loot button
  and then toggle the "Cool Checkbox Feature" on the menu that pops up. Default is ON.

Jan 09 2019 by EqMule
-Updated for TEST

Jan 07 2019 by SwiftyMUSE
- Added .Dotted to ${Me} and ${Target}
- Added .MaxMeleeTo to ${Target}
- Updated .Foreground in EverQuest TLO
  While not technically required... (although it improves performance)
  Anyone using GetForegroundWindow() call should change their code
  to use the new exported gbInForeground instead of making calls in the plugin pulse function.
  These Global builder plugins are updated so as not unnecessarily using cpu in pulse:
  MQ2AdvPath, MQ2CpuLoad, MQ2FPS and MQ2Radar
  These Personal plugins should be updated, including, but not limited to:
  MQ2Clip, MQ2Focus, MQ2Nav, MQ2SoD, MQ2Task, MQ2ViewPort, MQ2WinPath

Jan 03 2019 by EqMule
- ${Me.Ability[#|X]} now return the real ID/Name of a Ability...
  Example /echo ${Me.Ability[Hide]}
  returns: 29
  /echo ${Me.Ability[29]}
  returns: Hide

  Before this change doing ${Me.Ability[Hide]} would return whatever number 1-6 you had assigned to Hide in Abilities.
  NOW it returns 29, which is the actual ability ID for Hide.

- /doability # now takes REAL ability IDs as well as the "fake ones", which are 1-6
  This means you can do /doability 29 and it will activate the Hide ability since it's REAL ID is 29...
  You can also still do /doability 1 and if you have Hide assigned as 1 in your abilities tab on the actions window, it will activate it.
  This is kinda stupid though, so I recommend just doing /doability Hide instead, and 
  don't worry about where its assigned or not assigned at all...
- Added Run To, to the groupwindow rightclick menu, it will run you over to the group member you clicked.

Dec 19 2018 by SwiftyMUSE
- Added .Feared, .Silenced, .Invulnerable to ${Me} and ${Target}
- Added new .Named checking algorithm. You can use the new version by adding UseNewNamedTest=1 to the
  [MacroQuest] section in macroquest.ini
- Updated new SPA effects and corrected display of some others
- Added .Foreground to EverQuest TLO
- Added .BaseName to Spell TLO (spell name w/o any Rk. XXX crap)
- Fixed Me.GemTimer to clamp return to 0 after spell is ready to cast 

Dec 18 2018 by eqmule
- Updated for LIVE
- Updated for TEST
- Added Quest items to the autobank button rightclick menu
- Added an option Autoinventory from bank back to inventory (reverse AutoBank basically).
- /loadskin and /camp out/in out will not break this new feature anymore.

Dec 17 2018 by eqmule
- New Fature: AutoBank Filter : idea cred Kaen01
- Basically rightclick the autobank button to set options for items you like to autobank
  Click AutoBank Button WITHOUT anything on the cursor.
  If you have something on cursor AutoBank will just work like it always have and autobank the item
  BUT if your cursor is empty it will autobank:
  Collectibles if you have that option set. (off by default)
  Tradeskill Items if you have that option set. (off by default)
  Right now those are the two types of items it works for, I'm not against other item types so if anyone has some clever ideas let me know.
  Known Issue: need to add reloadui support so it's a little bit beta still, but anyway, I'll fix that later.

Dec 13 2018 by eqmule
- Updated for LIVE
- Updated the LOOTITEM struct
  This fix will break plugins that use that struct.
  Search the source for ->LootDetails.m_array to see how it should be fixed.
- NotifyOnServerUP in mq2autologin.ini can be left at =1 or =2 now, it will only trigger on server is up after server is detected as LOCKED or DOWN when the plugin first checks it.

Dec 11 2018 by eqmule TBL Launch
- Updated for LIVE
- Placeholders in mq2targetinfo for the PH button on the target window has been updated for TBL
- Made mq2autologin not try to join a locked/down server.
- Added NotifyOnServerUP to the mq2autologin inifile in the [Settings] section.
  If you set it to NotifyOnServerUP=1 it will BEEEEEEEEEEEEEEEP when server is up.
  If you set it to NotifyOnServerUP=2 it will also email you if you have the mq2gmail plugin loaded and correctly configured.
  You can try /gmail "hi there" "test" in game, if u get that, u will also get the autologin notification.
  Or just leave the setting as NotifyOnServerUP=0 and it wont bother u at all.
  I find it useful to enable it on patchday's when servers are LOCKED/DOWN
  Under normal circumstances, it should be set to 0, unless u really like 10 seconds of BEEEEEEPING everytime u login...

Dec 10 2018 by eqmule
- Updated for TEST
- Updated mq2auth.exe so it can be run silently now using the /silent switch - idea cred: brainiac
- Right Clicking the AutoBank button brings up a menu now in TEST and EQBETA builds.
  This menu is NOT useful atm, it's work in progress, just ignore it.

Dec 10 2018 by eqmule & SwiftyMUSE
- Updated for BETA

Dec 09 2018 by eqmule
- Updated for BETA

Dec 08 2018 by eqmule
- Updated for BETA

Dec 07 2018 by eqmule
- Updated for BETA
- The following feature has been on my todo list forever and was brought to life by @Knightly, all hail Knightly!
  Thanks for your support.
- Added the ability to interact with menus - cred : Knightly
  Example: /notify "open the door to the lobby" menuselect
  It will search the currently open menu for the words "open the door" and click that menu item if it finds it.
  the search is case insensitive and sub strings are fine
  thus you could just do /notify "open the" menuselect and it would still find and click that item
- 
- Added a new TLO: MQ2MenuType it inherits the Window TLO.
  It has 1 method:
	.Select : It will select a menu item (click it)
	usage: /invoke ${Menu.Select[open the door]}
	Output: none, it just clicks that entry if it finds it.

  It has 6 members:
	.Address : pIntType it returns the address of the currently open menu.
	.NumVisibleMenus : pIntType it returns number of currently visible menus. Ordinarily this is going to be 1 if a menu is showing and 0 if not
	.CurrMenu : pIntType it returns the index for the currently visible menu. Ordinarily this will be 0 if a menu is open and -1 if not
	.Name : pStringType it returns the name of the menu or the first items name.
	.NumItems = : pIntType it returns number of items in the currently open menu.
	.Items : pStringType it returns the Itemname specified by Index
--  Usage Examples:
--	/echo ${Menu.Name}
	Output: Shabby Lobby Door
	/echo ${Menu.Open} (it inherits Window TLO, remember?)
	Output: TRUE
	/echo ${Menu.NumItems}
	Output: 4
	/echo ${Menu.Items[2]}
	Output: Adjust Placement
- Added some door defines.

Dec 06 2018 by eqmule
- Updated to include all faction names - SwiftyMUSE
- Updated for BETA
- I made some changes to /itemtarget /items and the ground tlo
  I don't want to say to much about it really there isn't much to say
  from a users perspective everything works like before.
  Basically the only difference should be that /items now display grounditems in guild halls as well.
  if ${Ground} or /itemtarget or whatever does not work as before let me know.
- Added /click right item
  this is mostly useful for like grounditems like shabby lobby door and so on that pops up
  a menu when you rightclick them.
- Work in progress -> adding a method to click menu items in the currently open menu.

Dec 05 2018 by eqmule & SwiftyMUSE
- Updated for BETA

Dec 04 2018 by eqmule & SwiftyMUSE
- Updated for BETA
- Updated for TEST

Dec 03 2018 by eqmule
- Updated for BETA
- Added /groupinfo mimicme on|off - it will do what the button does but from commandline
- Added /groupinfo followme on|off - it will do what the button does but from commandline
- Added /groupinfo cometome - it will do what the button does but from commandline
- This means if you dont want those buttons on the group window, just rightclick
  a group member and hide them, then create your own hotbuttons
  and put them wherever you like to get the same functionallity.
- Fixed a bug in mq2targetinfo that would change the alpha of the targetwindow/groupwindow/exttargetwindow
  it had no business doing that, sorry.

Dec 02 2018 by eqmule
- Updated for BETA

Dec 01 2018 by eqmule
- Updated for BETA

Nov 30 2018 by eqmule
- Updated for BETA

Nov 29 2018 by eqmule
- Updated for BETA
- Fixed Mimic Me to do /keypress HAIL instead of /say Hail, blah
  This should make hail repeating work for all NPCs.

Nov 29 2018 by eqmule
- Updated for BETA
- Fixed a issue with MQ2Hud stuttering. - SwiftyMUSE

Nov 28 2018 by eqmule
- Updated for BETA
- Updated for LIVE
- Added "Follow Me" to the rightclick menu for the groupwindow. - idea cred: sl968
  For this to work yuo need to have mq2eqbc loaded as well as mq2advpath and mq2targetinfo.
  It will issue a /bct <toon> //afollow command to the toon you rightclicked on.
- MQ2HUD Tweaks - dannuic

Nov 27 2018 by eqmule
- Updated for BETA

Nov 26 2018 by eqmule
- Let's pretend yesterday's release didnt happen, mq2targetinfo was bugged, so we try again:
- Updated for BETA, LIVE and TEST
- Added /groupinfo reset if you have ANY problem at all with default UI, just run this command it will reset to WORKING ini.
  Old settings will be saved in MQ2TargetInfo.bak

- Added /groupinfo reload
  you can use it to reload the ini when you make changes to button locations etc.
- I made a lot of changes to how mq2targetinfo adds itself to the UI
  Basically if you have a custom UI it will now save button locations and so on in it's own section of the ini file.
  Example ini:
  [code]
	[Default]
	UsePerCharSettings=0
	ShowComeToMeButton=1
	ShowFollowMeButton=1
	ShowMimicMeButton=1
	ShowHotButtons=1
	ShowDistance=1
	ShowExtDistance=1
	ComeToMeText=Come To Me
	ComeToMeCommand=/bcg //nav id ${Me.ID}
	ComeToMeToolTip=/bcg //nav id ${Me.ID}
	FollowMeText=Follow Me
	FollowMeCommand=/bcg //afollow spawn ${Me.ID}
	FollowMeeToolTip=/bcg //afollow spawn ${Me.ID}

	[UI_default]
	DynamicUI=1
	GroupDistanceLoc=0,-20,70,0
	ComeToMeLoc=61,27,6,46
	FollowMeLoc=61,27,48,88
	MimicMeLoc=61,27,90,130
	HotButton0Loc=97,64,6,46
	HotButton1Loc=97,64,49,89
	HotButton2Loc=97,64,92,132
	TargetInfoAnchoredToRight=0
	TargetInfoLoc=34,48,0,40
	TargetDistanceLoc=34,48,90,0
	ExtDistanceLoc=0,-20,70,0

	[UI_zliz]
	DynamicUI=0
	GroupDistanceLoc=0,-8,60,0
	ComeToMeLoc=41,1,1,41
	FollowMeLoc=41,1,42,82
	MimicMeLoc=41,1,83,123
	HotButton0Loc=76,36,2,42
	HotButton1Loc=76,36,44,84
	HotButton2Loc=76,36,86,126
	TargetInfoAnchoredToRight=0
	TargetInfoLoc=1,12,90,0
	TargetDistanceLoc=14,26,140,180
	ExtDistanceLoc=0,-20,70,0

	[UI_Melee]
	DynamicUI=0
	GroupDistanceLoc=-3,-15,120,-70
	ComeToMeLoc=36,2,4,44
	FollowMeLoc=36,2,46,86
	MimicMeLoc=36,2,88,128
	HotButton0Loc=36,0,134,174
	HotButton1Loc=36,0,174,214
	HotButton2Loc=36,0,214,254
	TargetInfoAnchoredToRight=0
	TargetInfoLoc=1,13,90,60
	TargetDistanceLoc=50,62,140,0
	ExtDistanceLoc=0,-20,90,0

	[UI_sars]
	DynamicUI=0
	GroupDistanceOffset=0
	UseGroupLayoutBox=1
	GroupDistanceLoc=0,12,70,-5
	GroupDistanceElementPrefix=GW_Gauge
	ComeToMeLoc=33,3,0,30
	FollowMeLoc=33,3,32,62
	MimicMeLoc=33,3,64,94
	HotButton0Loc=69,39,2,32
	HotButton1Loc=69,39,34,64
	HotButton2Loc=69,39,66,96
	TargetInfoAnchoredToRight=0
	TargetInfoLoc=74,86,140,0
	TargetDistanceLoc=112,124,0,230
	UseExtLayoutBox=1
	ExtDistanceLoc=0,12,30,-20
  [/code]



Nov 24 2018 by eqmule
- Updated for BETA
- Custom UI Extended Target Window crash fixed in MQ2TargetInfo.

Nov 23 2018 by eqmule
- Updated for BETA
- Added MORE support for custom UI's to MQ2targetInfo
  I don't know much about custom UI' as I have only used a couple of them
  and my experience with them, well i was not impressed, the reason is that they are outdated
  they dont show aggro percentages, they use hardcoded sizes and thus cant be resized, cant be moved, has no title, etc.
  Honestly, its a mess, if u have a good UI that has all the same controls as default, you are lucky.
  Now, to workaround these limitations, I have made some changes to MQ2targetInfo:
  First of all if your group window is not resizable, ill change it so it is.
  Second if it doesnt have proper .TopOffset I'll use Location.top instead and so on.
  Suffice to say, I have done my best to make this work for everyone.
  If this still isnt enough, you are going to have to actually edit either mq2targetinfo.ini
  and set the button locations there, or edit your UI's XML files.
  Well, or just unload mq2targetinfo...

  Bottomline is, the code I added now, should at a minimum not crash your custom UI
  and there is a good chance it actually works for it as well, although u might have to resize the window
  in order to see all buttons and distance etc.

Nov 22 2018 by eqmule thanksgiving edition.
- Updated for BETA
- I now disable MQ2TargetInfo for incompatible UI's
  I plan on fixing it but I dont have time today.

- Started the Task TLO overhaul, we are going to be able to access these things without having to have the window open.
  This also means we can now add some new members to it, like the type of task, reward, npc to turn into etc.
  More to come.

Nov 21 2018 by eqmule
- Updated for BETA
- Moved Mimic Me default position to where old hotbutton was.
- Moved old hotbutton to old Mimic Me default position to be more consistent because:
- I Added 2 more hotbuttons to the group window. There was unused space next to hotbutton 1... - idea cred: sl968
  Rightclick groupwindow and check or uncheck the menu for it to hide/show them.
  or use /groupinfo help
  There is no way to selectivly show only one or two, the show is either for all three or none.
  Because, well it makes the most sense and I dont want to clutter up the menu with 3 settings for it.

Nov 20 2018 by eqmule
- Updated for BETA

Nov 19 2018 by eqmule
- Updated for TEST

Nov 19 2018 by eqmule
- Updated for BETA
- Added distance for targets on the Extended Target Window
  You can control the feature by: /groupinfo show/hide extdistance
  Because distance label needs a few pixels to display, u *might* need to make the window a bit wider,
  it depends how many letters are in the mobs name that u fight.
- MQ2TargetInfo.ini now lets you customize what commands, texts and tooltips are executed/displayed for the Follow Me and Come To Me buttons
  Default entries are:
  [code]
	ComeToMeText=Come To Me
	ComeToMeCommand=/bcg //nav id ${Me.ID}
	ComeToMeToolTip=/bcg //nav id ${Me.ID}
	FollowMeText=Follow Me
	FollowMeCommand=/bcg //afollow spawn ${Me.ID}
	FollowMeeToolTip=/bcg //afollow spawn ${Me.ID}
  [/code]

Nov 18 2018 by eqmule
- Updated for BETA

Nov 17 2018 by eqmule
- Updated for BETA

Nov 16 2018 by eqmule
- Updated for BETA

Nov 15 2018 by eqmule
- Updated for BETA

Nov 14 2018 by eqmule
- Updated for LIVE
- Updated for BETA

Nov 13 2018 by SwiftyMUSE
- Updated ROF2EMU build to bring to current.
- Fixed a GetItemLinkHash crash on BETA.

Nov 13 2018 by eqmule
- Updated for BETA
- Updated InvSlotMgr for TEST and BETA it has 0x900 slots now.
  This means /itemnotify in <pack#> <slot#> rightmouseup will work again.
- FirstFreeSlot now returns -1 if no freeslot is found.
- FirstFreeSlot returns 0-whatever, it does NOT start counting on 1 anymore.
  This means: if it return 0 the FIRST slot is in fact empty.
  if it returns 1 the SECOND slot is in fact empty, etc.
  We do this because in real life, from a coders perpective, arrays start at 0. not 1.
  and, thats just the way it should be.

Nov 12 2018 by eqmule
- Updated for BETA
- Added LoreEquipped, Luck, MinLuck and MaxLuck to the itemtype tlo for BETA
- Added some more fixes to /caption anon for spawn corpses etc - chatwiththisname

Nov 11 2018 by eqmule
- Updated for BETA

Nov 10 2018 by eqmule
- Updated for BETA

Nov 09 2018 by eqmule
- Fixed a /endmacro crash in the LIVE build
- Fixed a /endmacro crash in the TEST build
- Fixed a /endmacro crash in the BETA build
- Fixed ITEMINFO wrong size crash for TEST
- Updated for BETA

Nov 08 2018 by eqmule
- MQ2TargetInfo has been updated.
  You can now set UsePerCharSettings=1 if you want that in MQ2TargetInfo.ini.
  0 is default and means it reads settings from the [Default] section.
  I realized that having per char settings is cumbersome if you have A LOT of chars.
  The buttons on the groupwindow will only show when you are in a group now.
  Except the Hotbutton which will always show unless you change its show/hide setting. see /groupinfo help for more info.
- Added a tooltip for /groupinfo help on the main groupwindow.
- Fixed a bug in mq2targetinfo which would cause the groupwindow hotbutton "hitbox" to overlap the disband button making it difficult to click.
- Added CheckMenu items for showing/hiding the groupinfo buttons to the rightclick group window menu.

- Updated for TEST
- Updated for BETA
- GLOBAL gMacroPause is gone now. Use gMacroBlock->Paused instead.

Nov 07 2018 by eqmule
- Updated for BETA
- FirstFreeSlot now returns 0 if there is no free slot found

Nov 06 2018 by eqmule & SwiftyMUSE
- Updated for BETA
- Brought ROF2 client in sync with current source.

Nov 05 2018 by eqmule & SwiftyMUSE
- Updated for BETA
- Even More Stuff

Nov 04 2018 by eqmule & SwiftyMUSE
- Updated for BETA
- More Stuff

Nov 03 2018 by eqmule & SwiftyMUSE
- Updated for BETA
- Stuff

Nov 02 2018 by SwiftyMUSE
- Updated Charinfo structure to add luck.
- Updated MQ2TargetInfo to remove compile warnings.

Nov 02 2018 by eqmule
- Updated for BETA

Nov 01 2018 by eqmule
- Updated for BETA

Oct 29 2018 by eqmule
- Updated for TEST (and LIVE)
- If you have been crashing I strongly recommend you update to this version.
- Fixed IsStackBlocked call that would corrupt the stack and lead to crashes in mq2melee etc - thanks htw for help looking into it.
- Fixed multiple problems with CHARINFO and CHARINFO2 that would cause a rare crash.

Oct 27 2018 by eqmule
- Added ${EverQuest.HWND} returns the everquest window handle.
- Added /foreground command it puts eq in the foreground.
  Usage: /bct <toon> //foreground
- Added a "Switch to..." menu item to the groupwindow rightclick menu, It will switch over to another group member easily.
  This menu only exist if mq2targetinfo is loaded.
- Fixed a ${Merchant.SelectItem[=blah blah]} bug, it should work properly now.

Oct 26 2018 by SwiftyMUSE
- Added debugging logic for stacks.
    Add BuffStackTestDebug=1 to your [MacroQuest] section of MacroQuest.ini
    to allow debugging information to be put in the log file for review by
    the developers.

Oct 26 2018 by eqmule
- Previously Added: ${Merchant.ItemsReceived} its true if the merchants itemlist has been filled in.

- Fixed a issue that prevented isboxer from launching eqgame processes without them crashing.
- Added a /groupinfo command to hide/show buttons on the group window
  Usage: /groupinfo help
- GroupWindow Button locations are now configurable in mq2targetinfo.ini
  plugin unload and reload is needed if you change button locations.

Oct 25 2018 by eqmule && Chatwiththisname
- Updated for LIVE
- Fixed /selectitem it selects items in your inventory when you have a merchant open.
  Usage: /selectitem "bottle of" will select a "bottle of vinegar" you can also do "=bottle of vinegar" to match EXACT name (its not case sensitive though)
- Added Methods to the Merchant TLO: .SelectItem .Buy .Sell .OpenWindow
  Usage:
  /invoke ${Merchant.OpenWindow} //will open the merchant closest to you, or if you have a merchant target, that mrchant
  /invoke ${Merchant.SelectItem[bottle of]} for a partial match OR ${Merchant.SelectItem[=bottle of vinegar]} if you need the name to match EXACTLY (its not case sensitive though)
  /invoke ${Merchant.Buy[100]} //buys 100 of whatever is selected with Merchant.SelectItem[blah]
  /invoke ${Merchant.Sell[100]} //sells 100 of whatever is selected with /selectitem
- Fixed /caption anon - Chatwiththisname
- Added Anon Caption string to ini file - Chatwiththisname
- Added command /caption reload to reread the ini on the fly - Chatwiththisname

Oct 23 2018 by eqmule
- MQ2TargetInfo is now part of Core.

Oct 22 2018 by eqmule
- Added some more good stuff to mq2targetinfo
- Fixed clicking playername in group window.
- Added a button called "Mimic Me" to the group window.
	If you have mq2eqbc loaded the button will work and will
	make your whole group do what you do, if u target someone they will all target your target.
	if you say something they will all repeat what you say.
	This is great for tasks etc.
- Added "Pick up nearest ground item" to the rightclick menu in the groupwindow.
    This makes the character you selected the menu on pick up the nearest grounditem to him/her
- Added "Click nearest door" to the rightclick menu in the groupwindow.
   This makes the character you selected the menu on click the nearest door to him/her
- Added a real Hotbutton to the groupwindow, you can now put a custom hotbutton there that does whatever you like.

Oct 19 2018 by eqmule
- mq2melee.cpp has been updated for Me->AAList changes in the builder go click the file and diff it to the old one to see what changed.
- MQ2TargetInfo has been updated.
- Added Distance to group members next to their name in the groupwindow.
- Added a button to the group window called "Come to Me"
	If you have mq2eqbc, mq2nav and mq2advpath and a proper mq2nav mesh loaded
	the button will work and will make your whole group come running to you.

- Added a button called "Follow Me" to the group window.
	If you have mq2eqbc and mq2advpath loaded the button will work and will
	make your whole group follow you around.

- Added a new character TLO member: Bandolier it has 4 members: Index,Active,Name,Item
    it has one method: Activate
	Usage: (assuming you have a bandoiler saved as "1HB")
	| check if its active:
	[code]
	/if (!${Me.Bandolier[${Bandolier[1HB].Active}) {
		/echo [${Time}] player want us to activate Bandolier: 1HB.
		/invoke ${Me.Bandolier[1HB].Activate}
	}
	/echo I have a ${Me.Bandolier[1HB].Item[1].Name} in my primary bandoilier slot
	Output: I have a Snowreaver in my primary bandoilier slot
	Item returns a bandolieritemtype which has 4 members: Index,ID,IconID,Name
	[/code]

- Made some adjustments to the ${Ground} TLO and added .First and .Last members to it.
	  /echo ${Ground} will now return the FIRST item in the list if you DO NOT done a /itemtarget
	  in which case it will return that item.
	  Prior to this change ${Ground} would just return NULL if an /itemtarget had not been performed.
	- Fixed a bug in ${Ground} which prevented it from be used as a type
	  Example:
	  [code]
	  |a Macro to show how to use /vardata
	|/vardata does NOT work like /varset
	|Opening and closing the dataportion must NOT use ${}

	#turbo 120

	Sub Main
		/declare MyGroundItem		ground		local
		/declare Count			int		local
	
		|Start by just setting it to the first entry found in the grounditems list:
		| NOTE that I DO NOT USE ${Ground.First}, but Ground.First that's just how /vardata works, so accept it.
		/vardata MyGroundItem Ground.First

		/for Count 1 to ${GroundItemCount}
			/echo \a-w${Count}. \awID: \at${MyGroundItem.ID} \awDist: \ay${MyGroundItem.Distance} \ag${MyGroundItem.DisplayName}
        		|move to next:
			/if (${Bool[${MyGroundItem.Next}]}) {
				/vardata MyGroundItem MyGroundItem.Next
			} else {
				/break
			}
		/next Count
	/return
	[/code]

- Fixed AAPointsAssigned in the CHARINFO2 struct, it is actually an array.
	Prior to this fix we used it like this: pChar2->AAPointsAssigned;
	Now we use it like this: pChar2->AAPointsAssigned[0];
	It contains points spent in each aa category. the first one is just total...

Oct 10 2018 by eqmule
- Updated for TEST

Oct 01 2018 by eqmule
- Fixed a bug in SpawnMatchesSearch which *could* cause group members to look like they gone offline.
- Added click to nav on map - dannuic
  Usage: hold down alt + leftclick anywhere on the mapwindow and nav will run u there if its loaded.

Sep 25 2018 by eqmule
- Updated for TEST

Sep 21 2018 by eqmule
- Updated for LIVE

Sep 19 2018 by eqmule
- Updated for LIVE
- Fixed a bug with /advloot giveto
- Cleaned up and completed the _EQCASTSPELLGEM struct, we have been using it wrong for years it seems.
- TimeStamp in the EQCASTSPELLGEM has been removed and is now (correctly) part of the CBUTTONWND struct
  it is named (correctly) CoolDownBeginTime there.

- RecastTime in the EQCASTSPELLGEM has been removed and is now (correctly) part of the CBUTTONWND struct
  it is named (correctly) CoolDownDuration there.

- The 2 above changes means plugins might need to be edited if they used the old struct.
  Here is an example of how to fix this:
  change:
  return g->TimeStamp + g->RecastTime - EQGetTime();
  to:
  return g->Wnd.CoolDownBeginTime + g->Wnd.CoolDownDuration - EQGetTime();
- Started on adding support for the UF emu client, no eta for when it will build.
- The EMU #define has been renamed to ROF2EMU
- Added a #define for UFEMU
  This means if you plugin was previously using #if defined(EMU) !defined or #ifdef or #ifndef
  it need to to properly add in defined(ROF2EMU) && defined(UFEMU) or the !defined in the proper places

Sep 12 2018 by SwiftyMUSE
- Added Banker for searches.
- Fixed .NumGems so it will give up to 14 based on your spellbar.

Sep 12 2018 by eqmule
- Updated for TEST
- Fixed /removeaug
- Added support for RewardSelectionWnd through the /notify command -Plure
- Added .StacksWithDiscs to the Spell TLO its a true/false
  I don't know if it works, its untested.
- Advloot giveto now works for raid members as well.
- Added .Collected and .CollectedRecieved and .Scribed and .ScribedRecieved to the DisplayItem TLO they return true/false

Sep 05 2018 by eqmule
- Updated for TEST

Aug 18 2018 by eqmule
- Updated for TEST

Aug 15 2018 by eqmule
- Updated for LIVE

Aug 09 2018 by eqmule
- Updated for TEST

Jul 20 2018 by eqmule
- Updated for TEST
- MQ2 contains NO active hacks, you can't warp and you can't "gank" etc.
  Now, I bring this up since there is a thread on the official forum right now about cheat programs.
  They are NOT talking about mq2, but another program which I will NOT link to or promote in any way, in fact we condemn it.

Jul 19 2018 by eqmule
- Updated for LIVE

Jul 14 2018 by eqmule
- Updated for TEST

Jul 11 2018 by eqmule
- Updated for TEST

Jul 09 2018 by eqmule
- Added support for MQ2Radar

Jun 22 2018 by eqmule
- Updated for TEST
- Fixed a bug in mq2itemdisplay that would spam uierrors.txt

Jun 20 2018 by eqmule
- Updated for LIVE
- They removed the heroic resists from iteminfo, so I did to.
  I dont think anyone was using those anyway.

Jun 19 2018 by eqmule
- Updated for TEST

Jun 18 2018 by eqmule
- Added support for emu mq2labels plugin

Jun 16 2018 by eqmule
- Fixed a bug for TEST

Jun 13 2018 by eqmule
- Fixed ITEMINFO for TEST
- Fixed invslot charm

Jun 13 2018 by eqmule
- Updated for TEST

Jun 08 2018 by eqmule
- Added ActorDef to the spawn tlo it returns the name of the actor as a string

Jun 07 2018 by eqmule
- Fixed a crash in mq2linkdb
- Fixed multiple potential null ptr crashes in core
- synced some rof2 emu code to latest live

May 30 2018 by eqmule
- Fixed a bug in .FirstFreeSlot it returned 0 if all slots in a container was empty, but it should return 1 as in slot 1 is the first empty slot
- Added support for the InvSlot TLO to return .Item (as a ItemType) for worldcontainers
  Example: /echo ${InvSlot[enviro].Item.FirstFreeSlot}
  it will echo the first free slot in the currently open worldcontainer (forge,loom etc)

May 29 2018 by eqmule
- Fixed ${InvSlot[tradex].Item} where x is 1-16 for trading with players and 1-4 for NPCs
- Fixed a potential NULL pointer crash in mq2hud
- Fixed a potential NULL pointer crash in mq2chathook
- Fixed a potential NULL pointer crash in mq2moveutils
- Fixed a rare invalid pointer crash in mq2targetinfo

May 25 2018 by eqmule
- Added .Trigger and .HasSPA to the Spell TLO
  .Trigger[x] returns a SpellType.
  .HasSPA[x] returns true or false
  Usage:
  Sub Main
	/declare i int local
	/if (${Spell[Livio's Malosenia].HasSPA[470]}==TRUE) {
		/for i 1 to ${Spell[Livio's Malosenia].NumEffects}
			/if (${Spell[Livio's Malosenia].Attrib[${i}]}==470) {
				/echo the spell Livio's Malosenia triggers ${Spell[Livio's Malosenia].Trigger[${i}].Name}
			}
		/next i	
	}
  /return

May 22 2018 by eqmule
-Fixed PCHARINFONEW

May 21 2018 by SwiftyMUSE
- Corrected stacking for changes to spa 148
- Corrected display of spa 148 to use new data format

May 18 2018 by eqmule
- Updated for TEST
- Added .Next and .Prev to the grounditem type. - cred Alynel
  Usage: /declare NextItem ground local
		 /echo ${Ground[thing i'm looking for].Next.ID}
- Fixed Me.XTAggroCount

May 16 2018 by eqmule
- Updated for LIVE
- Updated for TEST

May 13 2018 by SwiftyMUSE
- Added MQ2SoundControl to global build.
- Removed patterns from MQ2Camera, MQ2Moveutils, MQ2SoundControl
- Fixed keybinds, you can no longer bind to the 22 additional keybind names
- Changed ${Me} and ${Buff} TLO's
  Added DiseaseCounters, PoisonCounters, CurseCounters, CorruptionCounters
  Changed Counters to TotalCounters
  Updated all counters to correctly pull the spelldata values

May 08 2018 by eqmule
- Updated or TEST

May 07 2018 by eqmule
- ${FindItem} and ${FindBankItem} and ${FindItemCount} now takes item ids as well
  Example: /echo ${FindItemCount[12345]} will find how many items with the id 12345 you have.
- /itemnotify now takes item ids as well.
  Example: /itemnotify #12345 leftmouseup will pick up an item with the id 12345 if one exist.
  NOTE: the hash (#) IS mandatory when using it this way.

Apr 27 2018 by eqmule
- Added .Solvent to the Augslot TLO it returns a SolvenType and if empty just the Name :cred and nagging for weeks: maskoi
  SolventType has 4 members: Name which is a string type, ID as int, Item as itemtype and Count as int.
  Example 1: /echo ${FindItem[Cloth Cap].AugSlot[0].Solvent.Name}
  Output: Class I Augmentation Distiller
  Example 2: /echo ${FindItem[Cloth Cap].AugSlot[0].Solvent.ID}
  Output: 47001
  //if you dont have the solvent in your inventory:
  Example 3: /echo ${FindItem[Cloth Cap].AugSlot[0].Solvent.Item.Name}
  Output: NULL
  Example 4: /echo ${FindItem[Cloth Cap].AugSlot[0].Solvent.Count}
  Output: 0

Apr 24 2018 by eqmule
- Updated for TEST

Apr 23 2018 by eqmule
- Fixed Me.XTAggroCount and Me.XTHaterCount
- Added ${MacroQuest.Version} it will grab whatever version is set in the resource for fileversion for mq2main.dll
- Added ${MacroQuest.InternalName} it will grab whatever internal name is set in resource for the internalname for mq2main.dll
- Fixed a crash in /itemnotify

Apr 21 2018 by eqmule
- Updated for LIVE
- .Replace can once again take an empty second argument example ${Target.Name.Replace[mule,]} output Eq if targets name is Eqmule

Apr 20 2018 by eqmule
- Bugfixes.
- Fixed a null pointer crash in MQ2FPS thanks to almar for the report and dump file.

Apr 19 2018 by eqmule
- Fixed a bug in _SPELLBUFF, it had the wrong size and members
  this will fix any problems with casting spells etc.

Apr 18 2018 by eqmule and SwiftyMUSE
- Updated for LIVE
- You should remove DataCompare, FindOffsets and GetDWordAt from your plugins, they exist as inlines from now on in core.

Apr 17 2018 by eqmule and SwiftyMUSE
- Updated for TEST

Mar 17 2018 by eqmule
- Added .Path to the MacroQuest TLO
  Usage /echo ${MacroQuest.Path}
  returns the path to the folder mq2main.dll is in
- Added Name, Level and Count to the CharSelectList mermber of the EverQuest TLO
  Usage: /echo ${EverQuest.CharSelectList[1].Name}
  Usage: /echo ${EverQuest.CharSelectList[1].Count} yes I know it should be ${EverQuest.CharSelectList.Count} but just work with it like that.
  it returns the actual count of the characters in the list.

Mar 16 2018 by eqmule
- Updated for LIVE and TEST Fixed the ITEMINFO struct so things like StackSize works again.

Mar 14 2018 by eqmule
- Updated for LIVE

Mar 11 2018 by SwiftyMUSE
- Updated hotkey processing. You are now able to use any/all of the allowed modifiers win/alt/ctrl/shift keys.
  hotkey processing will allow characters `/~, 0-9, A-Z, NUMPAD0-9 as the keycode. For example, you might want
  win+ctrl+~ to be a valid hotkey.
  F12 is RESERVED for the debugger and can not be used as a hotkey. You can use F12 with a modifier.
- Updated XTAggroCount to return a value when only 1 mob is on xtarget.
- Added XTHaterCount as the number of mob on xtarget with AUTO-HATER.

Mar 11 2018 by eqmule
-Fixed another crash on TEST -brainiac

Mar 10 2018 by eqmule
- Updated the TEST build. If you crash use REBUILD on mq2main then build the rest again.
- mapcrash fixed - brainiac

Mar 09 2018 by eqmule
- Updated for TEST

Feb 27 2018 by eqmule
- Updated for TEST

Feb 22 2018 by swiftymuse
- Updated for LIVE
- Updated for TEST
- Fixed a crash that would occur in plugins that use the __msgTokenTextParam_x offset which was wrong. -eqmule
  If you unloaded a plugin and that stopped the crashing, you can now safely load it again.

Feb 21 2018 by eqmule and SwiftyMUSE
- Updated the TEST build.
- Updated the LIVE build.
  Look, we don't know for sure which plugins work and which don't after todays patch
  there was just too many things that changed but i can say that I know mq2cast needed an update here:
  from:
  [code]
  if (Cast->CastOnYou[0]) {
	sprintf_s(Temps, "%s#*#", Cast->CastOnYou);
  [/code]
  changed to
  [code]
		/*CastByMe,CastByOther,CastOnYou,CastOnAnother,WearOff*/
		if (char*str = GetSpellString(Cast->ID,2)) { 
			sprintf_s(Temps, "%s#*#", str);
  [/code]
  So from now on if you need the strings from spell use GetSpellString
- Updated mq2moveutils in the builder with new patterns

Feb 13 2018 by eqmule
- Added MQ2TargetInfo plugin to core
  It adds 3 features to the target window:
  1. Distance to target
  2. Can See
  3. PH - if the mob you target is a place holder for a named, it will show info on the named when clicked.

Jan 31 2018 by eqmule
- Added a toggle to the item display window to add/remove loot filter
- Moved the button so its always paralell to the modified label
- Fixed a crash when typing % in chat - cred: jimbob

Jan 24 2018 by eqmule
- Attempted to fix the empty char select list bug that pops up a window and says "Loading Characters" by going back to serverselect.
  I cant tell if the fix works or not since the bug is so rare.
- The itemdisplay window has a new button for looking up the item on lucy.
- New command: /itemdisplay
- Usage: /itemdisplay LootButton off/on if not specified its a toggle
- Usage: /itemdisplay LucytButton off/on if not specified its a toggle

- The following APIs where incorrectly named and has been changed to their correct names:
- CHtmlWnd__OpenUrl_x is now  CWebManager__CreateHtmlWnd_x
- CHtmlComponent__CheckUrl_x has is now CHtmlComponentWnd__ValidateUri_x
- pWebBrowser is now pCWebManager
- pinstCHtmlWnd_x is now pinstCWebManager_x
- All instances of CCharacterSelect are now CCharacterListWnd

Jan 23 2018 by eqmule
- Updated for TEST

Jan 17 2018 by eqmule
- Updated for LIVE Go build it at www.macroquest2.com/builder
- Added a "Add to loot filters" button on the itemdisplay window.
  Usage: click it and it will add the item as always greed and roll.
  This feature is only present if you have the mq2itemdisplay plugin loaded.

Jan 17 2018 by SwiftyMUSE
- Fix for tunare deity

Jan 15 2018 by eqmule
- Added /AddLootFilter syntax:  /AddLootFilter <itemID> <ItemIconID> \"Item Name\"
  Example: /AddLootFilter ${Cursor.ID} ${Cursor.IconID} "${Cursor.Name}"
  will add whateveris on your cursor to the advloot filters as always greed and roll.
- Added a AddLootFilter method to the DisplayItem TLO.
- Usage: /invoke ${DisplayItem.AddLootFilter} or ${DisplayItem[x].AddLootFilter} where x is 1 to 6
- this will add whatever item is in the DisplayItem to advloot filters as AG and Roll

- Added a new TLO MQ2ItemSpellType as pItemSpellType:
- Added some new pItemType members:
	Clicky,Proc,Worn,Focus,Scroll,Focus2,Mount,Illusion and Familiar
	they all return the new pItemSpellType
	which has the following members:
	SpellID,RequiredLevel,EffectType,EffectiveCasterLevel,
	MaxCharges,CastTime,TimerID,RecastType,
	ProcRate,OtherName,OtherID and Spell (Spell returns a spelltype)
- Added the .CanUse member to the itemtype.
  Usage: /echo ${Cursor.CanUse} or ${FindItem[whatever].CanUse} or ${DsiplayItem.CanUse}
  returns true or false if u can use the item on your cursor.
  NOTE: if your item does NOT have a class set, i.e. None/None it will return FALSE.
  I am just calling the original eq function so dont blame me for anomolies.

Jan 10 2018 by eqmule
- Updated for TEST Go build it at www.macroquest2.com/builder

Jan 07 2018 by SwiftyMUSE
- Corrected ${Me.Rooted}, credit Plure.
- Updated spell SPA displays with new SPA's.
- Added ${Me.MercAAPoints}, ${Me.MercAAPointsSpent}
- Corrected ${Me.CursorKrono}

Jan 07 2018 by brainiac
- Updated solution and project files to use latest Visual Studio 2017.
  If you're not using VS2017 yet, go download community edition for free: 
  https://www.visualstudio.com/downloads/

Jan 05 2018 by eqmule
- Updated for LIVE Go build it at www.macroquest2.com/builder

Jan 04 2018 by eqmule
- Updated for TEST Go build it at www.macroquest2.com/builder

Jan 01 2018 by eqmule
- Updated for LIVE Go build it at www.macroquest2.com/builder
- /tar npc now correctly targets the closest npc using distance3d.

Dec 28 2017 by eqmule
- Updated for LIVE Go build it at www.macroquest2.com/builder
- ${Group.Cleric} will now return the cleric as a spawntype if a cleric is in the group (not a mercenary but a REAL cleric)
- ${Group.Injured[90]} will return the numbers of people in the group that has a hp percent lower than 90

Dec 19 2017 by eqmule
- Updated for LIVE Go build it at www.macroquest2.com/builder

Dec 16 2017 by eqmule
- Updated for TEST Go build it at www.macroquest2.com/builder

Dec 12 2017 by eqmule
- Updated for TEST Go build it at www.macroquest2.com/builder
- Updated for LIVE Go build it at www.macroquest2.com/builder

Dec 11 2017 by eqmule
- Updated for BETA Go build it at www.macroquest2.com/builder

Dec 10 2017 by eqmule
- Updated for BETA Go build it at www.macroquest2.com/builder

Dec 09 2017 by eqmule
- Updated for BETA Go build it at www.macroquest2.com/builder

Dec 08 2017 by eqmule
- Updated for BETA Go build it at www.macroquest2.com/builder

Dec 07 2017 by eqmule
- Updated for BETA Go build it at www.macroquest2.com/builder
- Fixed the UIType enumeration so things like ${Window[MerchantWnd].Child[ItemList].List[1,2]} etc, will work again.

Dec 06 2017 by eqmule
- Updated for BETA Go build it at www.macroquest2.com/builder
- Updated for TEST Go build it at www.macroquest2.com/builder
- Fixed /loginchar server:charname it should once again work.

Dec 05 2017 by eqmule
- Updated for BETA Go build it at www.macroquest2.com/builder

Dec 04 2017 by eqmule
- Updated for BETA Go build it at www.macroquest2.com/builder

Dec 04 2017 by SwiftyMUSE
- Added new TLO member XTAggroCount to ${Me}
  Usage: /echo ${Me.XTAggroCount} or ${Me.XTAggroCount[100]}
  it returns the number of AUTO-HATER mobs on the extended
  target window where your aggro is less than the optional
  parameter N. N must be between 1-100 inclusive or it will be
  set to 100 (the default value).
  So, ${Me.XTAggroCount} and ${Me.XTAggroCount[100]} are identical.

Dec 03 2017 by eqmule
- Updated for BETA Go build it at www.macroquest2.com/builder

Dec 02 2017 by eqmule
- Updated for BETA Go build it at www.macroquest2.com/builder

Dec 01 2017 by eqmule
- Added new TLO member BardSongPlaying to ${Me}
  Usage: /echo ${Me.BardSongPlaying}
  it returns true if a bard song is playing and false if not.
- Fixed ${Me.SpellReady} to take bard songs playing into account properly so it returns true even if a song is playing.
- Added Category and Subcategory to the SpellDisplay Window.
- Updated for BETA Go build it at www.macroquest2.com/builder

Nov 30 2017 by eqmule
- Updated for BETA Go build it at www.macroquest2.com/builder

Nov 29 2017 by eqmule
- Updated for TEST Go build it at www.macroquest2.com/builder
- Updated for BETA Go build it at www.macroquest2.com/builder

Nov 28 2017 by SwiftyMUSE credit plure
- Updated all FindItem code to allow partial matches and consistently check
  your cursor, inventory (including bags), keyrings for the item. Will now
  allow partial and exact match checks for all.
- Update to consistently check bank/shared bank slots/bags and to allow
  partial and exact match checks for all.

Nov 28 2017 by eqmule
- Updated for BETA Go build it at www.macroquest2.com/builder

Nov 27 2017 by eqmule
- Updated for BETA Go build it at www.macroquest2.com/builder

Nov 26 2017 by eqmule
- Updated for BETA Go build it at www.macroquest2.com/builder

Nov 25 2017 by eqmule
- Updated for BETA Go build it at www.macroquest2.com/builder

Nov 24 2017 by eqmule
- Updated for BETA Go build it at www.macroquest2.com/builder

Nov 23 2017 by eqmule HAPPY THANKSGIVING
- Updated for BETA Go build it at www.macroquest2.com/builder

Nov 22 2017 by eqmule
- Updated for BETA Go build it at www.macroquest2.com/builder

Nov 21 2017 by eqmule
- Updated for LIVE Go build it at www.macroquest2.com/builder
- Updated for BETA

Nov 20 2017 by eqmule
- Updated for BETA

Nov 19 2017 by eqmule
- Updated for BETA

Nov 18 2017 by eqmule
- Updated for BETA

Nov 17 2017 by eqmule
- Updated for BETA

Nov 16 2017 by eqmule
- Updated for BETA

Nov 15 2017 by eqmule
- Updated for BETA
- Updated for LIVE

Nov 14 2017 by eqmule
- Updated for BETA

Nov 13 2017 by eqmule
- Updated for BETA

Nov 12 2017 by eqmule
- Updated for BETA

Nov 11 2017 by eqmule
- Updated for BETA

Nov 10 2017 by eqmule
- Updated for BETA

Nov 09 2017 by eqmule
- Updated for BETA

Nov 08 2017 by eqmule
- Updated for TEST
- Updated for BETA
- Added a new command: /usercamera - feature request by Bogreaper
  You can use it to set the current camera as well as save/load settings for user camera 1
  NOTE: "User Camera 1" is actually camera number 3 in the client...
  Cameras are defined as follows:
  0 = First Person Cam
  1 = Overhead Cam
  2 = Chase Cam
  3 = User Cam 1
  4 = User Cam 2
  5 = Tether Cam
  6 = Zoom Cam
  7 = Internal Cam (don't ask, it just is ok. It is used for things like when you edit the facial features of your character etc.)

  Just type /usercamera without any arguments to see help for it.
  It will display the current active camera in the Selector Window titlebar, this can be toggled with /usercamera on/off default is on.
  Example: switch to camrea 3 by doing /usercamera 3
           Then, adjust it how you like it, type /usercamera save
		   Ok, that's it, next time u want to get back to that EXACT camera position, you just do /usercamera load
		   You can create hotkey(s) as well.
		   Optional: you can do /usercamera save eqmule and it will save it for eqmule (or whatever your chanracter name is), same thing with load.
		   if you omit the character name, it just saves is as a global camera.


Nov 07 2017 by eqmule
- Updated for BETA

Nov 06 2017 by eqmule
- Updated for BETA #2

Nov 06 2017 by eqmule
- Updated for BETA

Nov 05 2017 by eqmule
- Updated for BETA

Nov 04 2017 by eqmule
- Updated for BETA

Nov 03 2017 by eqmule
- Updated for BETA
- Merchant Window TLO Fixed.

Nov 02 2017 by eqmule
- Updated for BETA

Nov 01 2017 by eqmule
- Updated for BETA

Oct 31 2017 by eqmule
- Updated for BETA

Oct 30 2017 by eqmule
- Updated for BETA

Oct 29 2017 by eqmule
- Updated for BETA

Oct 28 2017 by eqmule
- Updated for BETA

Oct 27 2017 by eqmule
- Updated for BETA

Oct 26 2017 by eqmule
- Updated for BETA

Oct 25 2017 by eqmule
- Updated for BETA

Oct 24 2017 by demonstar55
- Added ${Target.MyBuffDuration} it returns your buffs duration on the target.

Oct 24 2017 by eqmule
- Updated for BETA

Oct 23 2017 by eqmule
- Updated for BETA

Oct 22 2017 by eqmule
- Updated for BETA

Oct 21 2017 by eqmule
- Updated for BETA
- Updated for TEST
- We are currently testing the new build server for LIVE builds, pm me for an invite.

Oct 18 2017 by eqmule
- Updated for LIVE
- The latest zip is located here: http://www.mq2update.com/MQ2-Latest.zip

Oct 13 2017 by eqmule
- Updated for TEST
- MQ2Auth.exe now produces truly unique hashes, everyone needs to rerun it.
- You can now see what your MQ2Auth is by clicking the Show MQ2Auth menu item on the trayicon.
  this also optionally let you copy it to the clipboard.
- EQ_CHAT_HISTORY_OFFSET has been removed it was a pita to keep updated
	From now on do :
	OutputBox->MaxLines = 0x190;
	instead of
    (DWORD*)&(((PCHAR)OutputBox)[EQ_CHAT_HISTORY_OFFSET])=0x190; 

Oct 12 2017 by eqmule
- Updated for TEST
- Updated for TEST #2

Oct 11 2017 by eqmule
- Updated for TEST

Oct 03 2017 by eqmule
- /removebuff now takes parameters: -pet and -both | cred MacQ
  /removebuff -pet buffname removes the buff from your pet ( same functionality as /removepetbuff buffname)
  /removebuff -both buffname removes the buff from both you and your pet.

Sep 28 2017 by eqmule
- Added MQ2FamKiller
- Added MQ2Bandolier
- Fixed MQ2Cursor
- Removed the voice "help" in group for mq2rez.

Sep 26 2017 by eqmule
- Updated the SPELL struct:
- CARecastTimerID has been renamed to ReuseTimerIndex
- Mana has been renamed to ManaCost
- FizzleTime has been renamed to RecoveryTime
- ReagentId has been renamed to ReagentID
- DescriptionNumber has been renamed to DescriptionIndex
- SubSpellGroup has been renamed to SpellSubGroup
- Location has been renamed to ZoneType
- DurationValue1 has been renamed to DurationCap
plugins changed:
MQ2NetBots
MQ2NetHeal
MQ2Debuffs
MQ2Cast
MQ2Melee

Sep 25 2017 by eqmule
- MAXTURBO has been moved to the ini file. cred: silverj
- Set TurboLimit under the [MacroQuest] section in the macroquest.ini to whatever, it defaults to 240.

- Obviously people are going to set this to 1000000000000000
- and then completely lock up their game, cause the engine will never ever yield time to eq, but hey... its their choice now I guess.
- I suggest you dont mess with it at all, and leave it at 240 max.

- this: http://www.macroquest2.com/phpBB3/viewtopic.php?f=28&t=20394
- and this: http://www.macroquest2.com/phpBB3/viewtopic.php?f=28&t=20393
  has also been implemented, thanks silverj

Sep 24 2017 by SwiftyMUSE
- Updated FindItemCount to include items on the cursor in the count.

Sep 23 2017 by eqmule
- Updated for TEST

Sep 21 2017 by eqmule
- Added ${Spell[x].IllusionOkWhenMounted} it returns true if the illusion spell will land when you are on a mount
  you can call this using any spell, but it will always return true if the spell is NOT an illusion spell.
  in fact it wont even evaluate it further if its not a illusion spell
- Fixed the pinstCTimeLeftWnd_x offset

Sep 20 2017 by eqmule
- Updated for LIVE

There will be no more public mq2 updates until I catch the guy that released the mq2 for agnarr.

send me a pm or skype text: eq.mule
if you have information. you can be anonymous.

longtime friends and loyal users here that I know and trust will be given the updates by me only from now on. (at no charge of course.) mq2 is still open source and free, its just that equistructs.h eqgame.h and eqdata.h wont be distributed or updated by me anymore. those change every patch and everything prior to this day is under gpl and can of course be requested or downloaded, but from now on until this crap is resolved, I have my own NEW includes that are NOT under the gpl.

I'm sick of having my hard work being taken and passed of by some leech on a server that I specifically requested we stay away from. I wont tolerate it.

mq2 is free and staying off of truebox was the only price people had to pay, cant do that? no mq2 for anyone anymore.

wanna step in and update it? lol go for it, it must be "easy" if eqmule can do it in a couple hours... pfft... yeah right...

/eqmule (yeah I'm bitter)

19 Sep 2017 by SwiftyMUSE
- Modified Math.Clamp to use the parameter list of (N, Min, Max). ie, will clamp the value N between Min and Max.
- Added ${Group.AvgHPs} guess what it returns? - eqmule

18 Sep 2017 by eqmule
- Fixed an infinite loop bug and a variable parse bug in Eval functions. -cred bug report: creamo
- Eval functions that take multiple arguments MUST separate those with comma(s) from now on
  Example: (run with a cleric, war or shaman)
  [code]
  Sub Main
	/declare c_argueString string outer shm clr war
	/declare ChatSender string local ${Me} 

	/if (!${checkbot["shm war clr", ${ChatSender}]}) { <-NOTE the COMMA
		/echo ${Time} Only Func3: FALSE, this should be TRUE
	} else {
		/echo ${Time} Only Func3: TRUE, this should be TRUE
	}
  /return

  Sub checkbot(selectedBots, chatSender)
    /declare botSelected bool local FALSE
	/echo ${Time} in Sub checkbot selectedBots=${selectedBots} chatSender=${chatSender}
    /if (${Select[${Me.Class.ShortName},${selectedBots}]}) /varset botSelected TRUE
  /return ${botSelected}
  [/code]

17 Sep 2017 by eqmule
- Fixed ${Me.GukEarned}, ${Me.MMEarned}, ${Me.RujEarned}, ${Me.TakEarned}, ${Me.MirEarned} and ${Me.LDoNPoints}
- Added a new TLO PointMercant it only have one member : Item which is a pPointMerchantItemType.
  The pPointMerchantitemType has the following members: Name, ItemID, Price, ThemeID, IsStackable, IsLore, RaceMask, ClassMask, bCanUse
  Usage:
  /echo ${PointMercant} returns true if the LDON Mercant window is open and FALSE if not.
  /echo ${PointMercant.Item[1].Price} OR /echo ${PointMercant.Item[Ebon Hammer].Price}
  returns the Price for index 1 or whatever index Ebon Hammer is in if you do it by name.
  etc.

15 Sep 2017 starring SwiftyMUSE as "the captain", eqmule as "crew member number 6" and special guest star: eqholic
- Updated to handle the new SPA's
- Fixed a bug in /next not taking its argument into account for nested for loops.
- Fix for labels
- Fixed the CSIDLWND struct (the SIDL define...) so since we have never had this right it was time, but note that
  if your plugin uses stuff like: pwnd->SidlText and its NOT an actual CSidlScreenWnd then you need to change it to whatever window it actually is.
  I guess questions about this should be directed to me (eqmule)

plugins changed outside of core are attached here:
http://www.macroquest2.com/phpBB3/viewtopic.php?f=29&t=11451&p=174467#p174467
MQ2Rez

14 Sep 2017 by eqmule
- Updated for TEST
- Fixed ${Familiar[x].} it will return familiars and not illusions now...

- Fixed a bunch of window structs that we where completely misusing anyway.
  this could require some plugin changes, contact me for help if you get errors.

- Fix: Variables that are undeclared but supplied as paramters now default to an actual NULL or 0 not the string "NULL"

- Inspecting the Blessed Spiritstaff of the Heyokah will no longer ctd you.
- Added Math.Clamp ${Math.Clamp[Min, N, Max]} will clamp N between Min and Max. - cred derple
  Example:
  ${Math.Clamp[1, 15, 30]} => 15
  ${Math.Clamp[20, 15, 30]} => 20
  ${Math.Clamp[1, 15, 10]} => 10
  Practical usage:
  /bct ranger //stick id ${Target.ID} ${Math.Clamp[25,${Target.Distance},150]} 
  this will make your ranger stay put if he is already between 25-150 meters away
  otherwise it will move him at most 150 away and at least 25 away.

12 Sep 2017 by eqmule and eqholic
- All plugin sources for this zip are attached to this post:
  http://www.macroquest2.com/phpBB3/viewtopic.php?f=29&t=11451&p=174415#p174415
- Changed MQ2MoveUtils to save stuff faster.
- MQ2ChatWnd got a new tlo /echo ${ChatWnd.Title}
- MQ2ChatWnd got a new command /setchattitle
- MQ2Melee updated - it has flags for down and holyshits called downflag0-60 and holyflag0-60
  you SHOULD set those flags to 2 if you parse ANY macro variables.
  Example:
  [code]
  downflag0=2
  downshit0=/if (${Macro.Paused}) /echo ${Macro} is PAUSED!
  [/code]
- MQ2Hud now updated with a new type HUDTYPE_MACRO which is 16
  This means you can now set the type to any combination of 1 2 4 8 and 16
  see http://www.macroquest2.com/wiki/index.php/MQ2HUD for more info.
  Basically using a hud that tries to parse variables that are used in macros, before they are declared will fail.
  This new flag lets mq2hud know to not even try unless its set.

- Adding events from a macro will now also automatically /declare variable as outer if used.
  Example: #Event Burn              "[MQ2] |${BurnText}|"
  As you can see this event uses the variable ${BurnText} and it will therefor /declare it as well.
  This means you can remove /declare BurnText in your Sub Main since adding the event did it for you already.

- Added ${Macro.IsOuterVariable[xxx]} which returns TRUE/FALSE, it checks if a outer variable exists. (read is declared)
  I would recommend NOT using this in macros unless its for debug purposes because it can get quickly get expensive in terms of cpu cycles.

- Added ${Macro.IsTLO[xxx]} which returns TRUE/FALSE, it checks if a Top Level Object exists. This should be faster than checking if a plugin is loaded. *should*
  Usage:
    [code]
    /if (${Macro.IsTLO[Melee]}) {
        /echo yes there is a Melee Top Level Object loaded...
		/echo this means I CAN actually do stuff with it without it throwing the Undeclared warning:
		/delay 25 !${Melee.Combat}
    } else {
        /echo no there is no such TLO, maybe you should load mq2melee?
		/end
    }
    [/code]

07 Sep 2017 by eqmule and eqholic
- All Plugin Sources changed outside of core for this zip are attached to the post here:
http://www.macroquest2.com/phpBB3/viewtopic.php?f=29&t=11451&p=174399#p174399
- using namespace std; has been removed from mq2main.h
  THIS MEANS your plugins will ERROR with lines like this:
  error C2143: syntax error: missing ';' before '<'
  The line: map<string, class CXWnd2 *> WindowMap;
  To fix: Find #include "../MQ2Plugin.h" in your plugin and add using namespace std; under the LAST #include below it.
  Example:
	[code]
	#include "../MQ2Plugin.h"
	#include <otherheader>
	...
	using namespace std;
	[/code]
	OR just change the line to say std:: map<std::string, class CXWnd2 *> WindowMap;

-  The reason for that change is that right now we litter ALL projects with the std namespace and it is just not good.
   Let everyone that needs that namespace use it in their own projects from now on.

- #bind(s) are now fixed and won't screw up the macrostack anymore.
- Todays update is significant because I rebuilt the macro engine to improve performance,
  it was well overdue. The biggest change is that gMacroBlock is now a map.
- Undeclared Variables are no longer tolerated, and the macroengine will not run at optimal speed
  if they exist. I have added a TLO to check for them because of this and a new macro keyword #warning as well
  so there is no good reason to run old macros where these kinds of variables hog cpu power:
AGAIN:   IMPORTANT: Undeclared variables will slow down macro performance a LOT if they are used over and over, so, fix your macros.

- The Macro TLO has a new method: .Undeclared
  Usage: /invoke ${Macro.Undeclared} and it will list all undeclared variables.
- New macro keyword: #warning
  add it at the top of your macro, and you will get warnings if there are undeclared variables used in it.

- /while and /for loops can now be nested inside each other.
- /continue and /break should work properly inside /for loops now.
- /continue and /break works in /while loops now.

- Updated MQ2Rez and MQ2Cast to not hog the cpu looking up windows over and over.
- Other stuff to optimize and cut down on cpu intensive tasks.

Files changed outside of core:
\MQ2Cast\MQ2Cast.cpp
\MQ2Rez\MQ2Rez.cpp

01 Sep 2017 by eqmule and eqholic
- You can now call functions inside if statements in your macros
  Use [] after your sub inside the if statement to tell the macro its a sub
  so /if (blah[]) /call dostuff
  or if it actually have parameters
  /if (blah[${arg1} "hi there" 0]) /call dostuff

  Example:
  [code]
Sub Testsub
    /echo Enter Testsub
    /return Hello world
/return

Sub Testargs(int arg1,int arg2)
    /if (${arg1} > ${arg2}) {
        /return Testargs: ${arg1} > ${arg2}
    } else {
        /return Testargs: ${arg1} <= ${arg2}
    }
/return

Sub IsHuuge(int arg1)
    /echo IsHuuge ${arg1} ?
    /if (${arg1} > 1000) {
        /echo TRUE
        /return TRUE
    } else {
        /echo FALSE
        /return FALSE
    }
/return

Sub Main 
    /echo ${Testsub[]}
    /echo ${Testargs[10 9]}
    /if (${IsHuuge[2000]} && !${IsHuuge[1]}) /echo Huuge and smaaal
/return
  [/code]

19 Aug 2017 by eqmule
- Updated for TEST

17 Aug 2017 by eqmule
- Fixed Me.Aego and some other stuff related to it.
  Unfortunately for us and everyone else that parses the spells db
  Category and Subcategory are now 0 for all spells that cannot be scribed.
  Lets hope this was just a mistake and it will be reversed in a future patch.

- Me.Aura now returns a pAuraType cred: xowis
  Members: ID, Name, SpawnID
  Methods: Remove
- Me.Aura[] now accept partial matches

16 Aug 2017 by eqmule
- Updated for LIVE

11 Aug 2017 by eqmule
- Fixed a crash in the TEST build.

10 Aug 2017 by eqmule
- Updated for TEST
- Improved AddAlias, RemoveAlias and the rest of the alias stuff.
  macros that use /addalias should notice a significant increase in performance.

03 Aug 2017 by SwiftyMUSE
- Updated /cast to cast the memorized rank of the spell when the rank is not given in the name.
- Fixed random crashes with /click when zoning.

31 Jul 2017 by eqmule
- /cast now takes an optional loc x y z argument useful for splashspells.
  Example: /cast "Reforming Splash" loc 123 456 789
  would cast the splash spell at that location...
  just doing a /cast "Reforming Splash" will cast it either on your targets location
  and if you have no target on your own location.

- Added IsSummoned to the spawn tlo, returns true/false if its a summoned being (pet for example)
- MQ2Template now (correcty) creates OnBeginZone & OnEndZone functions. - cred htw
- Distances in searchspawn now return the true 3D distance (instead of 2d distance)
- Added zLoc to searchspawn. cred ctaylor
  this means you can search location and zradius at a specific zloc.
  Example:
  /echo ${Spawn[npc loc 10 20 30 radius 20 zradius 15]}
  IF there is a npc within 20 radius of loc 10,20 AND within +-15 Z of 30 (so max 45 or min 15)
  THEN it will return that spawn...
  NOTE: You can still use ${Spawn[npc loc 10 20 radius 20 zradius 15]}
  like before this addition, and then it will just use YOUR Z (thats how it has worked up til now.)
  If you use the loc keyword and there is a NUMBER as parameter 3, it will ALWAYS be assumed its the z loc...
  IF there is NO NUMBER as the third parameter after loc, then its NOT a Z.
  Just to make this perfectly clear: ALWAYS specify the radius keyword AFTER your loc keyword, and you will
  be fine no matter if you feed it 2 or 3 args.
  Makes sense? yeah... right...

27 Jul 2017 by eqmule
- Polished up the window manager a bit, it was overdue.
  This means some plugins might break, but its easy to fix.
	Example:
	[code]PCSIDLWND* ppWnd = pWindowManager->pWindows;
	PCSIDLWND pWnd=*ppWnd;
	while (pWnd = *ppWnd)
	...
	[/code]
	becomes:
	[code]for(int i=0;i<pWindowManager->pWindows.Count;i++)
	{
		if (PCXWND pWnd = pWindowManager->pWindows[i]) {
		...
	[/code]

25 Jul 2017 by eqmule
- Minor Maintenance Release
- IsGroupMember returns true for mercenaries as well now.
- Fixed a buffer overflow in mq2chatwindow

23 Jul 2017 by eqmule
- Updated for LIVE
- Updated for TEST

20 Jul 2017 by eqmule
- Improved /face to mimic exactly how the client AI faces mobs.
  This means its looks very natural and smooth now.
  Please don't use /face fast anymore, it looks "bottish"
  and there is no good reason to use it.

19 Jul 2017 by eqmule
- Updated for LIVE
- The crash callback will once again produce dump files and zip them.
- Math.Rand now takes an optional min argument so you can get a random number between 2 variables.
  Example: /echo ${Math.Rand[5,10]}
  this would return a randum number between 5 and 10.
  You can still use the original just specifying the max.
  Example: ${Math.Rand[10]}
  in which case it behaves as before. (in this example, rand between 1 and 10) 

17 Jul 2017 by SwiftyMUSE
- Added ${Me.Beneficial}, ${Me.BASExxx} back into the source code.
- Added ${Me.CursorKrono}

12 Jul 2017 by eqmule
- Updated for TEST
- All instances of "Malod" has been renamed to "Maloed"
- Darkened Malosenia is now correctly returned when doing a ${Target.Maloed}

10 Jul 2017 by SwiftyMUSE
- added optional <z> parameter to /face loc

21 Jun 2017 by eqmule
- Updated for TEST
- Updated for LIVE

21 Jun 2017 by SwiftyMUSE
- Updated ground spawn names
- Update MQ2Hud for occasional crash - cred demonstar55

17 Jun 2017 by eqmule
- Updated for ISXEQ so it once again builds...
  I loaded the ISXEQ.sln in VS 2015 and set the projects to the v140_xp toolset, and it built.
  Report bugs or problems on the forum.

15 Jun 2017 by eqmule
- Updated for TEST

14 Jun 2017 by eqmule
- Changed ${Switch.Distance} and  ${Switch.Distance3D} so they report distance to the switch outer bounds, not its center.
- Fixed /click left door to take character reach and door radius into account.
  This means doors that previously couldn't be opened because there was no way to get within 20 feet of them
  can now be opened (the plane of justice door in pot comes to mind)
  In retrospect it kinda makes sense that if a door radius is huge, you dont have to get as close to it to open it...
  Thanks to Derple reporting this bug.
- Doors that require lock picking can now be opened as well if you have lockpicks on your cursor.
- Updated for TEST

02 Jun 2017 by eqmule
- Updated for TEST

18 May 2017 by SwiftyMUSE
- Updated faction names

17 May 2017 by The Undertaker
- Updated for LIVE

15 May 2017 by maskoi
- EverQuest.CurrentUI now return a string representing the currently loaded UI skin.
- EverQuest.IsDefaultUILoaded returns a bool true or false if the "Default" UI skin is the one loaded.

10 May 2017 by The Undertaker
- Updated for TEST

01 May 2017 by The Undertaker
- Fixed a bug in the new noparse ini thingy

01 May 2017 by The Undertaker
- ${Ini} now takes an optional 5th argument "noparse"
  This means you can now (finally) read ini settings into a variable without parsing the actual setting.
Example:
INIFILE:
[code]
[DPS]
DPSCondition1=${Me.XTarget[1].PctHPs} > 50
[/code]
[code]
Sub Main
	/declare DPSCondition1 string local
	/echo This is the actual setting for DPSCondition1 : ${Ini[MySettings.ini,DPS,DPSCondition1,NULL,noparse]}
	/varset DPS1Condition ${Ini[MySettings.ini,DPS,DPSCondition1,NULL,noparse]}

	|looping it here so you can see the condition actually changes as the xtarget mobs HP changes and no need 
	|for reading the ini over and over anymore... you're welcome...
:loop
	/echo ${DPSCondition1}
	/delay 1s
	/goto :loop
/return
[/code]

29 Apr 2017 by The Undertaker
- Updated for TEST

25 Apr 2017 by The Undertaker
- Updated for LIVE

24 Apr 2017 by htw
- Added a new TLO ${Range} which returns a pRangeType
  pRangeType has 2 members:
  Between which returns TRUE or FALSE
  and
  Inside which also returns TRUE or FALSE
  Usage Example:
  /echo ${Range.Inside[10,5:9]}
  which will return TRUE since 5 and 9 are both within the 10 range.
  /echo ${Range.Between[85,95:100]}
  which will return FALSE since 85 is not a number between 95 and 100

24 Apr 2017 by The Undertaker
- Maintenance Update

21 Apr 2017 by Derple
- Added new #bind command for macros.
  Short Explaination, this allows you to execute macro sub routines.
  Long Explaination:
  Binds are triggered when a macro runs either:
  /varset or /echo or /call or if a Sub is executed.
#bind allows you to bind an ingame slash command to a macro function.
Before you had to do this with #events and capture text that you sent to yourself for example: 
#event SayMana "#*#SayManaPercent#*#"
Now you can do 
#bind SayMana /saymana
Instead of sending yourself the keyword you can just type /saymana and it will execute the function called "Sub Bind_SayMana"
Example:
[code]
| Old Way
| #event StartCoh "#*#COH --GRP--#*#"
| New Way you can now just type /coh or /bcaa //coh or /bct mage //coh
#bind StartCoh /coh

Sub CastSpell(string spellToCast)
    /declare delayTime int local 0
    /echo Casting: ${Target.Name} with ${spellToCast}
    /casting "${spellToCast}" -maxtries|5
    /call WaitCastFinish
/return

Sub Event_StartCoh
    /if ( ${Bool[${Me.Book["Call of the Hero"]}]} == FALSE ) {
        /echo I don't have COH - Bailing...
        /return
    }
 
    /declare i int local 0
    /declare GroupCount int local ${Group.Members}
    /for i 1 to ${GroupCount}
        /doevents
        /if ( ${Group.Member[${i}].Distance} > 50 ) {
            /target id ${Group.Member[${i}].ID}
            /call CastSpell "Call of the Hero"
        }
        /call WaitCastReady "Call of the Hero"
    /next i
/return

Sub Bind_StartCoh
    /call Event_StartCoh
/return

Sub Main
    :Loop
    /doevents
    /delay 1s
    /goto :Loo
/return
[/code]

21 Apr 2017 by The Undertaker
- Updated for TEST
- Fixed a couple offsets that where wrong for LIVE.

19 Apr 2017 by Dr. Sneerstell
- Updated for LIVE
- ${Skill[someskill].Auto} returns true or false if the skill is set to use /autoskill on/off
- ${Me.AutoSkill[1]} returns a pSkillType
- ${Me.AutoSkill[2]} returns a pSkillType
- Example usage:
- ${Me.AutoSkill[1].Name} returns the name of whatever skill is set as the first autoskill.
- ${Me.AutoSkill[2].ID} returns the ID of whatever skill is set as the second autoskill.
- Fixed /items crash
- The previous change to the GROUNDITEM Struct member "ID", the renaming of it to "ItemPtr",
  caused a crash, and has been reverted.
- Reorganized skills a bit. NUM_SKILLS is now 0x64 (it always was) so change plugins if needed.

15 Apr 2017 by eqmule
- Fix for /ranged crash in the TEST build.
- The GROUNDITEM Struct member "ID" has been renamed to "ItemPtr". (just accept it)
  Added some missing members to that struct as well.

14 Apr 2017 by eqmule
- Fix for /doability crash in the TEST build.

13 Apr 2017 by eqmule
- Updated for TEST

08 Apr 2017 by eqmule
- Changed max npc level to 125
  this fixes spawnsearch etc where npc's higher than level 115 would not show up.

19 Mar 2017 by eqmule
- Updated for TEST

15 Mar 2017 by eqmule
- Updated for LIVE
- Stuff

10 Mar 2017 by eqmule
- Updated for TEST
- Stuff

23 Feb 2017 by eqmule
- Added the offline trader acceptance to mq2autologin.

22 Feb 2017 by eqmule
- Tip for macro authors:
- Added FloorZ to the Spawn TLO it returns a float.
  FloorZ usage: ok so... eh, spawns are sometimes (always?) "planted" a few inches below or above the floor...
  This member represent where the floor is ACTUALLY at.
  So if you for example do a /echo ${Target.Z} and it returns 219
  and then you do a ${Target.FloorZ} it will return like 216 or something...
  Why is this important, well for brainiacs new mq2nav, I discovered that
  sometimes, when a spawns z location is outside of the geometry... (above or below)
  you cannot just do a /nav target or a /nav locxyz ${Target.X} ${Target.Y} ${Target.Z}
  BUT doing a /nav locxyz ${Target.X} ${Target.Y} ${Target.FloorZ} works.
  So... this is how you get /nav working correctly with problematic spawns which have their feet outside of the geometry.

15 Feb 2017 by eqmule
- Updated for LIVE
- XTARGETDATA has been renamed to XTARGETSLOT
- New include added SharedClasses.h
- the XTARGETSLOT struct has been moved to SharedClasses.h
- Unknown0x4 in the XTARGETSLOT struct has been renamed to XTargetSlotStatus, change plugins accordingly.
- XTarget stuff has gone through a make over, this will break plugins.
  Here are ONE example of how to fix this:
  MQ2Melee.cpp:
  change:
  [code]case XTaggro:
		{
			Dest.DWord = true;
			Dest.Type = pBoolType;
			if (PCHARINFO pChar = GetCharInfo()) {
				if (PXTARGETMGR xtm = pChar->pXTargetMgr) {
					if (PXTARGETARRAY xta = xtm->pXTargetArray) {
						DWORD x = 0;
						for (DWORD n = 0; n < xtm->TargetSlots; n++)
						{
							if (xta->pXTargetData[n].xTargetType == XTARGET_AUTO_HATER && xta->pXTargetData[n].Unknown0x4)
							{
								x++;
							}
						}
						if (x>1) {
							if (pAggroInfo) {
								for (DWORD i = 0; i<xtm->TargetSlots; i++) {
									if (DWORD spID = xta->pXTargetData[i].SpawnID) {
										if (PSPAWNINFO pSpawn = (PSPAWNINFO)GetSpawnByID(spID)) {
											if (pTarget && ((PSPAWNINFO)pTarget)->SpawnID == pSpawn->SpawnID)
												continue;
											if (pSpawn->Type == SPAWN_NPC && xta->pXTargetData[i].xTargetType == XTARGET_AUTO_HATER) {
												DWORD agropct = pAggroInfo->aggroData[AD_xTarget1 + i].AggroPct;
												//WriteChatf("Checking aggro on %s its %d",xta->pXTargetData[i].Name,agropct);
												if (agropct<100) {
													Dest.DWord = false;
													break;
												}
											}
										}
									}
								}
							}
						}
					}
				}
			}[/code]
			to
			[code]case XTaggro:
				{
					Dest.DWord = true;
					Dest.Type = pBoolType;
					if (PCHARINFO pChar = GetCharInfo()) {
						if (ExtendedTargetList *xtm = pChar->pXTargetMgr) {
							DWORD x = 0;
							for (int n = 0; n < xtm->XTargetSlots.Count; n++)
							{
								XTARGETSLOT xts = xtm->XTargetSlots[n];
								if (xts.xTargetType == XTARGET_AUTO_HATER && xts.XTargetSlotStatus)
								{
									x++;
								}
							}
							if (x > 1) {
								if (pAggroInfo) {
									for (int i = 0; i < xtm->XTargetSlots.Count; i++) {
										XTARGETSLOT xts = xtm->XTargetSlots[i];
										if (DWORD spID = xts.SpawnID) {
											if (PSPAWNINFO pSpawn = (PSPAWNINFO)GetSpawnByID(spID)) {
												if (pTarget && ((PSPAWNINFO)pTarget)->SpawnID == pSpawn->SpawnID)
													continue;
												if (pSpawn->Type == SPAWN_NPC && xts.xTargetType == XTARGET_AUTO_HATER) {
													DWORD agropct = pAggroInfo->aggroData[AD_xTarget1 + i].AggroPct;
													//WriteChatf("Checking aggro on %s its %d",xta->pXTargetData[i].Name,agropct);
													if (agropct < 100) {
														Dest.DWord = false;
														break;
													}
												}
											}
										}
									}
								}
							}
						}
					}
				}[/code]
- Good Luck.

13 Feb 2017 by derple
- Fixed ${Target.Buff[x].Caster} so it takes multiple casters of the same spell into account.
  Before this fix, only the first caster of a spell would be returned.
- Added ${Target.MyBuff[x]} it returns a pSpellType
  Example Usage:
  [code]holyshit0=/if (!${Debuff.Silenced} && ${Me.PctMana} > 10 && ${Target.MyBuff[Envenomed Breath].ID} == NULL && ${Target.CurrentHPs}<95) /casting "Envenomed Breath"[/code]
- Added ${Target.MyBuffCount} it returns a int of all buffs YOU have casted on the target.

08 Feb 2017 by eqmule
- Fixed a few places which would use pInvSlotMgr without NULL checking it
- Added .TimeBeenDead to the spawn tlo You can use it to figure out how long a corpse has been dead.
  NOTE: The timer is dependant on if you where in the zone when the corpse spawned.
  If you enter a zone and check this tlo member it will display the time of the death 
  as the time you entered the zone.
- Fixed a potential stack corruption in EndMacro
- Updated for TEST
- Made some changes to MacroQuest2.exe to deal with it not detecting eqgame version correctly sometimes.

03 Feb 2017 by eqmule
- Updated for TEST, yes there was a new patch.
- Fixed a issue that would hang the client and sometimes even crash it.
  this should fix the problem with using Untamed Rage on a berserker
  as well as other buff stacking check problems.

03 Feb 2017 by eqmule
- Updated for latest LIVE and TEST patches

01 Feb 2017 by eqmule
- Crash handling is now somewhat configurable
  See the MQ2CrashCallBack function and GetCrashDialogMessage

30 Jan 2017 by eqmule
- Added ${MacroQuest.Build} it returns an int where LIVE = 1 TEST = 2 BETA = 3 and EMU = 4
- Added Start EQBC Server to the tray icon menu.

29 Jan 2017 by eqmule
- I finally had time to sit down and look at the crash reporting
  it has been given a major overhaul
  you will know what I mean next time you crash.
  Please READ the crash message carefully.
  Do what it says. Or not.

24 Jan 2017 by eqmule
- Fix for ${Me.HaveExpansion[Empires of Kunark]} crash - cred maskoi
- A few changes to mq2chatwnd to deal with potential memleaks - cred Derple

21 Jan 2017 by eqmule
- Updated for TEST

20 Jan 2017 by eqmule
- Fixed a bug in the EQINVSLOTWND struct where slots where WORD instead of short
  this will take care of any remaining problems with /itemnotify
- stuff in progress, nothing to see here yet...
- Fixed a buffer overflow in the UPCNotificationFlush_Detour -Thanks Maskoi

19 Jan 2017 by SwiftyMUSE
- Fixed BuffStackTest to correctly test spells with triggering spas.

18 Jan 2017 by eqmule
- Updated for LIVE
- Bunch of other stuff, thanks Brainiac for the arrayclass mod
- Exp has been changed to a __int64, because, well it is, and has been for a few years...

14 Jan 2017 by SwiftyMUSE
- Corrected potential crashes in the following routines: GetAdjustedSkill, GetBaseSkill, GetModCap, 
  GetCastingTimeModifier, GetFocusCastingTimeModifier, GetFocusRangeModifier, HasSkill, MakeMeVisible.
- Corrected a bug in BuffStackTest when checking triggering spas.

13 Jan 2017 by SwiftyMUSE
- Added SkillBase to character. This will give you the static base maximum for your skills.
- Updated Skill and SkillCap to handle the new TS aas allowing for above the cap values.

13 jan 2017 by eqmule
- Added ${Macro.MemUse} it returns a pIntType letting u know how much memory your macro is using.
  its useful if you suspect you have a leak.
- Ok so here is a NEW FEATURE which was brought to us by Brainiac, Thanks Brainiac!
  It allows us to extend any existing TLO's in our own plugins.
  Example:
  You want to add a new member to for example the character TLO
  named .CursorKrono which tells you how many Krono you have on your cursor
  you could then do /echo ${Me.CursorKrono}

  Below is a plugin example for how you would do this: (tags added for forum post to show up correctly)
[CODE]
// MQ2ExtensionTest.cpp : Defines the entry point for the DLL application.
//

// PLUGIN_API is only to be used for callbacks.  All existing callbacks at this time
// are shown below. Remove the ones your plugin does not use.  Always use Initialize
// and Shutdown for setup and cleanup, do NOT do it in DllMain.


#include "../MQ2Plugin.h"

PreSetup("MQ2ExtensionTest");

//----------------------------------------------------------------------------
// test the mq2 datatype extension code

class MQ2CharacterExtensionType* pCharExtType = nullptr;

class MQ2CharacterExtensionType : public MQ2Type
{
public:
	enum ExtensionMembers {
		CursorKrono = 1,
	};
	MQ2CharacterExtensionType() : MQ2Type("MQ2TestCharacterExtension")
	{
		TypeMember(CursorKrono);
	}
	bool GETMEMBER()
	{
		PMQ2TYPEMEMBER pMember = FindMember(Member);
		if (!pMember)
			return false;
		switch (pMember->ID)
		{
			case CursorKrono:
			{
				if(PCHARINFO pCharInf = GetCharInfo()) {
					Dest.DWord = pCharInf->CursorKrono;
					Dest.Type = pIntType;
					return true;
				}
			}
		}
		return false;
	}
	bool ToString(MQ2VARPTR VarPtr, PCHAR Destination)
	{
		return false;
	}
	bool FromData(MQ2VARPTR& VarPtr, MQ2TYPEVAR& Source)
	{
		if (Source.Type != pCharExtType)
			return false;
		VarPtr.Ptr = Source.Ptr;
		return true;
	}
	bool FromString(MQ2VARPTR& VarPtr, PCHAR Source)
	{
		return false;
	}
};
PLUGIN_API VOID InitializePlugin(VOID)
{
	pCharExtType = new MQ2CharacterExtensionType;
	// This is where you add it to an existing TLO
	// in this case the one named "character" aka our ${Me} tlo...
	AddMQ2TypeExtension("character", pCharExtType);
}
PLUGIN_API VOID ShutdownPlugin(VOID)
{
	//dont forget to remove it on plugin shutdown...(aka plugin unload)
	RemoveMQ2TypeExtension("character", pCharExtType);
	delete pCharExtType;
}[/CODE]

12 Jan 2017 by eqmule
- Updated for TEST
- ZonePoint in the DOORS struct has been renamed to SpellID

06 Jan 2017 by SwiftyMUSE
- Updated spell effects display
- Updated buff stacking testing

06 Jan 2017 by eqmule
- Fixed the _EQCASTSPELLGEM struct, thanks JimBob
  this should make features that relies on the spellicon and spellstate members of that struct work again.
- Updated the TEST build so its synced with LIVE.
- Added some new Spawn TLO members: (DISCLAIMER:  I reserve the right to remove/alter and or depreciate any of these as I'm still testing this stuff.)
	IsBerserk (pBoolType), pTouchingSwitch (pIntType), bShowHelm (pBoolType), CorpseDragCount (pIntType), bBetaBuffed (pBoolType), CombatSkillTicks[x] 0-1 (pIntType), 
	FD (pIntType), InPvPArea (pBoolType), bAlwaysShowAura (pBoolType), GMRank (pIntType), WarCry (pIntType), IsPassenger (pBoolType), 
	LastCastTime (pIntType), DragNames[x] 0-1 (pStringType), DraggingPlayer (pStringType), bStationary (pBoolType), BearingToTarget (pFloatType), bTempPet (pBoolType), 
	HoldingAnimation (pIntType), Blind (pIntType), LastCastNum (pIntType), CollisionCounter (pIntType), CeilingHeightAtCurrLocation (pFloatType), AssistName (pStringType), 
	SeeInvis[x] 0-2 (pIntType), SpawnStatus[x] 0-5 (pIntType), bWaitingForPort (pBoolType)

- SolventNeeded in the iteminfo struct has been renamed to SolventItemID 
- Added some new members to the iteminfo struct and cleaned it up a little.
- Added MQ2AugType TLO, it has these members: Slot (pIntType), Type (pIntType), Visible (pBoolType), Infusable (pBoolType), Empty (pBoolType), Name (pStringType), Item (pItemType)
- New Member: AugSlot added to the item TLO 
  it returns a pAugType
  Usage: (Items can have MAX 6 slots for augs so... [x] can ONLY be 0-5)
        /echo ${Cursor.AugSlot[0].Type}
        /echo ${Cursor.AugSlot[1].Visible}
        /echo ${Cursor.AugSlot[2].Infusable}
        /echo ${Cursor.AugSlot[3].Empty}
        /echo ${Cursor.AugSlot[4].Name}
        /echo ${Cursor.AugSlot[5].Item.Purity}
- Added 2 new commands: /removeaug and /insertaug to the mq2itemdisplay plugin
  type /removeaug or /insertaug for help
  /removeaug will pop a dialog if a perfect augmentation distiller needs to be used...
  I would be extremely careful with these 2 commands unless you understand
  how they work... if you augment the wrong item or remove an augment from the wrong item or whatever... its not my fault.
- Added the MQ2WorldLocationType TLO it has the following members: ID (pIntType),Y (pFloatType), X (pFloatType), Z (pFloatType),Heading (pFloatType), Zone (pZoneType),
- Added BoundLocation to the Charatcer TLO its size is 0-4 for up to 5 bind points.
  Usage:
		 /echo ${Me.BoundLocation[0].ID} returns the zone id of your first bind point
		 /echo ${Me.BoundLocation[1].ID} returns the zone id of your second bind point
- Changed pChar2->ZoneBoundX it's now pChar2->BoundLocations[0].ZoneBoundX; 
          as well as all the other ->ZoneBo****** members.

20 Dec 2016 by eqmule
- Updated for TEST

18 Dec 2016 by eqmule
- OK ILL PUT THIS FIRST SO YOU DON'T MISS IT:
- I have changed ALL instances of GuildID to __int64 (cause DBG did)
  PLEASE! be aware of this change as it WILL break some plugins.
  NOW, as for macros: IF your macros uses ${Me.GuildID} NOTE that it returns a pInt64Type
  from now on.
  This is the reason I have added 2 new members to the pInt64Type TLO
  Namely: .LowPart and .HighPart
  SO: IF you have a macro that relies on GuildID being 4 bytes...
  Then you NEED to change it from: ${Me.GuildID} to ${Me.GuildID.LowPart}
  mkay...
- Now onto the fixes:
- FIX: /pet attack <id>
- FIX: barter and trader "tells" no longer trigger beepontells
- FIX: /mqclear no longer crashes
- FIX: /itemnotify "name of item" lefmouseup can pick up
  items from top level slots once again.
- For completeness sake I also added .LowPart and .HighPart to the pIntType TLO

15 Dec 2016 by eqmule
- Fix: double timestamps in the eqlog is no longer happening so you can turn on /timestamp again.
- Fixed a bug in FindItem and its derivatives where it needed signed parameters.
- Fixed the EQINVSLOTWND struct, it was off by a few bytes.
  Yes that means .InvSlot will once again "work" (dont effing use it. in your macros, use ItemSlot and ItemSlot2)

14 Dec 2016 by eqmule
- GuildID in SPAWNINFO is a __int64 now... not by my design, it just is
  I have tried to make it backwards compaible with the spawn guild tlo which is still a DWORD
  report any bugs related to this change on the forum. Plugins are gonna have to be updated accodingly.
- Fix Errors like this for example: error C2660: 'GetGuildByID': function does not take 1 arguments
  char  *pGuild = GetGuildByID( GetCharInfo()->GuildID ); becomes
  LARGE_INTEGER guildlarge = {0};
  guildlarge.QuadPart = GetCharInfo()->GuildID;
  char  *pGuild = GetGuildByID( guildlarge.LowPart,guildlarge.HighPart );

- I started correcting the iteminfo struct it's a work in progress so expect more changes to fully implement this.
- Initially the Augment members has gotten a review (and a fix since they where broken)
- So... AugSlot1 etc is now part of its own class
- therefor:
- pitem->AugSlot1 is now pitem->AugData.Sockets[0].Type
- and so on...
- pitem->AugSlot1_Visible is now pitem->AugData.Sockets[0].bVisible
- and so on...
- CListWnd no longer inherits CSidlScreenWnd BUT it has access to the CXWnd class members.
- CComboWnd no longer inherits CSidlScreenWnd BUT it has access to the CXWnd class members.
  Fix Errors like these:
  list->Items becomes list->ItemsArray.Count
  CListWnd*pListWnd = (CListWnd*)pCombo->Items becomes CListWnd*pListWnd = pCombo->pListWnd (it was kinda confusing before, but less so after this change)

13 Dec 2016 by SwiftyMUSE
- Updated GetClassesFromMask to display "ALL" or "ALL EXCEPT:" when appropriate based on the class
  mask.

08 Dec 2016 by eqmule
- Updated for TEST
- Fixed a bug where FindItem and all its derivatives wouldn't look deeper than 20 slots into a bag.
  Now it doesn't matter how many slots a bag has, it is dynamic.
- I #pragma pack(8) where I need it now, dont change them.
- In preparation for automatic updating of the CONTENTS struct
-  I HAD to reorganise it.
-  Therefor:
-	NumOfSlots1 has been renamed to ContentSize Ths also effects macros that use the NumOfSlots1 member.
-	NumOfSlots2 has been renamed to Size

-	MOST of these changes affect core only, I dont think there will be many plugins that needs updating
-	BUT here are some examples of how to fix errors that I have seen:
-	change:
-	pItem->ItemSlot TO pItem->GlobalIndex.Index.Slot1
-	cSlot->pContentsArray TO cSlot->Contents.ContainedItems.pItems
-	cSlot->pContentsArray->Contents[iPack] to cSlot->GetContent(iPack)
-	pInvSlot->pContentsArray TO pInvSlot->Contents.ContainedItems.pItems
-	pInvSlot->pContentsArray->Contents[ucPack] TO EITHER:
-	pInvSlot->Contents.ContainedItems.pItems->Item[ucPack] OR SIMPLY JUST
-	pInvSlot->GetContent(ucPack) BOTH return the exact same thing.

06 Dec 2016 by SwiftyMUSE
- Fixed up the new SPA descriptions in spell display

28 Nov 2016 by eqmule
- Fixed ${Me.ManaRegen}
- CButtonWnd now inherits CXWnd (cause it does).
- GetItemTimerValue has been renamed to GetItemRecastTimer
- Removed ManaGained, HealthGained, EnduranceGained from Pulse() and the exports.
  Use GetEnduranceRegen(), GetHPRegen() and GetManaRegen() instead.
  This change should make Pulse() a bit faster since we dont check that stuff constantly.

20 Nov 2016 by SwiftyMUSE
- Fixed bug waiting for familiars keyring to load

19 Nov 2016 by SwiftyMUSE/eqmule
- Updated for TEST
- Added GuildID and ExpansionFlags to MQ2CharacterType
- Added support for familiars keyring in /cast and /useitem

17 Nov 2016 by eqmule
- Added ${Me.Vitality} ${Me.PctVitality} ${Me.AAVitality} ${Me.AAVitality}
- Fixed CampfireDuration
- Fixed the Task tlo
- Fixed ${Me.Exp} and ${Me.PctExp}
  Thanks to william12 for reporting these bugs.

16 Nov 2016 by eqmule
- Updated for LIVE
- Reorganized SPAWNINFO to reflect how its laid out in memory.
- Feet in Spawninfo has been renamed to FloorHeight
- AvatarHeight2 in Spawninfo has been renamed to Width
- HoldingType in Spawninfo has been renamed to HoldingAnimation
- InnateETA in Spawninfo is now part of SpellGemETA as its LAST member because... well it should be.
- GetMeleeRangeVar2 has been renamed to MeleeRadius
- Class in the spawninfo struct has been moved to its correct location which is inside ActorClient.
  Therefor: (and I know people will post even though the answer is right here)
  ITS NOT pSpawn->Class anymore, its now pSpawn->mActorClient.Class
  same thing goes for Race.
  pSpawn->mPlayerPhysicsClient.Levitate instead of pSpawn->Levitate
  pSpawn->mPlayerPhysicsClient.pSpawn instead of  pSpawn->pSpawn

- mkay...

14 Nov 2016 by eqmule
- Updated for BETA
- GetSpellEffectNameByID fixed to not return a temp buffer - cred HTW
- ReadWindowINI in MQ2AdvPath correctly read the ini but never set the window value
  this has been corrected - cred Brainiac
  a zip which has the corrected version in it is located here : http://www.macroquest2.com/phpBB3/viewtopic.php?f=29&t=11451&p=172713#p172713

- Corrected the zoneinfo struct 
  What we previously had been refering to as "ZoneType" was not in fact it, so it has been renamed to FOgOnOff which is what its for.
  This means that ${Zone.Type} has changed a bit...
  it now returns 0-5 see the EOutDoor enum for more info. And whoever wants to update the wiki should refer to that.
  in short: 0=Indoor Dungeon 1=Outdoor 2=Outdoor City 3=Dungeon City 4=Indoor City 5=Outdoor Dungeon

13 Nov 2016 by eqmule
- Added some missing members to the test cxwnd struct
- Fixed the 4Byte error.

12 Nov 2016 by eqmule
- Updated for TEST

12 Nov 2016 by SwiftyMUSE
- Updated spell effects display

11 Nov 2016 by eqmule
- Updated for BETA

10 Nov 2016 by eqmule
- Updated for BETA
- In preparation for the expansion on the 16th and for future faster patching,
  THE FOLLOWING STUFF has undergone some serious changes:
  You have 5 days to adjust your personal builds and plugins.

- BGColor is now a COLORREF change plugins accordingly.
  and no, it CANNOT be changed back to a ARGBCOLOR since that contains a union with bytes and that screws up the 4 aligned padding.
- UnknownCW has been renamed to CRNormal change plugins accordingly.
- Locked is now a bool
- TimeMouseOver has been renamed to FadeDelay
- dShow is now a bool
- We are using 4 byte alignemnt from now on, set ur plugins to 4 byte alignment.
- ONE MORE TIME, WE ARE NOT USING 1 byte ALIGNMENT ANYMORE.
- the CXWnd struct grew somewhat to make patching of it easier for me.
- Fixed a bug in MQ2EQBC that would crash u on /unload
- The following plugins has had changes made to them:
	MQ2AvdPath.cpp
	MQ2DPSAdv.cpp
	MQ2EQBC.cpp
	MQ2Melee.cpp
	MQ2MoveUtils.cpp
	MQ2Spawns.cpp
- They are located in this post: http://www.macroquest2.com/phpBB3/viewtopic.php?f=29&t=11451&p=172713#p172713

10 Nov 2016 by SwiftyMUSE
- Updated RankName to find an exact match for name. The results from Spell.ID and Spell.RankName will now be
  from the same spell (if it exists in the spellbook).

09 Nov 2016 by eqmule
- Updated for BETA

08 Nov 2016 by eqmule
- Updated for TEST
- Updated for BETA

04 Nov 2016 by eqmule
- Updated for BETA

03 Nov 2016 by eqmule
- Updated for BETA

02 Nov 2016 by eqmule
- Updated for BETA

01 Nov 2016 by eqmule
- Updated for BETA

31 Oct 2016 by eqmule
- Updated for BETA

30 Oct 2016
- Updated for BETA -eqmule
- ChatWindow will again allow itself to be hidden behind other windows when ingame. -SwiftyMUSE

29 Oct 2016 by eqmule
- Updated for BETA

28 Oct 2016 by eqmule
- Updated for BETA
- ChatWindow is now top dog at charselect and will no longer go awol there.
- ChatWindow will no longer crash at charselect when it's children are clicked.
- Made some changes to MQ2DInput.cpp in preparation for going full scale c++
  since CINTERFACE is going bye bye in a future update.

27 Oct 2016 by eqmule
- Updated for BETA

25 Oct 2016 by eqmule
- Updated for BETA

24 Oct 2016 by eqmule
- Updated for BETA

22 Oct 2016 by eqmule
- Updated for BETA

21 Oct 2016 by eqmule
- Updated for BETA

19 Oct 2016 by eqmule
- Updated for LIVE
- Updated for BETA

18 Oct 2016 by eqmule
- Updated for BETA

15 Oct 2016 by eqmule
- Updated for BETA

13 Oct 2016 by eqmule
- Updated for BETA
- Updated for TEST

12 Oct 2016 by eqmule
- Updated for BETA
- Added CharSelectList to the EverQuest TLO, it only has 1 member for now: ZoneID
  it returns the zoneid the character is currently in.
  Usage: /echo Im at charsselect and ${Window[CharacterListWnd].Child[CLW_Character_List].List[1,3]} is in ${EverQuest.CharSelectList[1].ZoneID}
  Output:  (if a char named Eqmule is the first in your charlist) Im at charselect and Eqmule is in 202
  OR:
  /echo Im at charsselect and Eqmule is in ${EverQuest.CharSelectList[Eqmule].ZoneID}
  Output: same as above.

11 Oct 2016 by eqmule
- Updated for BETA
- I had a lot to do and it was difficult to get this working, so it's not tested properly.
  I basically wanted to get it out before they patch again.

01 Oct 2016 by eqmule
- some new stuff added to the map by JudgeD
	/mapactivelayer
	/maploc
	/clearloc
	see this post for more info: http://www.macroquest2.com/phpBB3/viewtopic.php?f=17&t=19987

29 Sep 2016 by eqmule
- Added fellowship to the spawnsearch tlo - Idea Cred: mwilliam
  Example usage:
   /if ${SpawnCount[fellowship loc ${Me.X} ${Me.Y} radius 50]} >= 3) {
		/echo its ok to place a campfire now.
   } else {
		/echo not enough fellowship members here to place a campfire right now
   }
- RemoveBuff now accepts buffnames that are quoted "some buff"
- pinstCSystemInfoDialogBox HAS BEEN RENAMED TO pinstCLargeDialogWnd cause thats what it is.
- /loginchar server:charname will now launch eq and log the char in.
  NOTE: if you run this command and server:char is already running, you will kill his game and
  he will be logged in again, this command ALWAYS launches a new client.
  this is for advanced users only, I use it personally to launch and get back into a game when 
  one of my clients has crashed. (easily detected with the ${Group.Member[soandso].Offline} tlo member... or lets say I havent seen the guy for 15 minutes)
  NOTE2: this command only works if you are using the mq2 login system and have a profile for the character.
  Example: /loginchar tunare:eqmule
  will search all mq2 profile sets for the tunare server and the char eqmule
  if it finds it, it will launch eq and log in that character.
- The ~ key should now be able to cycle full screen windows and in order - SwiftyMUSE

21 Sep 2016 by eqmule
- Updated for LIVE

18 Sep 2016 by eqmule
Sunday is funday... so here is some fluff:
- Added a "Boss Mode" hotkey, alt+~, (alt+tilde) if u click that all your eq windows will be instantly hidden. It's a toggle.
  the hotkey can be changed in the [MacroQuest] section, the value is called BossMode=
  setting BossMode=0 disables it.
- You can now "cycle" eq windows now with the '~' key.... (also known as tilde)
  its not obvious but you CAN change it by editing the macroquest.ini
  in the [MacroQuest] section add a CycleNextWindow=somekey
  Example: (and this is what it defaults to when this entry does not exist)
           CycleNextWindow=shift+`
  u can do alt+ and ctrl+ as well but thats it.
  you cannot combine alt+shift+, i didnt want to make this to complex.
  you CAN however drop the prefixes altogether and just specify it as
  CycleNextWindow=b
  that would make the lettere "b" on your keyboard cycle the windows... (not recommended unless u plan on never using the letter b for any other reason...)
  Setting CycleNextWindow=0 will disable it completely.
----- fluff end -----
- /loadspells no longer "loads them" even when a load technically isn't needed. -code cred: Vyco Dynn
- Fixed a bug related to keyring locations.

16 Sep 2016 by eqmule
- Fixed a crash bug in listwnd::addstring for the test build -report cred: fry
- ISXEQ once again compiles... sorry about the long wait.
  BIG NOTE: it now includes ISXDK 35, this means you should use VS 2015 with toolset 140 to build it.
  one thing though... mq2ic doesnt load for some reason for it
  I have contacted Lax and hope we can figure out a workaround.
  Bottomline... yeah... you CAN build isxeq now...
  but its not protected by mq2ic, so run at your own risk.
  I really didnt want to wait any longer to get something out.
  but if you are the paranoid type, id hold off a couple more days
  until we can figure out a way to load it...

15 Sep 2016 by eqmule
- Updated for TEST
- The Loader now detects if a profile is loaded or not and reloads if needed if clicked,
  prior to this update sessions that u did /unload in game for had their profile name set
  as character (Loaded) and if you clicked such a profile, it would not reload.
- Fixed a bug in GetItemContentsByName
- Fixed a bug in GetItemLink -cred demonstar55 and SwiftyMUSE
- Added a new parameter to FindItemBySlot so we can specify which locations to search.
- NEW FEATIRE: The EverQuest TLO has a new member .LastMouseOver
  it returns a windowtype of the last window the mouse was hovering.
  Want to know the name of a window or its children? Tired of doing /windows and look through a list of a million windows?
  Well now it's easy:
  Example: Place the mouse over a window and do a /echo ${EverQuest.LastMouseOver.Name}
  Example2: /echo ${EverQuest.LastMouseOver.Tooltip}
- NEW FEATURE: Added .MouseOver to the Group TLO
  Usage1: /echo Im hovering my mouse over ${Group.MouseOver.Name} which has ths spawnid: ${Group.MouseOver.ID}
  Usage2: /bct ${Group.MouseOver.Name} hi there I dont want to change my target just to tell u: please heal ${Me.Mame}
  Usage3: /bct eqmule //casting "Complete Heal" -targetid|${Group.MouseOver.ID}
  Usage4: /bct ${Group.MouseOver.CleanName} //setprio 2
  Final Note: YOU CAN hover over your own name in the player window where u see your hp and it will return you.
  There are many more usages for this im sure...
- Fixed GetItemLink
- Fixed AltAbilityReady to only return true for active abilities - cred desgn
- Fixed multiple buffer overflows all over the place in core.
- Note to self:
  The following plugins has had some kind of modification made to them to work with this release:
  MQ2Twist, MQ2SpawnMaster, MQ2LinkDB, MQ2EQBC I should post them on the forum.
  NavigationType.cpp MQ2Netheal.cpp MQ2SpawnMaster.cpp MQ2Twist.cpp


02 Sep 2016 by eqmule
- Reverted a "fix" to the /while command that instead of fixing it made it worse
  im not happy with this command, im gonna have to spend more time on it.

01 Sep 2016 by eqmule
- Misc Fixes to improve stability.
- The Launcher can now launch single sessions without logging u in, i basically just "launches clean"
  rightclick the "Launch Clean" menu item to toggle starting eqgame in suspended mode (for power users)
- The Launcher can now export and import login profiles.
- Added some missing itemtypes.
- The ALTABILITY struct has gotten an overhaul
  CurrentRank is now GroupLevel
  RequirementCount is now RequiredGroups
  RequiresAbility is now RequiredGroupLevels
  grant_only is now QuestOnly
  next_id is now NextGroupAbilityId
  last_id is now PreviousGroupAbilityId
  PointsSpent is now TotalPoints
- PLUGIN AUTHORS: GetAAById has a second parameter, its level, use it or it will default to -1 this is only important when you try to find a aa by name.
	example:
	int level = -1;
	if (PSPAWNINFO pMe = (PSPAWNINFO)pLocalPlayer) {
		level = pMe->Level;
	}
	if (PALTABILITY pAbility = pAltAdvManager->GetAAById(index, level)) {
- I added a wrapper for GetAAById so we can build emu builds.
  its called GetAAByIdWrapper and is exported.

- CTargetWnd__UpdateBuffs is now CTargetWnd__RefreshTargetBuffs (cause it is)
- Bunch of other stuff

17 Aug 2016 by eqmule
- Updated for LIVE
- TRUEBOX nerfed.

15 Aug 2016 by SwiftyMUSE
- Updated to include CreateHtmlWnd in base code. You can now load MQ2Web and MQ2NoNag in the same session.

12 Aug 2016 by eqmule
- Updated for TEST
- EzDetour is now EzDetourwName all EzDetour( calls should be replaced to use the new EzDetourwName
  I did this because debugging /unload crashes is much easier now.
  EzDetour is still in the compile for awhile to give everyone time for the transition but expect it to be gone in due time.
- Misc updates, fixed a bug in macroquest2.exe which would prevent loading profiles that where not checked.
  made edit and delete work on (Loaded) profiles
- Fixed a bug in mq2autologin which would prevent it from working correctly if eqmain was already loaded on its initialization.
- TRUEBOX will not load mq2eqbc, mq2cast, mq2moveutils or mq2melee anymore. It proved to be to much of an nuisance to me and other players.
  And frankly too much negative attention is bad for mq2 as well. I'll take full responsibility for what went down, and I dont want that again.
  We didn't create mq2 to get people banned, we created it to add utility.
  TRUEBOX is likely to be scrapped altogether on the 17th although i might resurrect it in another form in the future.
  BUT IF we ever go down this path again, expect only utility like audio triggers and maybe a dpsparser, think GINA and gamparse etc.

9 Aug 2016
- Added .LayoutCopyInProgress to the EverQuest TLO
  it returns TRUE if a layoutcopy is in progress and FALSE if not.
- Fixed a couple buffer overflow bugs.
- Misc stuff.

8 Aug 2016 by eqmule
- The integrity checker is now 714% faster (or something).
- Updated mq2autologin, its not going to crash you ever again (well in theory at least)
  So, look, mq2autologin has been overhauled, and I also figured out where the serverids
  are being stored, this means that from now on you can place server shortnames in the mq2autologin.ini
  and as long as they have a server LONGNAME that matches what you see in the server select list it will be able to log you in.
  This is particularly useful on emulator login servers that assign dynamic IDs.
  NOTE2: for live servers, like tunare and drinal for example, those really ARE the real shortnames so I use those.
         BUT for emu servers, I have no idea what their shortanmes are, sometimes they dont even use a "short name", but instead, they use like a really long one with
		 spaces in it and so on, so I HIGHLY recommend you stick to a short name with no spaces in it, especially IF you are using the new MQ2 login feature on
		 the tray icon because eqgame only accepts 30 character commandlines so having a really long "shortname" will definaltely break that type of login for you...
		 bottomline, the mq2 login feature doesn't really care if the shortname is fake or real, it will use whatever is in your profile when it look them up in the ini.
  NOTE3: for live and test servers, obviously the static id of those servers is still valid, and mq2autologin will still be able to look those up internally
  like it always have, this new ini setting is mainly for emu servers, but you can of course add any server u like, even live ones.
  so without further ado here is an:
    Example of a [Servers] section in mq2autologin.ini (note that I have no idea if these servers even allow mq2, this is just an example)
	[Servers]
	tunare=Tunare - The Seventh Hammer
	drinal=Drinal - Maelin Starpyre
	firiona=Firiona Vie (Roleplaying Preferred)
	peqtgc=[] [PEQ]The Grand Creation [legit-god]
	ezserv=[] EZ Server - Custom Zones, Vendors, Quests, Items, etc
	stormhav=[] Storm Haven - High-Quality Custom Content
	alkabor=[] The Al'Kabor Project [www.takproject.net]

25 Jul 2016 by eqmule
- THE BIG #pragma warnings SHOULD DIE patch...
- I have removed the #pragma warnings for depreciated string functions.
- This will absolutely break ALL your plugins.
- I am available on skype to help you fix every single one. eq.mule
- This is NOT going to be easy, but I have posted updated plugins
  on macroquest2.com in every thread that I had plugin source for.
- When you get WARNINGS while buidling this version, IT MEANS, you need a fix.
- DO NOT I REPEAT DO NOT ADD A PRAGMA TO FIX IT
- I'm seriously going to go ballistic if i see any more #pragma warnings
  If a #pragam warning is needed we are doing it wrong.

- So... the whambulance will be comming for sure when you update to this version.
  Sorry about that, but it was needed because I'm sick of all the buffer overflows
  that are crashing us randomly and I can never get a good call stack in order to fix them.
  This fix is years overdue, and I consider it crucial in order to move forward
  towards a 100% stable mq2.

- Anyway... I made a whole bunch of stuff stringsafe
  too much to list, if u have plugins that wont build
  post about it or message me and ill help u fix them.
  Here is a link to a post that has all my personal versions of the plugins I use, that I have fixed for this release:
- http://www.macroquest2.com/phpBB3/viewtopic.php?f=50&t=20053
- pMQ2Blech is no longer an export, create your own Blechs, cause hooking into that one is no longer an option.
  (this means mq2moveutils need to be updated see above link for updated plugins.)

13 Jul 2016
- Updated for LIVE
- Updated for TRUEBOX
  Yes... you can probably bypass my code thats in place to make a TRUEBOX version that
  has all the stuff the LIVE one has, but I am appealing to your decency now.
  Please dont. We have a good thing going with dbg now and I hate to see that ruined by someone
  for their own personal gain. -eqmule
- 
- To build a TRUEBOX version of mq2, uncomment //TRUEBOX in mq2main.
- If I find out that people are abusing this newfound power, I WILL have no other choice than
  moving more stuff into mq2ic, please dont make me do that. I like to keep mq2 as open
  as possible.

12 Jul 2016
- Updated for TEST
- winter is comming.

06 Jul 2016
- Updated for LIVE
- You can now enable/disable MQ2login from the tasktray menu.

02 Jul 2016
- Added a check for "You have a character logged into a world server as an OFFLINE TRADER from this account" to mq2autologin
- Added a check for "failed login attempts on your account since the last time you logged in."  to mq2autologin
- Added a check for "This login requires that the account be activated.  Please make sure your account is active in order to login"  to mq2autologin
- Added a check for "Error - A timeout occurred"  to mq2autologin

- Added a setting for the "Trade when you have something on the cursor and click on the name of the target in the target window" feature
  its in macroquest.ini as UseTradeOnTarget. default is 1. (on)

01 Jul 2016
- Updated for TEST
- The Create new Profile window no longer closes after u create a profile.
  you can close it on the [X] when you are done adding profiles, this was a requested feature.
- To celebrate that it looks like we are getting all our accounts back, I decided to comply with some users requests
  so I:
- Added a popupmenu to the Profilemenu on the trayicon
  you can now rightclick the profile and you will see Edit, Delete and Check/Uncheck
  The browse button is active now as well.
  Happy Boxing!, this should make it easier.

30 Jun 2016
- Updated for TEST
- Updated MQ2AutoLogin.cpp - cred: derple.
- Updated Blech - cred derple
  change was done to fix a crash in blech.
- Fixed Spell Dmg in MQ2ItemDisplay - cred: dewey2461
- Misc Stuff to improve stability.
- Changed the way Profile for Login works, you will need to recreate your profiles. -cred: dewey2461
  Im really sorry about that, but its better we get this done now than in 6 months
  when it will affect more people.
  This is new feature to me as well, and im doing my best to make it work the way people want it,
  based on the feedback I get.
  The good news is, next version will have a browse to path button (that works)
  an edit and a delete option for the profiles, this change lays the groundwork for that.

28 Jun 2016
- MQ2AutoLogin is now part of the core zip
- NEW FEATURE: Profiled Logins:
	Basically it's a new menu on the task icon called Profiles.
	The first time you click it you will see a Create New... menu item.
	You click it and a small window asking for 5 things will pop up.
	Server, login, pass, character name and path to eqgame.exe
	Once you have that filled in you click an OK button and your profile will be encrypted and saved in mq2autologin.ini
	You can save as many profiles as you want and they will sort per server on the menu.
	Each server profile has a Load/Unload All option so once you have added all your accounts for a server you just click the Load All and away it goes,
	it will login all of the characters under that server. (Well all that are check marked)

- Check marks: each character can be marked for loading by simply right clicking the character name to toggle it marked on or off.

- Loading individual accounts:
	You just left click on a character name and if it is check marked, it will load and the name will be changed to <Charname> (Loaded)

- Unloading individual accounts:
	If a char is loaded and has the text (Loaded) behind it you just left click it to unload.
	I kept this as simple as I possibly could so its a Toggle.

- I can add window positioning and stuff I guess but for now it's just a easy way to login a box team on a server.

- Batch Files and hotkeys:
	If you currently use batch files or hotkeys or whatever, those should still be usable if you don't want to click the menu.
	Example: (this example assumes you HAVE profiles created with "Create New..." in mq2autologin.ini)
	Batch file can launch your accounts by sending the server_charname to the eqgame client like this: <path to eqgame.exe> patchme /login:drinal_eqmule
	And that's really all there is to it... You would of course change the server and Charname to your server and your char (drinal and eqmule)

- Encryption:
	I strongly recommend getting this setup though, because it encrypts your password in a way that in "theory" makes it only decryptable on YOUR computer,
	this means that even if you accidently post your mq2autologin.ini somewhere, or someone gets hold of it, the information inside it will be useless to them.
-	Finally, no, you don't "HAVE" to use this feature, mq2autologin is backwards compatible to handle any old way you feel more comfortable with.


22 Jun 2016
- Updated for LIVE
- Updated for TEST
- BeepOnTells and FlashOnTells fixed to not beep and flash on pet tells.
- Added .ScreenMode to the EverQuest TLO, it returns the ScreenMode as a integer.
- Added a new command: /screenmode which sets the screenmode.
  Usage: /screenmode <#> Where 2 is Normal and 3 is No Windows
  This is experimental, I noticed you can decrease the memory footprint by setting it to 3 and then back to 2
  in 3 only the main window is drawn and I suspect memory gets freed then.

17 Jun 2016
- Added .PPriority to the EverQuest TLO, it returns the Process Priority as a string.
- Added a new command: /setprio which sets process priority (like in Task Manager)
  Usage: /setprio <1-6>
  Where 1 is Low 2 is below Normal 3 is Normal 4 is Above Normal 5 is High and 6 is RealTime
  Example: You need to build something quick in Visual Studio
  just do a /bcga //setprio 2 and it will zoom by real fast.
- Added .Corrupted and .Cursed to the Me. and Target. TLO's

16 Jun 2016
- Fixed the ISXEQ build errors.
- Fixed a few arrays related bugs:
- ${Me.Book[0]} will now return NULL again instead of assuming the macro author meant ${Me.Book[1]}.
  This fix should make macros and some plugins that relied on NULL returns for invalid tlo member usage work again.
  (hint: there is no such thing as ${Me.Book[0]} all macro arrays start at 1... but whatever...)
- Fixed a /unload crash in mq2autologin
  it has been posted here: http://www.macroquest2.com/phpBB3/viewtopic.php?f=50&t=16427

15 Jun 2016
- Updated for LIVE
- Added xtarhater to the spawnsearch tlo - Idea Cred: Maskoi
  Example usage:
   /if (${SpawnCount[npc xtarhater loc ${Target.X} ${Target.Y} radius ${Spell[Deadening Wave Rk. II].AERange}]} >= ${SpawnCount[npc loc ${Target.X} ${Target.Y} radius ${Spell[Deadening Wave Rk. II].AERange}]}) {
		/echo its ok to cast the aemez it wont aggro more mobs than whats on xtarget.
		/casting "Deadening Wave Rk. II"
   } else {
		/echo if you cast your aemez now, you will agro more mobs than are on your xtarget, which would be stupid.
		/casting "Bewilder Rk. II"
   }
- Fixed a bug in .RankName which would cause it to return the wrong spell.

10 Jun 2016
- .MyCastTime in the spell TLO is now a timestamptype (cause it is)
  OK FINE... LOOK THESE THINGS WILL BREAK "SOME" MACROS:
  Since I changed all these recast and cast timers and so on in the last few days
  A LOT of macros will break...
  Sorry about that but these timers should never have been floats in the first place
  and we better get this done now or it will cause problems down the road for us, when we add new stuff.
  TO DEAL WITH THIS I have Added .Raw to the timestamp TLO it will just output total milliseconds
  And IF you really need the old Float output I also added .Float
  this will allow you to still see things as floats if that's what you prefered.
  Example: /echo ${Me.Book[1].MyCastTime.Float}
  Output: 1.50

09 Jun 2016
- Updated for TEST (yes really)
- Added .DurationValue1 to the Spell TLO
- Changed the way /unload and re/inject works, those things are now part of the Processgame detour
  that should prevent some crashes related to us interfering with the window drawing.
  In fact direct calls to eqgame functions from mq2start or any other thread is asking for trouble.
  This change should minimize that behaviour.
- .CastTime in the spell TLO is now a timestamptype (cause it is)
- .RecoveryTime in the spell TLO is now a timestamptype (cause it is)
- .FizzleTime in the spell TLO is now a timestamptype (cause it is)

  See yesterdays changes for an example of usage using .RecastTime

09 Jun 2016 by SwiftyMUSE
- Additional updates for spell effects

08 Jun 2016
- Sorry TEST players this update is NOT for todays TEST patch. Expect one tomorrow.
- Added .IsSkill to the spell tlo
- Fixed a crash in Me.CombatAbility when doing ${Me.CombatAbility[0]}
- Fixed some potential crashes that could occur because of signed/unsigned integer misuse.
- Added .DoOpen and .DoClose Methods to the Window TLO
  Usage: /echo ${Window[somewindow].Child[somechild].DoOpen}
  Expected Result: it will echo TRUE and open it.
- Addded .NumGems to the character TLO it returns the number of spellgems you currently have.
  Usage: /echo ${Me.NumGems}
  Expected output for a level 1 character: 8
  Expected output for a level 105 character which has Mnemonic Retention AA at rank 4: 12
- .RecastTime in the spell TLO is now a timestamptype (cause it is)
  Usage: /echo ${Spell[Steadfast Stance Rk. II].RecastTime.TotalSeconds}
  Expected Output: 150

01 Jun 2016
- fixed a bug that would always return NULL instead of TRUE or FALSE
when doing ${AdvLoot.SList[x].AlwaysGreed} - cred hoosierbilly

25 May 2016
- Updated for TEST

24 May 2016
- Updated for TEST

23 May 2016
- Updated for TEST

22 May 2016
- Updated for TEST

18 May 2016
- Fixed a crash in MQ2itemDisplay
- Fixed a crash in merchinfo (/mac scribe)

18 May 2016
- Updated for LIVE
- /echo now accepts colorcodes -cred htw see http://www.macroquest2.com/phpBB3/viewtopic.php?f=47&t=17141&p=152508#p152508
- Fixed a few bugs related to aa indexes.
- Dont make a big thing out of this but:
- /caption now takes a new argument "anon"
  You can use this to anonymize your session.
  It was brought to my attention that there was an interest in recording/streaming video - cred: maskoi
  while at the same time protecting the privacy of the player as well as other players.
  NOTE 1: This is cosmetic and LOCAL only, in other words NOT AN ACTIVE HACK.
  NOTE 2: You are NOT anonymous to other players OR the server.
  NOTE 3: I recommend leaving this option OFF at all times unless you really need to use it, because it WILL use a lot of cpu time.
  NOTE 4: The mq2labels plugin need to be loaded for the "full anonymity effect".
  NOTE 5: Chat is NOT anonymized at all. Although if people want that, we can certainly make it happen in a future update.
  Usage: /caption anon on
- And finally see changes for test in changes below from 13 May 2016, they apply to LIVE now as well.

13 May 2016
- Updated for TEST
- Note that the following Values was removed from the ITEMINFO Struct in the TEST build:
  	.Accuracy
	.StrikeThrough
	.Avoidance
	.DoTShielding
	.SpellShield
	.StunResist
	.CombatEffects
	.Shielding
	.DamageShieldMitigation
	Its unlikely that these will return, but I will know in a few days when I have had more time to investigate this.
	I *MIGHT* create wrapper functions for these values like ((EQ_Item*)pItem)->GetAccuracy();.
	BUT IF YOU HAVE PLUGINS OR MACROS THAT USE THESE VALUES: //Comment them out for now...
	I will know more before this stuff gets pushed to the LIVE client next week...
- Updated for LIVE

12 May 2016 by SwiftyMUSE
- Finally... move the NetStatus indicator on the screen. You are no longer limited to the upper left corner.
  Using NetStatusXPos and NetStatusYPos these will be added the to default (0,0) coordinates to allow placement
  at other areas on the screen.
- Added commands /netstatusxpos, /netstatusypos to update the (x,y) screen coordinates for the NetStatus indicator.

10 May 2016
- Updated for TEST
  This will get u in game, but there are still some stuff that needs fixed, 
  the Caps needs calced for example.
  I just wont spend to much time on it now, since one or more repatches are likely.

08 May 2016
- Maintenance release PART II:
- Added .IsSwarmSpell to the Spell TLO, it return TRUE/FALSE if a spell is a swarmspell or not.
 Usage: /echo ${Spell[Chattering Bones].IsSwarmSpell}
 Output: TRUE
- Fixed the offset for EQ_PC__GetCombatAbilityTimer_x (again)
- Fixed another crash in mq2map.

06 May 2016
- Fixed a crash in mq2map. Thanks to everyone that sent in crash dumps.
- Fixed a /unload crash.

04 May 2016 by SwiftyMUSE
- Added to Zone TLO
  ZoneType, NoBind, Indoor, Outdoor, Dungeon
- Added to Spawn TLO
  EQLoc, MQLoc
- Added to Spell TLO
  Location

02 May 2016
- Maintenance release PART I: I highly recommend everyone update to this release.
- NEW STUFF:
- Added ${Me.ItemReady[xxx]} it returns a bool true or false, it was 10 years overdue, and yes i know we can check it with Item Timer but
  I like the consistency of having SpellReady, AltAbilityReady, CombatAbilityReady and now ItemReady
  it also makes it easier to remember to macro writers. -Idea cred: Maskoi
- Usage: /echo ${Me.ItemReady[=worn totem]}
- will look for an item name that exactly matches "worn totem" and return true if its ready to click/cast/use and false if not.
- Usage: /echo ${Me.ItemReady[drunkard]}
- will look for an item name that has the word "drunkard" in it and return true if its ready to click/cast/use and false if not.
- the item name is not case sensitive.

- CHANGES:
- MacroQuest2.exe should once again be winxp compatible.
- ${Me.AltAbilityTimer[xxxx]} does NOT return a pTickType anymore, its NOW a pTimeStampType, so update your macros.
- Changed the name of __bCommandEnabled_x to g_eqCommandStates_x (cause thats what it is)

- FIXES:
- Created a wrapper for ExecuteCmd cause it has 4 paramters now, and i didnt want to break plugins.
- This should fix multiple crashes as well as the "mash hotkeys too quickly crash". (yes that was likely us)
- Fixed the offset for EQ_PC__GetCombatAbilityTimer_x
- Corrected the _ZONEINFO struct(s)
- Corrected the function declaration for CSidlScreenWnd::GetChildItem note that it takes 2 arguments now.
- Corrected the function declaration for CXWnd::GetChildWndAt note that it takes 3 arguments now.
- Corrected the function declaration for CXWnd::Move (for the CXWnd__Move1_x offset).
- Corrected the function declaration for EQPlayer__DoAttack_x on EMU builds.

26 Apr 2016
- Updated for TEST
- Removed fancy progressbar message for now, it might return or not, dont know yet but im hunting a memory leak so... we'll see.

23 Apr 2016
- Fixed a crash in ${Merchant.Item[x]}

22 Apr 2016
- Updated for LIVE

20 Apr 2016
- Updated for LIVE

15 Apr 2016
- Fixed broken spell stuff for TEST - cred demonstar55
- Added support for specifying buildtype (TEST/LIVE/BETA/EMU) in the preprocessor.
- Updated Macroquest.exe to only inject in the right eqgame.
  Example: you have macroquest loaded in the tasktray from your
  Releast(test) directory it will not try to inject into a live eqgame session.
  if you have live macroquest running and start eqgame for test it will not try
  to inject into the live client.
  This means you can have 2 macroquest.exes running and they will only inject in
  the exe that mq2main.dll is built for. (it knows what dir it was started from).

14 Apr 2016
- Updated for TEST
- Fixed ${Me.AbilityReady[Taunt]} and other abilites not on hotkeys so they work even when not "hotkeyed"
  Thanks mwilliam for the bug report
- Added some more items to actordef.

12 Apr 2016
- Updated for TEST

11 Apr 2016
- Fixed /face to use pCharSpawn instead of pLocalPlayer
  this should make moving work while mounted again... sorry about that...

07 Apr 2016 by SwiftyMUSE
- Updated Charmed, Brells to correctly identify buffs on yourself.

07 Apr 2016
- Updated for TEST

06 Apr 2016
- Updated for TEST

02 Apr 2016
- Updated for TEST
- Added the missing members to the Spell struct. - demonstar55

01 Apr 2016
- Updated for TEST

31 Mar 2016
- Moved the charinfo pIllusionsArray cause it was in the wrong place.
  This prevented FindItem from finding items in the illusion keyring.

30 Mar 2016
- I think I got Advloot under control now, go for it, test it as hard as u can.
- Added a new Member .LootInProgress to the AdvLoot TLO
  use it or face imminent doom!
  Usage Example:
  [code]
  /if (!${AdvLoot.LootInProgress}) {
		/echo its safe to loot
		if (${AdvLoot.SCount}>=1) {
			/echo im going to give 1 ${AdvLoot.SList[1].Name} to myself
			/advloot shared 1 giveto ${Me.Name} 1
		}
  } else {
		/echo do something else, loot is in progress...
  }
  [/code]

29 Mar 2016
- Made some adjustments to make advloot more stable
- Made some adjustments to doors , thanks htw

25 Mar 2016
- Fixed GetFriendlyNameForGroundItem to support instanced zones
- Misc fixes

24 Mar 2016
- Fix for ISXEQ build, it will compile again, report any weirdness on the forum.
- Fix to make /itemtarget select the closest item first
- Update to /items and /doors so they sort by Distance3D
- Updated /doortarget let me know if it fails to target
- Updated /click left door let me know if u find a door it cant open.
- Added a .DoTarget Method to the Ground TLO
  Usage: /if (${Ground[egg].DoTarget.ID}) {
               /echo we just targeted a ${Ground[egg]}
         }
- Added a .DoFace Method to the Ground TLO
  Usage: /echo (${Ground[egg].Doface.Distance3D}) {
  Will face the closest item on the ground which has the word "egg" in it.
  and then echo the distance to it in the mq2 window.
  well if it finds an item with the word "egg" in it on the ground that is, otherwise it will just echo NULL
  .DoFace does NOT target the ground item, it just faces it.

- Changed how /items <filter> work, its now case insensitive and takes any part of a word into account
  Usage: /items egg will display all items on the ground that has the word "egg" in them.
- Changed how /doors <filter> work, its now case insensitive and takes any part of a word into account
  Usage: /doors pok will display all doors in the zone which has the word "pok" in them.


23 Mar 2016
- Updated for LIVE
- WARNING! Task TLO has changed, update your macros.
- Well, I was gonna release the new Task TLO in the next zip
  but then dbg decided to patch so you guys get whatever I could finish
  before I had to release the zip.
  It needs more documantation and definately more testing as well,
  but I can say this much for now:
  /echo Task 1 is ${Task[1]}
  Output: Task 1 is Hatching a Plan
  /echo The task with "hatch" in is name is called: ${Task[hatch]} 
  Output: The task with "hatch" in is name is called: Hatching a Plan
  /echo ${Task[hatch]} is listed as number ${Task[hatch].Index} in the tasklist.
  Output: Hatching a Plan is listed as number 1 in the tasklist.
  /echo The ${Task[hatch]} first objective is to ${Task[hatch].Objective[1].Instruction}
  Output: The Hatching a Plan first objective is to find where the eggs are being incubated
  /echo The ${Task[hatch]} first objective status is ${Task[hatch].Objective[1].Status} 
  Output: The Hatching a Plan first objective status is 0/1
  /echo The ${Task[hatch]} first objective should be completed in ${Task[hatch].Objective[1].Zone}
  Output: The Hatching a Plan first objective should be completed in Hatchery Wing
  /echo I should be working on ${Task[hatch].Step} in ${Task[hatch].Step.Zone}
  Output: I should be working on find where the eggs are being incubated in Hatchery Wing
- Added .Type to the Task TLO: it outputs a string Quest or Shared depending on the task:
  Usage: /echo ${Task[hatch].Type}
  Output: Shared
- The Task TLO also has a .Select "Method" (see below for an explaination of TLO methods.)
  .Select can select list items and combobox items.
  .Select returns TRUE if a selection was made and FALSE if not.
  Usage: /if (${Task[hatch].Select}) {
			/echo I just Selected a task that has the name "hatch" in it...
		} else {
			/echo I did not find a task that has the word "hatch" in it, so nothing was selected.
		}

- Fixed a racecondition crash in mq2bzsrch.
- Fixed a plugin unload/load crash
- Made some changes to mutex locks.
- Fixed the loot and the trade struct for the test build.
- Added a new command /invoke to invoke TLO Methods...
  Basically we have had TypeMethods in the source for years, but it was never finished.
  Consider these methods beta for now.
  So from the command line or hotbuttons you can do stuff like: /invoke ${Spawn[eqmule].DoTarget}
  and it will execute the DoTarget method of the Spawn TLO... (and /target eqmule IF it finds that spawn)
  In macros it should make things more simple but at the same time add more power
  because now you can do stuff that saves a few lines, like:
  /if (${Spawn[eqmule].DoTarget.ID}) {
		/echo i just targeted ${Target}
  }
  or
  /if (${Spawn[eqmule].DoFace.ID}) {
		/echo i just faced eqmule
  }
  the following Methods are available for use and testing as of this patch:
  For the Task TLO:
	.Select
  For the Spawn[]. TLO:
	.DoTarget
	.DoFace
	.DoAssist
	.LeftClick
	.RightClick
  For the Me. TLO:
	.Stand
	.Sit
	.Dismount
	.StopCast
  For the Me.Buff TLO Member:
	.Remove
  For the Switch TLO:
	.Toggle
  For the Ground TLO:
	.Grab
  For the Window TLO:
	.LeftMouseDown
	.LeftMouseUp
	.LeftMouseHeld
	.LeftMouseHeldUp
	.RightMouseDown
	.RightMouseUp
	.RightMouseHeld
	.RightMouseHeldUp
	.Select

- And finally, there seem to be some problem with /click left door
  I will have a look at that tomorrow.

17 Mar 2016
- Fixed a crash in the ${Merchant} TLO
- Fixed a crash in the ${Task} TLO

16 Mar 2016
- Updated for LIVE
- Added a new TLO: GroundItemCount
  usage: /echo There are ${GroundItemCount[apple]} Apples on the ground
  Output: There are 5 Apples on the ground
- usage: /echo There are ${GroundItemCount} items on the ground in this zone.
  Output: There are 12 items on the ground in this zone.
- Extended the Ground TLO to accept searches
  usage: /echo The closest ${Ground[brew].DisplayName} is ${Ground[brew].Distance3D} away from you.
  output: The closest Brew Barrel is 26.4 away from you.
  Note that both of the searchfunctions are case insensitive and are sorted by distance colosest to you.
  The only acceptale parameter in the search filter is by name or partial name.

- Added .Distance3D and .DisplayName to the Ground tlo
  DisplayName will display the actual name of the ground item, .Name will still display the actorname...
  ${Ground} now defaults to ${Ground.DisplayName} instead of ${Ground.ID}
- Doortargets as well as GroundTargets are now cleared when you do a /target clear

15 Mar 2016
- Maintenance Release, bunch of cleanups and stuff that should improve overall stability.

-Updated all vcxproj files and solutions to use build.props for easier administration - Cred: brainiac

- Fixed Me.Dar, Me.Counters, Buff Dar and Buff Counters - Cred: Demonstar55
- Community can provide input if we should separate them into their elements.
- For now they return combined, which might be useless.

- FRIENDLY DEV TIP OF THE DAY:
- Some people has been asking me how to run VS as admin by default in windows 8-10:
- There is a simple trick to it, and I recommend that everyone do this, but
- especially if you are going to debug MQ2 OR build ISXEQ because it needs
- to copy files to your InnerSpace directory and that is usually located
- under Program Files (which requires admin privs).
- Anyway... to do this, paste the following link in your browser:
- http://lmgtfy.com/?q=make+visual+studio+always+run+as+administrator
- When you have followed those steps, navigate to this directory:
- C:\Program Files (x86)\Common Files\Microsoft Shared\MSEnv
- Now locate the VSLauncher.exe in that dir, rightclick it, select properties
- Go to the compatability tab, and check the "Run this proram as an administrator" box.
- Click ok. That's it. From that point on, your VS will always start itself as admin.

12 Mar 2016
- Updated for TEST

09 Mar 2016
- Updated for TEST
- New SPA's added
- IsBodyType has been renamed to HasProperty (cause thats what it is)
- Bunch of changes to mq2windows, lets see if it works as intended.

- Added a new TLO Member to ${Me} .AssistComplete
. You can check it after you do a /assist. It will be true when the assist request has been completed.
.  Usage Example: /assist Eqmule
.                 /delay 5s ${Me.AssistComplete}==TRUE
.				  /if (${Target.ID}) {
.				      /echo EqMule wants me to help fighting ${Target}
.				  }
- Turned on Exception Handling (/EHsc) for all projects except mq2main
- when we move to the v140xp toolset we can use the noexcept keyword to turn it on for mq2main as well...

- --------------------> VERY IMPORTANT STUFF BEGIN <-------------------
- It's time to upgrade to Visual Studio 2013 Community or newer.
- From this version and onward we will not support older compilers.
- There just isn't any good reason now that Microsoft has free Community Editions
- which can build mq2 just fine.
- Therefor:
- All vcxproj files has been updated to use the vs2013 toolset (v120xp) (thanks Brainiac)
- We want to move to 2015, but we will have to wait until ISXDK supports that version.
- If you use 2015, just install the vs 2013 community edition if you want to build ISXEQ
- For mq2 it doesn't really matter, you can build it with 2015 toolset (v140 or v140xp)
- just let it upgrade if it asks for it.

- Older solution files has been removed:
- For building MQ2 use MacroQuest2.sln
- --------------------> VERY IMPORTANT STUFF END <---------------------

- If you have no interest in building ISXEQ you can stop reading now.

- For building ISXEQ use ISXEQ.sln PLEASE NOTE: --------------->
- The red headed stepchild ISXEQ has gotten some love this week.
- You might have noticed that the zip grew a bit in size this release
- the reason is that it now includes all files needed to build ISXEQ.
- So...
- This means that from now on, you can just open ISXEQ.sln and build it.
- DO NOT LET IT UPGRADE THE TOOLSET! it only works with the v120xp toolset.
- Having said that, No more additional downloads, googling for libs, headers, updating paths
- patching files, reading pages and pages of forum threads, and all that extra
- shiz that we all love to spend time on...
- In other words we made it easier to build ISXEQ "out of the box" (aka the zip)

24 Feb 2016
- Updated for TEST
- Changed how GroupAssistTarget and RaidAssistTarget works
  before this change you could get a return that was invalid when no mainassist was assigned.
  since I make sure there actually is a mainassist in the group or raid
  this is no longer possible.
- Fixed /pickzone so picks above 9 can be picked - cred: derple

19 feb 2016
- Added .BuffsPoplulated to ${Target}
-  Usage example:
-  /target pet
-  /delay 5s ${Target.ID}==${Pet.ID} && ${Target.BuffsPopulated}==TRUE
-  /echo ${Target} has ${Target.BuffCount} buffs on him.

- Trampoline following - cred: brainiac

18 Feb 2016 by SwiftyMUSE
- Updated to make GetNumSpellEffects inline.
- Updated MQ2Map to use layer 2 again.
- Updated more groundspawn names.

17 feb 2016
- Updated for LIVE
- I refer you all to the change message from 12 feb 2016
  the changes described in it, now applies for LIVE build as well.
- Fixed SpellReady so it's 111% reliable now.

14 feb 2016 HAPPY VALENTINES DAY!
- Removed most of the holes I punched in the source with #if defined(TEST) in the last version cred: brainiac
- Updated some stacking code cred: demonstar55
- Fixed SpellReady so it's 110% reliable now.
- minor fixes

12 feb 2016
- Fixed SpellReady so it's 100% reliable now.
- Other stuff
- Updated for TEST
- BELOW THIS LINE ARE TEST RELATED CHANGES, BUT LIVE BUILDERS SHOULD READ IT AS WELL (cause it is comming your way)

- Added CalcIndex to ${Spell} (on TEST)
- Added NumEffects to ${Spell} (on TEST)
-  Both of them SHOULD be used in macros that enumurate Base, Base2, Calc,Attrib and Max
-  Example: lets say your macro does this:
-		/for i 1 to 12
-			/echo Base ${i} is : ${Spell[Augmentation].Base[${i}]}
-		/next i
-	FROM NOW ON: IT SHOULD LOOK LIKE THIS: (or you will get errors running it)
-		/varcalc count ${Spell[Augmentation].NumEffects} + 1
-		/for i 1 to ${count}
-			/echo Base ${i} is : ${Spell[Augmentation].Base[${i}]}
-		/next i
-							

- Ok, listen PEOPLE WHO BUILD MQ2 FOR -> TEST <- : this is IMPORTANT!:
-  This patch punched a bunch of holes in mq2, and Im telling you folks right now:
-  IF YOU DONT UPDATE YOUR PLUGINS THEY WILL Fail to build.
-  ok and here is how to update them:
-  Search EVERY single plugin you have for references to ->Base[, ->Base2[, ->Calc[, ->Attrib[ and ->Max[
-  Replace EVERY result with a proper call to the corrosponding new APIs:
-	LONG GetSpellAttrib(PSPELL pSpell, int index);
-	LONG GetSpellBase(PSPELL pSpell, int index);
-	LONG GetSpellBase2(PSPELL pSpell, int index);
-	LONG GetSpellMax(PSPELL pSpell, int index);
-	LONG GetSpellCalc(PSPELL pSpell, int index);
-	Let me give and example: You do the search and you find this code:
-	for (int a = 0; a < 12; a++) {
-		switch (spell->Attrib[a])
-	YOU MUST replace that code... with this:
-	if (PSPELL spell = GetSpellByID(SpellID)) {
-		for (int a = 0; a < GetSpellNumEffects(spell); a++) {
-			switch (GetSpellAttrib(spell, a))

-	Notice what I did there? you CANNOT and SHOULD NOT use hardcoded "12" anymore
-	It just isn't how spell effects are stored anymore, they only store
-	the ACTUAL number of effects in memory, not all 12 slots...
-	So... the new Spell member function GetSpellNumEffects(x) SHOULD ALWAYS be used from now on.

-	Mkay? questions?, come talk to us on irc/skype/email whatever...
-	And finally, for the LIVE people... this is comming your way within a week or so when
-	they patch for LIVE, so get ready, cause I'm not going to repeat this info again.
-  This message will self destruct in 3...2...1...

28 Jan 2016
- The changes to the Task TLO from the Jan 14 patch has been reverted, they where not ready for production yet.
- Me.Pet has been fixed for TEST along with a bunch of other spawninfo offsets that where all off.
- Me.Trader has been fixed for LIVE
- Me.Buyer has been fixed for LIVE
- Added Poisoned and Diseased to ${Target}
- Added Poisoned and Diseased to ${Me}
- RewriteMQ2Plugins has been removed, it was a dangerous function that could set all plugins to 0 if you crashed while doing /plugin someunstableplugin unload
- RewriteMQ2Plugins has been replaced with SaveMQ2PluginLoadStatus
- Added Krono to ${Me}
- Added XTargetSlots to ${Me}
- Misc other fixes.
- Stuff

22 Jan 2016
- Updated for TEST
- Updated for LIVE

20 Jan 2016 by MacroQuest2.com Devs
- Updated for LIVE
- Fixes to the task tlo by dewey2461 see: http://www.macroquest2.com/phpBB3/viewtopic.php?f=30&t=19912
- New feature map highlights see http://www.macroquest2.com/phpBB3/viewtopic.php?f=17&t=19895
  code cred: JudgeD

17 Jan 2015 by MacroQuest2.com Devs
-Added CursorPlatinum,CursorGold,CursorSilver and CursorCopper to the ${Me} tlo

16 Jan 2016 by MacroQuest2.com Devs
- Fixed Open in the CONTENTS struct
- Added .Open to the itemtype, it works for containers. its a boolean.

14 Jan 2016 by MacroQuest2.com Devs
- Updated for TEST
- Added a new feature. cred: dewey2461
- Description: Extends the Task TLO with the TaskElementList's Objective[ ]

- The TaskElementList is a row,column address where column 0 is the text, 1 is the status, etc.

- Examples: 

- /echo ${Task.Objective} The first objective
- /echo ${Task.Objective[0]} The first objective
- /echo ${Task.Objective[0,1]} The first objective's status
- /echo ${Task.Objective[0,2]} The first objective's zone
- /echo ${Task.Objective[1]} The second objective

16 Dec 2015 by MacroQuest2.com Devs
- Updated for LIVE
- Change: LoreGroup and LinkDBValue in the CONTENTS struct has been renamed
  to GroupID and OrnamentationIcon (cause thats what they are)
  Make changes to your plugins if you use them.
- switches got some love - thanks brainiac.

14 Dec 2015 by SwiftyMUSE
- Added Slowed, Rooted, Mezzed, Crippled, Maloed, Tashed, Snared, Hasted, Aego,
	Skin, Focus, Regen, Symbol, Clarity, Pred, Strength, Brells, SV, SE,
	HybridHP, Growth, Shining, Beneficial, DSed, RevDSed, Charmed to ${Target}
- Added Aego, Skin, Focus, Regen, Symbol, Clarity, Pred, Strength, Brells, SV, SE,
	HybridHP, Growth, Shining, Beneficial, DSed, RevDSed, Charmed to ${Me}
- Updated MQ2Linkdb code to generate links for most all items (98.04% of lucy items)
- Added new groundspawns for MQ2Map

12 Dec 2015 by Eqmule
- Please don't use MQ2 for unattended gameplay (afk botting)
- Updated for TEST

09 Dec 2015 by Eqmule
- Please don't use MQ2 for unattended gameplay (afk botting)
- Updated for LIVE
- Dont try to use mq2 or any other third party tool on the Phinigel server.
  Consider this a friendly warning.

08 Dec 2015 by Eqmule
- Please don't use MQ2 for unattended gameplay (afk botting)
- Updated for TEST
- Misc Buffer Overflow fixes.

07 Dec 2015 by Eqmule
- Please don't use MQ2 for unattended gameplay (afk botting)
- Updated for TEST

05 Dec 2015 by Eqmule
- Please don't use MQ2 for unattended gameplay (afk botting)
- Updated for TEST

03 Dec 2015 by Devs
- Please don't use MQ2 for unattended gameplay (afk botting)
- Updated for TEST
- Updated mq2ic for isxeq, copy it to your extensions folder and isxeq will load it for you.

02 Dec 2015 by Devs
- Well... This is probably the most important update to MQ2 in years.
  Recent changes to the client released with the new Broken Mirror expansion
  added a new type of MQ2 detection which is meant to prevent mq2 usage on the new Phinigel server.
  We fully support the NO MQ2 policy on Phinigel, and we want to continue
  supporting that policy and backup DBG any way we can that’s within reason.
  We have therefor decided to add a new type of integrity checker to MQ2.
  We have placed the code in a MQ2 plugin that has been named MQ2Ic.dll. (MQ2 Integrity checker)
  We feel strongly that MQ2 is in a symbiosis with Everquest, and it’s important to us
  that all MQ2 users feel safe while they use MQ2.
  MQ2 users are an important part of the Everquest community and we wish to keep it that way.
  In short, we recommend you keep MQ2Ic.dll loaded while you are playing Everquest.
  It will protect your integrity on all servers EXCEPT Phinigel.
  It will be included in every zip from now on, and will be maintained by active mq2 devs.
  Its usage is optional though, and you can unload and load it like any other plugin, but it comes loaded by default.
  This plugin will also fix some recent plugin issues and crashes as well as improve the fps performance.
  All questions about this plugin should be directed to eqmule@hotmail.com

26 Nov 2015 by EqMule and Braniac
- HAPPY THANKSGIVING EDITION!
- Please don't use MQ2 for unattended gameplay (afk botting)
- Updated for TEST
- Fixed a few annoying issues with mq2 message wrapping multiple lines in tools like DebugView. -Brainiac
- Updated ITEMINFO. AugRestrictions was in the wrong place.
- Added code to ${Target.AggroHolder} so it returns yourself as well as other now.

23 Nov 2015 by EqMule
- Please don't use MQ2 for unattended gameplay (afk botting)
- Fixed some ISXEQ stuff
- The following commands now work in ISXEQ:
  - /beepontells
  - /flashontells
  - /timestamp
  - /click left door (remember to do /doortarget before u do that though)
  - /click left item (remember to do /itemtarget before u do that though)
  - /click left target
  - /click right target
  - /useitem "some item" (or partial name) or without the quotes... this one works for items in keyrings as well (illusions, mounts)

22 Nov 2015 by EqMule and Demonstar55
- Please don't use MQ2 for unattended gameplay (afk botting)
- Added .Index to the AltAbility TLO.
- Added .NextIndex to the AltAbility TLO.
- Added .CanTrain to the AltAbility TLO.
  Usage: /if (${AltAbility[Companion's Aegis].CanTrain}) /alt buy ${AltAbility[Companion's Aegis].NextIndex}  
- Added a few new APIs:
- AltAdvManager::CanSeeAbility
- AltAdvManager::CanTrainAbility
- PcZoneClient::HasAlternateAbility
- Added the /pick # command to the ISXEQ build.

20 Nov 2015 by EqMule
- Please don't use MQ2 for unattended gameplay (afk botting)
- Updated for TEST
- Updated for LIVE

19 Nov 2015 by EqMule
- Please don't use MQ2 for unattended gameplay (afk botting)
- Fixed the /ranged crash

18 Nov 2015 by EqMule
- Please don't use MQ2 for unattended gameplay (afk botting)
- Updated for LIVE
- Updated for TEST
- Change the MQ2MountType TLO has been renamed to MQ2KeyRingType
  it works exactly like the mount tlo would, but it also take illusions now
  so u can do:
  Usage: /echo ${Mount[1].Name}
  Outputs: [MQ2] Whirligig Flyer Control Device
  Usage: /echo ${Illusion[2].Name}
  Outputs: [MQ2] Polymorph Wand: Steam Suit
  Usage: /echo ${Illusion[Polymorph Wand: Steam Suit].Index}
  Outputs: [MQ2] 2
- New Feature: you can now use /useitem on illusion items even if they are in the keyring
  usage: /useitem Polymorph Wand: Steam Suit
- Change: there used to be a value in the itemstruct called CastTime
  I noticed it was actully FoodDuration, so it has been renamed.
  If you have any plugins that used "someitem->CastTime" from that struct,
  you need to change that to whatever you intend it to do, cause for whatever
  reason you have been using it up til this point, you have gotten FoodDuration back...
  Im guessing that was a bug, and you really wanted someitem->Clicky.CastTime instead...
  so adjust accordingly.

11 Nov 2015 by EqMule and Demonstar55
- Please don't use MQ2 for unattended gameplay (afk botting)
- BIG NEWS!
- After a really long time, messing with this on and off
  I'm proud to present support for splash spells in the cast command.
  You can now cast any splash spell as long as you have a target.
  If you dont have a target it will just cast it at your own location.
  There is no need for window in focus, or full screen or any of that stuff
  you dont even have to be facing the target.
  Basically the only requirement is that its in lineofsight and in range.
  The splash feature was brought to you as a joined effort
  with Demonstar55 as the main contributor, his tireless dissasembling
  and reverse engineering as well as updates on the progress on skype, irc etc
  was a major help in bringing this to you all, so give him a shoutout!
  I need to mention ctaylor22 as well for pushing me to work on it at all.
  Anyway... enjoy.
- Added a new member to the Spawn TLO: CanSplashLand, it returns true or false
  usage: /echo ${Target.CanSplashLand}
  I suggest you use this tlo member in your macros BEFORE you try to cast a splashspell
  there is no point in casting it if it wont land due to a line of sight problem.
  NOTE! This check is ONLY for line of sight to the targetindicator (red/green circle)
  its NOT a range check, you need to check range yourself like for every other spell
  before you cast it...
  
01 Nov 2015 by EqMule
- Please don't use MQ2 for unattended gameplay (afk botting)
- Updated for BETA

31 Oct 2015 by EqMule
- Please don't use MQ2 for unattended gameplay (afk botting)
- Updated for BETA

30 Oct 2015 by EqMule
- Please don't use MQ2 for unattended gameplay (afk botting)
- Updated for BETA
- Misc other stuff

29 Oct 2015 by EqMule
- Please don't use MQ2 for unattended gameplay (afk botting)
- Updated for BETA
- Fixed some ISXEQ code

 28 Oct 2015 by EqMule
- Please don't use MQ2 for unattended gameplay (afk botting)
- Updated for TEST
- Updated for BETA

26 Oct 2015 by EqMule
- Please don't use MQ2 for unattended gameplay (afk botting)
- Updated for LIVE
- Updated for BETA
- Misc other stuff

25 Oct 2015 by EqMule
- Please don't use MQ2 for unattended gameplay (afk botting)
- Updated for BETA
- Misc other stuff

24 Oct 2015 by EqMule
- Please don't use MQ2 for unattended gameplay (afk botting)
- Updated for TEST
- Updated for BETA
- Corrected address of AugRestrictions in the iteminfo struct

23 Oct 2015 by EqMule
- Please don't use MQ2 for unattended gameplay (afk botting)
- note that /useitem <some mount> doesnt work in the beta client yet, ill see what i can do...
- Added .SkillModMax to the ItemType TLO
- Fixed a crash in mq2map when doing /loadskin

21 Oct 2015 by EqMule
- Please don't use MQ2 for unattended gameplay (afk botting)
- Updated for LIVE
- Fixed and cleaned a bunch of small stuff but it is possible I broke some stuff as well,
 report if u find something that worked in last zip and not in this one.
- ${DisplayItem} now takes an index as an option parameter index can be 0-5
  you can still just do ${DsiplayItem} and it will just pick whatever you inspected last.
  Example: /echo ${DisplayItem[5]}
- Added a few new members to the DisplayItem TLO:
		Info = 1,
		WindowTitle = 2,
		AdvancedLore = 3,
		MadeBy = 4,
		Information = 5,
		DisplayIndex = 6
  There is a difference between .Info and .Information .Info contains for example:
  .Info can return text like; this item is placable in yards, guild yards blah blah , This item can be used in tradeskills
  .Information can return text like Item Information: Placing this augment into blah blah, this armor can only be used in blah blah

17 Oct 2015 by EqMule
- Please don't use MQ2 for unattended gameplay (afk botting)
- Updated for TEST
- Fixed a few VS 2015 compile warnings.

07 Oct 2015 by EqMule
- Please don't use MQ2 for unattended gameplay (afk botting)
- Added some stuff to the ALTABILITY struct, cred demonstar55
- Renamed AARankRequired to CurrentRank in the ALTABILITY struct
- Added .PointsSpent to the altbility TLO it returns points you spent on an AA
- Added .Rank to the altbility TLO it returns current rank of an AA
- Reminder: .MaxRank in the altbility TLO it returns max rank of an AA
- I'm sorry (not really) but in my ongoing efforts to clean up the API
  I had to rename a couple functions, so take notice and go over your plugins:
  mq2cast and mq2melee calls these for example. See below:
- Renamed GetAltAbility to GetAAById (cause thats what it is)
- Renamed GetAltAbilityIndex to GetAlternateAbilityId (cause thats what it is)

01 Oct 2015 by EqMule
- Please don't use MQ2 for unattended gameplay (afk botting)
- Fixed a bunch of POSIX stuff
- Made sure Target.Buff and Target.BuffDuration now works on spells without having to specify Rank
  example: /echo ${Target.BuffDuration[Pyromancy]} would FAIL prior to todays patch
  now it wont.
  example 2: /echo ${Target.Buff[Pyromancy]} would return NULL prior to todays patch
  now it returns the correct name including its rank: so Pyromancy XV for example...

30 Sep 2015 by EqMule (ALERTS AND MORE ALERTS AND STUFF)
- THIS IS A MACROBREAKING PATCH! (so read these notes)
- Please don't use MQ2 for unattended gameplay (afk botting)
- Fixed .Mercenary in the spawnstruct for TEST -cred demonstar55
- GetGuildIDByName now returns 0xFFFFFFFF and not 0x0000FFFF if a guild is NOT found, so if you use this function in a plugin adjust acordingly.
- Fixed a problem with searching through spawns for guild members
  This might break you macros so pay attention!:
  Prior to THIS patch there was a difference in CASE with guild/GUILD in spawn searches:
  IF you wanted to search for a spawn like this:
  /echo ${Spawn[radius 75 pc guild noalert 6]}
  THAT WOULD MAKE MQ2 THINK the guild you where looking for was called "noalert" 
  now if that was not your intention, you should have used UPPERCASE GUILD instead
  and it would just search for people in YOUR guild.
  In order to not use this confusing method of searching through spawns
  I have decided to rename lowercase guild to guildname
  so from this point and onward, you CAN specify guild OR GUILD and it will just pick your own guild
  in order to search for players of a specific guild use "guildname" and note that if there are spaces in the guildname you need encase with "".
  Example: ${Spawn[radius 75 pc guildname "Some Cool Guild" noalert 6]}
- Added a new TLO: ${Alert}
  it has 2 members: List which returns a AlertListType and Size which returns a IntType
  Usage Example 1: /alert add 1 ${Me.Name}
		 /echo ${Alert[1].List[0].Name}
		 Outputs: eqmule
		 /echo ${Alert[1].List[0].Spawn.Race}
		 Outputs: Dark Elf (or whatever my Class is)
  Usage Example 2: /alert add 1 id ${Me.ID}
         /echo ${Alert[1].List[0].SpawnID}
		 Output: 12345 (or whatever my spawnid is)
         /echo ${Alert[1].Size}
		 Output: 2 (or whatever size your alert list for 1 is)
  Usage Example 3: /alert remove 1 id ${Me.ID}
         removes the list entry from alert 1 that matches: id ${Me.ID}
- Added a new TLO Type: MQ2AlertListType which has the following members:
  well it has a crapload of members look at the source to list them but basically
  it has all the members SEARCHSPAWN has plus one extra that I call Spawn
  Spawn inherits the spawntype see the example above...
  Note that: .Spawn will only work if your alert has either .Name or .SpawnID set.
- Bunch of other stuff fixed/added/fightclub/updated/rewritten etc.
- ${Spell[some spell]} now looks through your aa list as well if it cant find a spell
  I did that to take the new ranks into account for example prior to this patch
  /echo ${Spell[Boastful Bellow].Range} would fail because the Boastful Bellow spell
  has been renamed to Boastful Bellow I
  anyway the fix is now in and it also means .RankName will return ranks for these kinds
  of alt abilities.

25 Sep 2015 by EqMule
- Please don't use MQ2 for unattended gameplay (afk botting)
- Updated for TEST again... (cmon man are u trying to kill me?!!, scowls at hludwolf ready to attack ;)
- So... when they patch at 8.30pm I have 2 choices:
  1. wait until the morning and go over it manually.
  2. run a quickpatch, cross fingers and release without proper testing.
  Well, I did 2. and went to bed, I guess it didnt work as intended
  uhm, so the structs has been corrected, castready and so on
  should be working again...

24 Sep 2015 #2 by EqMule
- Please don't use MQ2 for unattended gameplay (afk botting)
- Updated for LIVE

24 Sep 2015 by EqMule
- Please don't use MQ2 for unattended gameplay (afk botting)
- Updated for TEST
- Corrected the wwsCrashReportCheckForUploader_x offset and detour. :cred SwiftyMUSE

23 Sep 2015 by EqMule
- Please don't use MQ2 for unattended gameplay (afk botting)
- Updated for LIVE

19 Sep 2015 by EqMule
- Please don't use MQ2 for unattended gameplay (afk botting)
- Updated for TEST
- fixed a compile error in CustomPopup when building isxeq. 

19 Sep 2015 by SwiftyMUSE
- Updated autorun to allow for all toons instead of having to specify them individually.
  I did not change the /autorun command which is used to set the autorun value for the current
  toon.
  Eg., add ALL=<command> under [Autorun]
- Modified ground spawn detection to allow the value based on the actual zone.
- Updated pluginhandler to fix a timing issue with running zoned.cfg.

17 Sep 2015 by EqMule
- Please don't use MQ2 for unattended gameplay (afk botting)
- Updated for TEST
- DmgBonusType in the itemstruct has been renamed to ElementalFlag (because thats what it is)
- DmgBonusVal in the itemstruct has been renamed to ElementalDamage (because thats what it is)
  if you have plugins that refer to these make sure u rename as well.
- the size of the _AGGROINFO struct changed. Cred: demonstar55
- Added .Icon to the MQ2ItemType TLO
- Added Scroll to the mouseinfo struct. Thanks Brainiac,
- Fixed a crash in /windowstate that could happen when using a (bad) Custom UI. Thanks demonstar55
- since GetCombatAbilityTimer now accepts -1 as a timer, I have removed that check
  this means you should remove it from mq2melee as well for example:
  this line: if (EFFECT->ReuseTimerIndex && TYPE != AA && EFFECT->ReuseTimerIndex != -1)
  becomes this: if (EFFECT->ReuseTimerIndex!=0 && TYPE != AA)

26 Aug 2015 by EqMule
- Please don't use MQ2 for unattended gameplay (afk botting)
- Updated for TEST
- New feature: you can now search spawns by if they are aggresive or not
  for more info see this post by demonstar55 http://www.macroquest2.com/phpBB3/viewtopic.php?f=30&t=19813
- Added new command: /removepetbuff
  it will remove a pet buff by name or partial name.
  Usage: /removepetbuff Spirit of Wolf
  Feature requested by: standred
- New Commands: /popcustom and /popupecho
  for more info on these 2 commands see this post: http://www.macroquest2.com/phpBB3/viewtopic.php?f=30&t=15800&p=142608#p142608
  Cred: PMS
- Added new TLO member for the Character TLO: SpellInCooldown
  it returns TRUE if you have a spell in cooldown and FALSE when not.
  Cred:demonstar55 see this topic for more info: http://www.macroquest2.com/phpBB3/viewtopic.php?f=47&t=19689

21 Aug 2015 by EqMule
- Please don't use MQ2 for unattended gameplay (afk botting)
- Updated for TEST
- Updated for LIVE
- Made a few changes to how the zoned.cfg is processed
  hopefully that should fix a crash I have gotten reports about.
  *crossing fingers*

19 Aug 2015 by EqMule
- Please don't use MQ2 for unattended gameplay (afk botting)
- Updated for LIVE
- This is a heads up:
  In the near future I will restrict /target to a radius of 360
  I do this because its unreasonable to target stuff across zones.
  There is absolutely no scenario where you have a reason to target a mob
  until its within that range. So change your macros now if they do this.
  If you have line of sight to a mob there will be no radius restriction.

14 Aug 2015 by EqMule
- Please don't use MQ2 for unattended gameplay (afk botting)
- Updated for TEST

08 Aug 2015 by EqMule
- Please don't use MQ2 for unattended gameplay (afk botting)
- Updated for ninjapatch.
- Updated mkplugin.exe mkplugin.cpp and ISXEQ\PostBuild.bat with changes by D2U
  See http://www.macroquest2.com/phpBB3/viewtopic.php?f=30&t=19790
- Updated TelnetServer.cpp with changes by rmaxm
  See http://www.macroquest2.com/phpBB3/viewtopic.php?f=28&t=19793
- Updated the _LOOTITEM struct with addition by dewey2461
- Bugfix: ${Me.Inventory[someslot].Augs} now returns correct number of augslots the item has.
  example: /echo My gloves has ${Me.Inventory[Hands].Augs} augslots.
  NOTE: I dont know how this worked in the past, but this only counts how
  many augslots an item has, it doesnt check if there is actually an augment
  in the slot...
  Cred: Nytemyst for the report.
- Updated MQ2ItemDisplay.cpp with changes by dewey2461
  Added ${GearScore.UpgradeName}
  Added ${GearScore.UpgradeSlot}
  See http://www.macroquest2.com/phpBB3/viewtopic.php?f=30&t=19792

03 Aug 2015 by EqMule
- Please don't use MQ2 for unattended gameplay (afk botting)
- Fixed a 10 year old bug where GetSpellDuration would use pCharSpawn (which can be a level 30 mount)
  instad of the correct pLocalPlayer (which is actually your characters spawn with correct level)
  the impact of this would be that spells that scale their duration by the level of the caster
  would return a shorter duartion when on a mount...
  example: doing /echo ${Spell[Enticer's Command].Duration.Minutes} on a level 105 enc would return 4 when on a mount and 7 when not
  bug report: Maskoi

24 Jul 2015 by EqMule
- Please don't use MQ2 for unattended gameplay (afk botting)
- Updated for todays TEST ninja patch
- Fixed a struct that would crash eq if mq2hud was used.
- same struct messed up keypresses as well...
- /mouseto is back... and thats all I have to say about that at 
   this point, more on this some other time.

23 Jul 2015 by EqMule
- Please don't use MQ2 for unattended gameplay (afk botting)
- Updated for todays LIVE ninja patch

2 Jul 2015 by EqMule
- Please don't use MQ2 for unattended gameplay (afk botting)
- Updated for todays LIVE client

21 Jul 2015 by EqMule
- Please don't use MQ2 for unattended gameplay (afk botting)
- Updated for the TEST client
- Fixed a bug with finding items in bags for the test build.

16 Jul 2015 by EqMule
- Please don't use MQ2 for unattended gameplay (afk botting)
- Updated for TEST build.
- Removed SetForegroundWindow from the FlashOnTells feature.
  (it was not working as intended when using ISBoxer)
  It will still flash the window.

15 Jul 2015 by EqMule
- Please don't use MQ2 for unattended gameplay (afk botting)
- New Command: /flashontells
  You can use it to turn flashing of the eq window on or off when you recieve a tell.
  Usage:
  You either do /flashontells [on|off] or just /flashontells for a toggle.
  Or just set it in MacroQuest.ini to FlashOnTells=1 in the [MacroQuest] section.
  NOTE: You have to have tell windows enabled in options for this to work.
- TimeStampChat, BeepOnTells and FlashOnTells are now default ON if no setting is found in MacroQuest.ini.

14 Jul 2015 by EqMule
- Please don't use MQ2 for unattended gameplay (afk botting)
- Fixed a problem with combat abilities (thanks to William12 for the report)
  Before this change you could buy a rank 1 combatability, lets say Rest
  Then you bought Rest Rk. II
  At that point BOTH are saved in your combatabilities array...
  (I think thats a eq bug cause it sure isn't needed)
  Anyway... doing something like ${Spell[Rest].RankName}
  would then fail cause it would find "Rest" first...
  The fix is basically calling pCombatSkillsSelectWnd->ShouldDisplayThisSkill
   in every place NUM_COMBAT_ABILITIES is used...

06 Jul 2015 by SwiftyMUSE
- Updated to include new currencies (Fists of Bayle, Arx Energy Crystals, Pieces of Eight)
- Fixed ${Me.AltCurrency} to be able to use Medals of Heroism not Marks of Heroism

01 Jul 2015 by EqMule
- Please don't use MQ2 for unattended gameplay (afk botting)
- Updated for the LIVE Client
- Updated for the TEST Client
- Fixed ${Me.Drunk}
- Fixed ${Me.Trader}
- Fixed ${Me.Buyer}

25 Jun 2015 by EqMule
- Please don't use MQ2 for unattended gameplay (afk botting)
- Updated for the TEST Client

18 Jun 2015 by EqMule
- Please don't use MQ2 for unattended gameplay (afk botting)
- Fixed ${Me.UseAdvancedLooting} thanks to william12 for reporting it as broken.

17 Jun 2015 by EqMule
- Please don't use MQ2 for unattended gameplay (afk botting)
- Updated for today's LIVE patch
- GetCombatAbilityTimer for the LIVE build now takes 2 arguments pSpell->ReuseTimerIndex and pSpell->SpellGroup
  do a search for GetCombatAbilityTimer in your plugins and change accordingly.

11 Jun 2015 by EqMule
- Updated for the TEST build
- GetCombatAbilityTimer for the TEST build now takes 2 arguments pSpell->ReuseTimerIndex and pSpell->SpellGroup
  do a search for GetCombatAbilityTimer in your plugins and change accordingly.
  GetCombatAbilityTimer for the LIVE build has not changed. (but it will next patch.)
- Clicking on the name of someone in the targetwindow will now open a trade if you have coin (or an item) on the cursor.

08 Jun 2015 by EqMule
- Please don't use MQ2 for unattended gameplay (afk botting)
- Fixed /pickzone you can now do /pick 5 or whatever and it WILL send you to the 5 instance (if it exist)
  /pick 0 will just pick MAIN instance.

28 May 2015 by EqMule
- Please don't use MQ2 for unattended gameplay (afk botting)
- Updated LIVE build.
- Comming in next zip: /pickzone will take a instance number as an argument
  Usage: /pickzone 3 will pick instance 3 and zone you in (provided its valid)
  /pickzone 0 will select the main instance
  this might be buggy its a work in progress.
  NOTE: You should only use this in zones where /pickzone can be used.

23 May 2015 by EqMule
- Fixed ${Me.DSed} and ${Me.RevDSed} crashes thanks to klaarg for the bug report
- consolidated some other stuff and event related things

19 May 2015 by EqMule
- Updated for today's LIVE and BETA patches.

18 May 2015 by EqMule
- Added .NoDrop to the advlootitemtype tlo it returns TRUE if an item is NoDrop and FALSE if not.
  Usage: /echo ${AdvLoot.PList[1].NoDrop}
- Updated BETA build.

16 May 2015 by EqMule
- Updated TEST and BETA builds.
- Fixed an issue with the TEST build which prevented it from building correctly.
- Fixed a ctd in ${DisplayItem} if used after a /unload and reload but no item displayed. reporter: SwiftyMUSE
- Added ItemLink to the Item TLO it just prints the actual hexlink for an item (not clickable)
  this is useful for when creating hotbuttons with links in them manually...
  Usage: /echo ${Cursor.ItemLink}

15 May 2015 by SwiftyMUSE
- Updated GetItemLink to return a clickable or non-clickable link based on a parameter.

13 May 2015 by EqMule
- Added .IconID to the AdvlootItemType TLO it returns an int - cred randyleo
  usage: /echo ${AdvLoot.PList[1].IconID}
- Added .UseAdvancedLooting to the character TLO it returns TRUE if advanced looting is turned on otherwise FALSE -cred maskoi
  Usage: /echo ${Me.UseAdvancedLooting}

12 May 2015 by SwiftyMUSE
- Corrected GetSpellByID to return NULL when the spell is not found. (necessary to fix mq2cast, where it tries to cast
  an item that is not a clicky item and causes a CTD).

07 May 2015 by EqMule & demonstar55
- AltTimer in the _SKILL struct has been renamed to (the correct name) SkillCombatType (whatever that is...)
- Added .Stuck to the SpawnType TLO, i never seen it return TRUE, so more testing is needed...
- Added .PlayerState to the SpawnType TLO, it returns a mask as an inttype which has the following meaning:
  0=Idle 1=Open 2=WeaponSheathed 4=Aggressive 8=ForcedAggressive 0x10=InstrumentEquipped 0x20=Stunned
  0x40=PrimaryWeaponEquipped 0x80=SecondaryWeaponEquipped
  This too needs more testing.
- Added .Stunned to the spawntype TLO it returns TRUE or FALSE if a mob is stunned or not
  NOTE: .Stunned DID exist in the spawntype TLO before, but it only returned your character's Stunstate
  THIS MEANS IF YOU RELY ON THIS IN YOUR MACROS, use ${Me.Stunned} in your macros from now on instead
  when you need YOUR stunstate and the below examples when you need a SPAWNS stunstate, you have been warned...
  Usage: /echo ${Target.Stunned} or ${Spawn[npc somespawnname].Stunned}
- Added .Aggressive to the spawntype TLO it returns TRUE or FALSE if a mob is aggressive or not
- Cred .PlayerState and .Stuck: demonstar55
- Couple additions to /advloot
- /advloot shared # now accepts leave and giveto as arguments
  Usage:
  /advloot shared <#(index) or "item name"> giveto <name> <opt:qty> (qty is optional, if you leave it out it will give full stack)
  /advloot shared <#(index) or "item name"> leave
  Examples:
  Lets say there is a stack of 4 spiderling silks in the first list item of the shared lootwindow
  /advloot shared 1 giveto eqmule 1
  /advloot shared 1 giveto SwiftyMUSE
  Will give 1 spiderling silks to eqmule
  Will give the remaining 3 spiderling silk to SwiftyMUSE (we didnt specify qty, so it just gave the rest)
  /advloot shared "spiderling silk" leave
  Will just leave the first "spiderling silk" it finds in the shared list on the corpse...
  or /advloot shared 1 leave
  Will just leave whatever is in list index 1 in the shared list on the corpse... (in our example spiderling silk)

05 May 2015 by SwiftyMUSE
- Fixed bug with Me.AltAbility where it would not identify alt abilities that were granted but have
  no cost associated.
- Updated ItemDB.txt with new summoned items.

02 May 2015 by SwiftyMUSE
- Added .TankMercCount, .HealerMercCount, .MeleeMercCount, CasterMercCount to the Group TLO

30 Apr 2015 by SwiftyMUSE
- Fixed crash in MQ2Map when zoning with a custom filter

29 Apr 2015 by eqmule
- Updated for the latest LIVE client
- Fixed /bzsrch command
  this means it works again...
  Usage Example: see this post: http://www.macroquest2.com/phpBB3/viewtopic.php?f=17&t=19699&p=169467#p169467
- Fixed a crash that would happen if you logged all the way into the game
  then all the way out to server select, and back in again
  and at that point tried to call GetSpellByName or any
  of the TLO's that calls it.
- Added a few more members to the AdvLoot TLO: all return TRUE or FALSE if checkbox is checked
  .AutoRoll .Need .Greed .No .AlwaysNeed .AlwaysGreed .Never
  Usage Example: /if (${AdvLoot.SList[1].Need}==TRUE) item 1 in the shared list has Need checked. 
- Added PWantCount and SWantCount which counts the number of items in each list that has a checkmark
  in any of the need and greed boxes.
  Usage Example: /echo /if (${AdvLoot.SCount} && ${AdvLoot.SWantCount}) /advloot shared set ${Me.Name}

24 Apr 2015 by SwiftyMUSE
- Allow any case of NULL, TRUE, FALSE to be accurately calculated by our evaluation used in math.calc (and therefore
  in any IF condition.

23 Apr 2015 by SwiftyMUSE
- Fixed missing ground spawn names on the map

23 Apr 2015 by eqmule
- Updated for the LIVE client dated Apr 22 2015 15:38:04

22 Apr 2015 by SwiftyMUSE
- Added .MercenaryCount to the Group TLO

22 Apr 2015 by eqmule
- Updated for the latest LIVE client

21 Apr 2015 by SwiftyMUSE
- Removed unnecessary CleanName useage, as DisplayedName already has the cleaned up name
- Added LocYXZ to spawntype TLO

18 Apr 2015 by eqmule
- /itemnotify "${FindItem[${spellname}].Name}" rightmouseup
  will now actually mem spells...

17 Apr 2015 by eqmule
- Fixed GroupNumber in the raid TLO
  This means : /echo ${Raid.Member[xxxx].Group} will work again.
- Added MasterLooter as a member to the Raid TLO
  Usage: /echo ${Raid.MasterLooter}

16 Apr 2015 by eqmule
- Updated for latest TEST Client
- /notify now takes address as an argument (useful when a window have nested children and you cant find it by name...)
  Usage: /notify ${Window[SomeWindow].FirstChild.FirstChild.Next.Address} leftmouseup
  Usage: /notify ${Window[SomeWindow].Next.Child[Alist].Address} listselect 2

15 Apr 2015 by eqmule
- Added a new TLO for AdvLoot, this is a first draft, test it, report bugs, and so on to me.
  I need a volunteer to update the wiki with this new TLO and its usage/members
  It has a few members SList,PList,SCount and PCount
  /echo ${AdvLoot.PList[1].Name}
  Output: [MQ2] Bone Chips
  /echo there are ${AdvLoot.PCount} items in the personal loot list
  Output: [MQ2] there are 3 items in the personal lootlist
  /echo the item in index 1 has a StackSize of ${AdvLoot.PList[1].StackSize}
  Output: [MQ2] the item in index 1 has a StackSize of 2
  Alright at this point we know the item in index one is a stack of 2 bone chips
  Now we can decide to do something about it:
  /advloot personal/shared 1 leave
  That will click the leave button...
  /advloot personal/shared 1 ag
  That will click the ag checkbox
  And so on...
  Finally you can do
  /advloot shared set Eqmule 
  Or whatever other group member or Never or Leave on corpse or 
  any of all the other choices in the combobox for shared loot and it will set it...
- Added Support for the 6th Augslot in all TLO's dealing with Augs
  Thanks to demonstar55 for reminding me.
- Fixed multiple bugs where CleanName was used to clean names directly on pointers we werent supposed to modify.
  Thanks to Ceedopey for reporting the bug.

31 Mar 2015 by eqmule
- Updated for the latest TEST client
- Updated for the latest LIVE client

30 Mar 2015 by eqmule
- Fixed CSidlScreenWnd__CalculateVSBRange_x offset

28 Mar 2015 by eqmule
- Updated for the latest TEST client
- Updated for the latest LIVE client

27 Mar 2015 by eqmule
- Updated for the latest TEST client
- Updated for the latest LIVE client
- Spell.Dar is back in its full glory (Dar means DamageAbsorbRemaining) -cred demonstar55
  This is useful.
- Spell.Counter is back in its full glory -cred demonstar55
  This is useful for getting for example poisioncounters.

25 Mar 2015 by eqmule
- Updated for the latest LIVE client patch
- Added MarkNpc and MasterLooter to the groupmember TLO
- Fixed a potential crash in case FreeInventory: - cred htw

25 Mar 2015 by SwiftyMUSE
- Fix to /multiline command that would potentially cause incorrect parsing of the commands.

24 Mar 2015 by eqmule
- Fixed NewVardata cred: ctaylor22 
- Added a catch section to GetSpellByName to not try so hard to crash your eqgame(s)
- SwiftyMUSE added a fix from the future.

22 Mar 2015 by eqmule
- Updated for the latest TEST Client patch

19 Mar 2015 by eqmule
- Updated for the latest TEST Client patch
- Fixed Group.MainTank and the other roles

16 Mar 2015 by EqMule
- Added a sanitycheck for GetSpellByName - cred htw
- Misc Fixes
- HAPPY 16th EQ!

12 Mar 2015 by SwiftyMUSE
- Updated ${If[]} to allow one of two user-defined delimiters. The default delimiters are ',' and '~'.
  In the MacroQuest.ini file, you can change the delimiters using IfDelimiter and IfAltDelimiter values.

11 Mar 2015 by eqmule
- Updated for the latest TEST Client patch
- Updated for the latest LIVE Client patch
- Misc Fixes

07 Mar 2015 by eqmule
- Updated for the latest TEST Client patch
- the Alias TLO has been updated to be compatible with ISXEQ

04 Mar 2015 by eqmule & SwiftyMUSE
- made a few changes to how GetSpellByName works
  from now on I placed all of the spelldb in a map.
  the main reason for this is so we can pick spells that best matches our class
  and if it doesnt , at least pick a spell that is class usable.
  if both of those selections fails, we will just revert to old pick, which is to select whichever spell comes first
  in the db...
  Using this map has made spell lookup between 20-200 times faster than before.
  If you are interested in testing this, add a QueryPerformanceCounter before and after
  the call and you will see this for yourself.
- this also fixes problems with getting correct spells for .RankName
- Misc Fixes & Code cleanup
- ${Zone[xxxxx] if xxxxx is larger than MAX_ZONES no longer crashes the client.
- .RankName now returns the input spell if there is no rank found or if the character you do the query on doesnt have the spell.

27 Feb 2015 by eqmule
- Updated for the latest TEST Client patch

25 Feb 2015 by eqmule
- Updated for the latest LIVE Client patch

23 Feb 2015 by eqmule
- Added .Instance to the character TLO
  Usage: /echo ${Me.Instance} will return a int representing the instance ID
- ${Zone.ID} should now return the correct zone id even for instances and neighborhoods.
  as well as campfire zone id's and so on...
- Misc Fixes
- Fixed GROUPMEMBER struct for the test build
  This should fix a crash reported by dogstar, thanks for the reports buddy!


20 Feb 2015 by eqmule
- Updated for test client patch
- Changed all qsort calls to std::sort -Cred demonstar55
- Fixed /who sort guild (has it ever worked?)
  it will display all non guilded players first then sort the rest by guild.
- Fixed a bug where unloading mq2 while the ProcessGameEvents detour was in use would crash the game...
  This means using /unload should be safer than ever now.
- Misc fixes -Cred Htw and uploaders of minidumps.

13 Feb 2015 by eqmule
- Updated for the Test Client patch.

10 Feb 2015 by eqmule
- Updated for the Live Client patch.

07 Feb 2015 by eqmule
- Updated for the Test Client patch.

06 Feb 2015 by eqmule
- Fixed Task.Timer , it can now be trusted even when the task window is closed.
  ALSO TAKE NOTE: it returns a TimeStampType from now on. (used to be a TicksType)

03 Feb 2015 by eqmule
- Added new TLO Alias - Code by Cr4zyb4rd
  see this post for more info: http://www.macroquest2.com/phpBB3/viewtopic.php?f=30&t=19240&p=167005&hilit=alias#p167005
- Added IsActiveAA to the Spell TLO
  Usage: /echo ${Spell[Origin].IsActiveAA}
  returns: TRUE since Origin is a "Active" AltAbility as opposite to a Passive ability.
- Fixed the EQMisc__GetActiveFavorCost_x offset how long has it been broken?
- Added some stuff to make ISXEQ compile

02 Feb 2015 by eqmule
 - Added .Expansion to the Me.AltAbillity TLO it returns a inttype
 - Added .Flags to the Me.AltAbillity TLO it returns a inttype
 - Added .Passive to the Me.AltAbillity TLO it returns a booltype TRUE if its a passive ability and false if its an active.
 - Added a check for plugin unloading to not try to unload plugins that has already been unloaded...
   not exactly sure if it will help, but im trying to mitigate a crash i have seen when doing /unload
   time will tell.
- Added pcpet and npcpet to searchspawn
  This means you can do stuff like /who pcpet and see a list of all pets that belong to players
  OR /who npcpet and you only see a list of pets that belong to NPCs
  OR /echo ${SpawnCount[npcpet]} to get a count of all npc pets in a zone...
  just specifying pet works as it always have and returns all pets... npc and pc owned...
  Idea: Nytemyst
- Added /mercswitch functionality it will now accept Healer, Damage Caster, Melee Damage and Tank as arguments
  usage: /mercswitch Damage Caster
  and it will switch your merc to the Damage Caster (if you have one and its not already active
  which brings us to:
- Added Mercenary.Index which returns your mercenary's Current list index
- Added Me.MercListInfo which is used in the following ways:
  usage1: /echo ${Me.MercListInfo[1]} returns whatever mercenary type is in Index 1 (there are max 7) as a string and it can be : Healer, Damage Caster, Melee Damage or Tank
  usage2: /echo ${Me.MercListInfo[Healer]} returns the index to the first Healer it finds... as a IntType or 0 if not found.
  This is new code, so there might be some changes to it in the future depending on feedback.

29 Jan 2015 by eqmule
- Updated for test client
- New Command (Idea Cred:brihua) /removeaura
  Usage: /removeaura someaura
  It will take partial auranames as well.
- Added ${Macro.CurLine} Idea:Maskoi
  It will tell you what line you are on in your macro
  usage: /if (${something}) /echo blah blah something happened on Line ${Macro.CurLine}
- Updated Instructions: .Equipment[x].ID doesnt exist, see example below:
  .Equipment in the Spawn TLO returns a inttype, it takes numbers 0-8 or names: head chest arms wrists hands legs feet primary offhand
  Usage: /if (${Pet.Equipment[primary]}==12507) /echo my pet is holding a Frightforged Ragesword in his primary hand
  Usage: /if (${Group.Member[mymagesname].Pet.Equipment[primary]}==12507) /echo my mages pet is holding a Frightforged Ragesword in his primary hand

24 Jan 2015 by SwiftyMUSE
- Modified .RankName to handle spells and potions with the same name

23 Jan 2015 by eqmule
- Updated for today's live client patch

22 Jan 2015 by eqmule
- Removed a MacroError from the ini TLO (sigh)
- I need a vacation...

22 Jan 2015 by eqmule
- Fixed ${Ini (which I broke yesterday)
  It now reads sections and keys correctly again.
  Thanks for the reports.
- Fixed /alert clear #

21 Jan 2015 by eqmule
- Updated for live patch
- Made a change to the Ini TLO (Requester: TreeHuginDruid)
  it should be able to read Section names with commas in them now
  Let me know if this breaks any macros.

19 Jan 2015 by eqmule
- Updated for test server

18 Jan 2015 by eqmule
- Added a workaround for a wineq2 crash.
- Added CCustomMenu so we can create custom menus...
  This is still a work in progress and Ill have more
  to say about it in a later release.
- Stackchecks have been slightly modified to try to take higher level version override into account. -SwiftyMUSE
  Report any issues with this on the forum.

15 Jan 2015 by SwiftyMUSE
- added /break and /continue for /for loops.

14 Jan 2015 by eqmule
- Updated for test patch
- This is a pretty extensive patch, please do a FULL Rebuild.
- New Feature see: http://www.macroquest2.com/phpBB3/viewtopic.php?f=17&t=19610
  you can now have your pet attack a mob without having to target the mob first.
  Usage: /pet attack/qattack # where # is the spawnid of the mob u want the pet to attack
  Example: /pet attack ${Spawn[npc targetable los radius 200 range 1 20].ID}
- Changed the way crashreports are handled.
  You will get an option to break into debugger now.
  I also added some info to the crash detected messagebox
  that lets you know where you can find a copy of the crashdump.
  Not every crash is related to mq2, but if you have a call stack
  where you see mq2main.dll, mail the .dmp to me.
- Added .InInstance to the character TLO
  it returns true if you are in an instance.
  Credit: PeteSampras
- Added a line of code to prevent a ctd in chatwindow
- Added .Offline to the Group.Member TLO
  Usage: /echo ${Group.Member[x].Offline}
  will return a Bool TRUE if offline and FALSE if online
- Added .OtherZone to the Group.Member TLO
  Usage: /echo ${Group.Member[x].OtherZone}
  will return a Bool TRUE if online but in another zone and FALSE if online and in same zone as you.
- Added .AnyoneMissing to the Group TLO
  Usage: /echo ${Group.AnyoneMissing}
  returns TRUE if someone is missing in group, offline, in other zone or simply just dead...
- Rewrote /Alerts again, I wasn't happy with the last version
  lets see if this one is better.

31 Dec 2014 Happy New Year Edition by eqmule
- New Feature see: http://www.macroquest2.com/phpBB3/viewtopic.php?f=17&t=19608
  if you have an item on your cursor and click the name on the targetwindow
  a trade will be initiated and the tradewindow will open.
  Good for tradeing stuff quickly in crowded places like raids or guildhall
- Added a new argument to the /Alerts command [remove]
  it just removes an alert from a list
  Example: /Alert remove 1 npc los
  will remove a previously added alert from list 1 that has is alert on npc and los
  Also alerts are now in a std::list, let me know if there are any problems with this.
  I really hope this wont break any macros, cause code seems to execute a bit faster...

31 Dec 2014 by SwiftyMUSE
- Updated spell stacking (stacks, stackspet, stackswith, willstack)
  Allow stacking of spells that have a greater effect over a lesser one. Used with damage absorption, spell haste, aggro multiplier.
  The change should not break anything existing as I have just put the triggered effects override in the stackswith/willstack code.
  Only updated the stackswith code, willstack is using the old code for comparison purposes. Once we determine the fix doesn't break
  anything, the willstack code will be converted to the new code.
- Added .Hour12 to Time TLO
  returns a string of the format ## AM/PM.
- Change: included "told you," in chat events.

29 Dec 2014 by eqmule
- Botauthors, you can stop summoning pet weapons when its not needed:
- Added .Primary and .Secondary to the Spawn TLO
  both return a inttype which is the idfile id for whatever the spawn is holding in his primary or secondary slot.
- Added .Equipment to the Spawn TLO
  it returns a inttype, it takes numbers 0-8 or names: head chest arms wrists hands legs feet primary offhand
  Usage: /if (${Pet.Equipment[primary]}==12507) /echo my pet is holding a Frightforged Ragesword in his primary hand
  Usage: /if (${Group.Member[mymagesname].Pet.Equipment[primary]}==12507) /echo my mages pet is holding a Frightforged Ragesword in his primary hand
- Change: spawn tlo member .Holding is now a booltype.
  it will return 0 of spawn is not holding anything and 1 if it is.
- BugFix: InitializeMQ2Commands is now called before InitializeMQ2Pulse so we wont end up with a race condition in HideDoCommand...
  the only reason this has worked mostly? fine the last 10 years or whenever it was added in this order
  is cause computers where slower back in the day...
  Anyway if the gCommandCS Critical Section is not initialized when used in HideDoCommand ( CAutoLock DoCommandLock(&gCommandCS);)
  we will hang... (Also changed EnterCriticalSection to a TryEnterCriticalSection, cause there is no reason to get stuck if its the same thread calling it, or is there?
  I'm prepared to revisit this topic if any weird problems arises, let me know...)
- Fix/New Feature: /notify QuantityWnd QTYW_slider newvalue # works now/again (did it ever?) Thanks to nytemyst for the report.
- /windows open now only returns actual open and visible windows.
  I dont know if we need to make an adjustment to this, lets see what people who use that command think.

27 Dec 2014 by SwiftyMUSE
- Fix for /sellitem, the offset was wrong.

24 Dec 2014 Christmas Edition by Santa
- I finally managed to bring perfect LineOfSight to MQ2
  This means no more false positives... Ever...
  Now, poeple ask me, why did it take you 10 years to fix this when it was
  such a simple fix? Well, I actually had to write 1000 lines of code to know which 999 to throw away...
  Anyway Enjoy it, Please see:
  http://www.macroquest2.com/phpBB3/viewtopic.php?f=35&t=19601

  -Usage ${Target.LineOfSight} or ${LineOfSight[${Me.Y},${Me.X},${Me.Z}:${Target.Y},${Target.X},${Target.Z}]}
   Example: /echo there are ${SpawnCount[npc los radius 200 range 100 110]} mobs within a radius of 200 that i can see between level 100 and 110
   Ouptut there are 3 mobs within a radius of 200 that i can see between level 100 and 110

- Splitted ${Target.Maloed} and ${Target.Tashed}
  Maloed only returns a spelltype if the mob actually has a resist debuff casted by a mage or a shaman
  and Tashed only returns a spelltype if the mob actually has a resist debuff casted by a enchanter.

11 Dec 2014 by eqmule
- Updated for patch
- /useitem now works for mounts in the mount key ring.
  Please see change message from the 09 Dec 2014
  for more info on this.

09 Dec 2014 by eqmule
- Added Feature:
  /useitem now works for mounts in the mount key ring.
  /useitem now accepts both quoted and unquoted arguments.
  /useitem now accepts partial arguments.
  Example: /useitem 1 0 or /useitem "Abyssal Steed" or /useitem Abyssal Steed or /useitem Abyssal
  NOTE: if you enclose the argument with quotes, it WILL expect that whats inside the quotes is
  an exact name, so /useitem "Abyssal" wont work, but /useitem Abyssal will...
  also, its not case sensitive, so /useitem abyssal will work as well.
- Added Feature:
  ${FindItem[blah blah]} now finds mounts that are in the mount keyring as well.
- Added MQ2MountType TLO for now it only have 2 members, Index and Name
  Usage: /echo ${Mount[1].Name}
  Outputs: [MQ2] Whirligig Flyer Control Device
  Usage: /echo ${Mount[2].Name}
  Outputs: [MQ2] Abyssal Steed
  Usage: /echo ${Mount[Abyssal Steed].Index}
  Outputs: [MQ2] 2

03 Dec 2014 by eqmule
- Updated for Test patch
- Fixed a problem with /setwintitle
  it wasnt checking for windowclass which would result in
  title not being set for the correct window at all times.

22 Nov 2014 by eqmule
- Added a fix (to a eqbug) which affects Target.Beneficial.
  the player buffs "leak" and shows up briefly in the target buff window
  you can see this if you make target buff window large enough.
  Of course the best fix would be if the eqdevs just made sure player buffs
  dont show up in the targetbuff window, but I dont know if they
  see this a bug or a feature, or even if they are aware.

19 Nov 2014 by eqmule
-Updated for patch
- Added Me.DSed and Me.RevDSed, both return a spelltype
  Usage:
  /if (${Bool[${Me.DSed.ID}]}==TRUE) {
		/echo I have a Damage Shield on its: ${Me.DSed}.
  }
  /if (${Bool[${Me.RevDSed.ID}]}==TRUE) {
		/echo I have a Reverse Damage Shield on its: ${Me.RevDSed}.
  }
- Changes since last zip where made to the following file(s):
	EQData.h
	eqgame.h
	EQUIStructs.h
	MQ2DataTypes.cpp
	MQ2DataTypes.h
	MQ2Utilities.h

13 Nov 2014 by eqmule
- Fixed QuestItem in the Iteminfo struct, it was off by four bytes.
- Added .Quest and .Expendable to the Item TLO.
  both return a pBoolType
  Usage:
  /echo ${FindItem[Drachnid Carapace].Quest}
  Outputs: [MQ2] TRUE
- Changes since last zip where made to the following file(s):
	EQData.h
	MQ2DataTypes.cpp
	MQ2DataTypes.h

12 Nov 2014 by eqmule
- Added Target.Beneficial, Target.DSed and Target.RevDSed
  they all return spelltype
  Usage:
  /if (${Bool[${Target.Beneficial.ID}]}==TRUE) {
		/echo need to debuff cause the target has ${Target.Beneficial} on.
  }
  /if (${Bool[${Target.DSed.ID}]}==TRUE) {
		/echo the target has a Damage Shield on its: ${Target.DSed}.
  }
  /if (${Bool[${Target.RevDSed.ID}]}==TRUE) {
		/echo the target has a Reverse Damage Shield on its: ${Target.RevDSed}.
  }
- Added Spell[somespell].Beneficial
  Usage:
  /echo ${Spell[Skin Like Wood].Beneficial}
  Outputs: TRUE
- Changes since last zip where made to the following file(s):
	MQ2DataTypes.cpp
	MQ2DataTypes.h
	MQ2Utilities.cpp

07 Nov 2014 by eqmule
- Fixed a few Buffer Overflow bugs in our somethingsomething(char* szFormat, ...) functions...
  was long overdue...
- Fixed /buyitem and /sellitem
- Changes since last zip where made to the following file(s):
	eqgame.h
	MQ2Commands.cpp
	MQ2DataVars.cpp
	MQ2PluginHandler.cpp
	MQ2Utilities.cpp

06 Nov 2014 by eqmule
- Changed NUM_BOOK_SLOTS to 0x320 (yes really this time)
  this will fix any problems with the charinfo2 struct...
- Changes since last zip where made to the following file(s):
	EQData.h

04 Nov 2014 by eqmule
- Changed NUM_BOOK_SLOTS to 0x320
  Thanks to woobs for reporting this bug
  This should also fix .RankName
  Thanks to Gnits for reporting that bug.

31 October 2014 by eqmule
- Added Heirloom, Collectible and NoDestroy to the Item TLO.
  They all return pBoolType.
  Been on my todo list forever, so it was long overdue.
- Changes since last zip where made to the following file(s):
	EQData.h
	EQUIStructs.h
	MQ2DataTypes.cpp
	MQ2DataTypes.h

30 October 2014 by eqmule
- Updated for the patch
- Changes since last zip where made to the following file(s):
	eqgame.h

29 October 2014 by eqmule
- Fixed an ISXEQ bug thanks to Kannkor for reporting it.
- Fixed Me.Shrouded thanks to dewey2461 for reporting it.
- Fixed Merchant.Item thanks to Fry for reporting it.
- Added Support for Test Server compile
- Changes since last zip where made to the following file(s):
	EQData.h
	EQUIStructs.h
	MQ2DataTypes.cpp
	MQ2DataTypes.h
	MQ2Main.h
	zipit.lst

28 October 2014 by eqmule
- Updated for the patch
- Fixed offset for __ProcessGameEvents_x
  I dont think there is much of a difference but it was
  pointing to __ProcessMouseEvent_x before this change
  I have no idea if that was intentional or not...
- Changes since last zip where made to the following file(s):
	EQData.h
	eqgame.h
	EQUIStructs.h
	MQ2Main.cpp
	MQ2Main.h
	MQ2DataTypes.cpp
	MQ2DataTypes.h
	MQ2Internal.h
	MQ2Benchmarks.cpp

15 October 2014 by eqmule
- Change: struct _MQBENCH Count member is now a ULONGLONG

01 October 2014 by eqmule
- Added .Endurance to the Item TLO it returns IntType
- Added .PctMana to the Spawn TLO it returns IntType
- Added .Zoning to the Character TLO it returns BoolType TRUE if Zoning FALSE if not.

27 September 2014 by eqmule
-Added support for beta server compile

26 September 2014 by eqmule
- Added a new member to the MQ2FloatType TLO: .Raw it returns a pIntType
  Usage: /echo My heading is: ${Me.Heading.Degrees.Raw.Hex} (${Me.Heading.Degrees})
  Outputs: [MQ2] My heading is: 0x43334C00 (179.30)
- The format for all .Hex members are now "0x%X" instead of "%x"
  Let me know if this has any adverse effects on your MQ2 usage.

19 September 2014 by eqmule
- Updated for the patch for the patch for the patch.
- Fixed a couple ISXEQ bugs, see post:
  http://www.macroquest2.com/phpBB3/viewtopic.php?f=48&t=19538
- Changes where made to the following file(s):
	EQData.h
	eqgame.h
	EQUIStructs.h
	MQ2ChatHook.cpp
	MQ2Template\ISXEQTemplate.cpp

17 September 2014 by eqmule
- Updated for the patch for the patch
- Changes where made to the following file(s):
	eqgame.h

17 September 2014 by eqmule
- Updated for the patch
- Support for the new alt currency "Noble" is hereby announced.
  (it was added on the 12th of Sep)
- Changes where made to the following file(s):
	EQData.h
	eqgame.h
	EQUIStructs.h

13 September 2014 by eqmule
- Fixed ${Me.Fellowship.CampfireZone.ShortName}
- Added BuffDuration to the Pet TLO, it returns a pTimeStampType
  Usage: /echo My pets haste will fade in ${Pet.BuffDuration[Hastening of Sviir Rk. II].TotalSeconds} seconds.
  Outputs: [MQ2] My pets haste will fade in 3200 seconds.
- Added support for getting Duration on Songs.
  See notes (below) from 12 September 2014 updates.

12 September 2014 by eqmule
- WARNING!!! MACRO BREAKING CHANGES!
- I have continued my effort to get a higher resolution on timers in MQ2...
  I just can't do them all at once cause it will
  wreak to much havoc in your macros...
- I have updated the following TLOs:
  MQ2TargetBuffType and MQ2BuffType
  The BuffDuration and Duration members.
  They NO longer return a pTicksType.
  Both return a pTimeStampType now.
  This means you can get a higher resolution since default return is milliseconds.
  BUT IT ALSO MEANS ALL MACROS THAT EXPECT TICKS WILL BREAK...
  So go through all you macros and search for ".Duration"
  and ".BuffDuration" and make sure they are working.
  Usage examples:
  /echo ${Target.Hasted.Duration.TotalSeconds}
  returns: 3668
  /echo ${Target.BuffDuration[Hastening of Sviir Rk. II].TotalSeconds}
  returns: 3537
  /echo ${Me.Buff[Hastening of Sviir Rk. II].Duration.TotalSeconds}
  returns: 3432
- Changes where made to the following file(s):
	EQData.h
	EQUIStructs.h
	MQ2DataTypes.cpp
	MQ2DataTypes.h
	MQ2Main.h
	MQ2Utilities.cpp

08 September 2014 by eqmule
- Added support for clicking Sell in barter window.
  Usage: /notify BarterSearchWnd BuyLineList listselect 2
         /notify BarterSearchWnd Sellbutton leftmouseup
- Added support for clicking Buy in bazaar window.
  Usage: /notify BazaarSearchWnd BZR_ItemList listselect 17
         /notify BazaarSearchWnd BZR_BuyButton leftmouseup
- Changes where made to the following file(s):
	MQ2Windows.cpp

25 August 2014 by eqmule
- Updated for patch.
- Added Maloed and Tashed to the Target TLO
  they both return a pTargetBuffType TLO which has 3 members:
  Address (pIntType), Index (pIntType) and Duration (pTicksType).
  It also inherits pSpellType.
  This means that you can to stuff like:
  /if (${Bool[${Target.Tashed]}==TRUE) /echo ${Target.Tashed.Name} will fade in ${Target.Tashed.Duration.TotalSeconds}s
  [MQ2] Tashania will fade in 114s
 
21 Aug 2014 by eqmule
- Added .Slowed.Rooted.Mezzed.Snared and .Hasted to the Character TLO.
  it returns a pBuffType
	Usage: /echo ${Me.Snared}
	Output: [MQ2] Ensnare
- Changes where made to the following file(s):
	MQ2DataTypes.cpp
	MQ2DataTypes.h
	MQ2KeyBinds.cpp
	MQ2Main.h
	MQ2Utilities.cpp

20 August 2014 by eqmule
- Updated for patch.

05 August 2014 by eqmule
- Updated for patch.

30 July 2014 by eqmule
- Added MercID to the spawn TLO it returns an inttype
  if the spawn is player and has a merc up this is it's spawn ID
  Usage: /echo Eqmule has a merc up, it's a ${Spawn[${Spawn[=Eqmule].MercID}].Class} named ${Spawn[${Spawn[=Eqmule].MercID}].Name}
  Output: [MQ2] Eqmule has a merc up, it's a Cleric named kandrella_012345

- Added ContractorID to the spawn TLO it returns an inttype
  if the spawn is a merc this is its contractor's spawn ID
  Usage: /echo My target (${Target.Name}) is contracted by ${Spawn[${Target.ContractorID}].Name}
  Output: [MQ2] My target (kandrella_012345) is contracted by Eqmule

24 July 2014 by eqmule
- Attempting to fix charselect crashes when macros are running there.
- Changes where made to the following file(s):
	eqgame.h
	MQ2Commands.cpp
	MQ2Globals.cpp
	MQ2Globals.h
	MQ2Mouse.cpp

22 July 2014 by eqmule
- Fixed the CListWnd__Sort_x offset
- Changes where made to the following file(s):
	EQData.h
	eqgame.h
	MQ2DataTypes.cpp
	MQ2DataTypes.h
	MQ2KeyBinds.cpp
	MQ2Main.cpp

21 July 2014 by eqmule
- Added FirstFreeSlot to the Item TLO, it returns an Int.
  Usage:
  /echo ${FindItem[Spell Research Kit].FirstFreeSlot}
  [MQ2] 5
- Added SlotsUsedByItem to the Item TLO, it returns an Int.
  NOTE: it only works for containers and checks only each slot of the container
  this means you CAN have a stack of 100 water flask in slot 1 of the container
  it will still just return 1 cause it counts only how many slots that has "Water Flask"
  in them not the actual stacksize of the item.
  Usage:
  /echo My Spell Research Kit has ${FindItem[Spell Research Kit].SlotsUsedByItem[Water Flask]}} slots that has Water Flask(s) in them.
  [MQ2] My Spell Research Kit has 4 slots that has Water Flask(s) in them.

19 July 2014 by eqmule
- Fix for missing offset

18 July 2014 by eqmule
- Updated for friday night ninja patch...
- Added 2H Piercing to skill definitions.

16 July 2014 by eqmule
- Updated for patch
- NUM_SPELL_SETS is now 30
- /useitem now searches for items by exact name.
  Example: /useitem "Philter of the Wolf V"
  will uee that potion
  /useitem "Philter of the Wolf VI"
  will use that one...
  prior to this patch doing a /useitem "Philter of the Wolf VI"
  would use "Philter of the Wolf V" if it found that one first...

30 June 2014 by eqmule
- Added new command: /removebuff
  it will remove a buff or a song by name or partial name.
  Usage: /removebuff Summon Drogmor
- Added new command: /makemevisible
  it will make you visible.
  Usage: /makemevisible

26 June 2014 by eqmule
- Fixed MercAAExp,MercAAPoints and MercAAPointsSpent
  this means /echo ${Mercenary.AAPoints} works again.
- Added Leader to the Task TLO it returns a pStringType
  Usage: /echo The task leader is ${Task.Leader}
  Outputs: The task leader is eqmule

23 Jun 2014 by SwiftyMUSE
- Corrected several CTD bugs when a character did not have anything in
  their bank and/or shared bank.

21 Jun 2014 by SwiftyMUSE
- Fixed a bug with pMacroQuestType where pEverQuestType members wouldn't
  inherit correctly. All old ${MacroQuest.} members should work correctly
  now again.

20 Jun 2014 by eqmule
- Updated for patch
- Fixed a problem with writing plugins to MacroQuest.ini when ReadOnly.
  Bug Reported by: Xath
  See: http://www.macroquest2.com/phpBB3/viewtopic.php?f=47&t=19458

19 Jun 2014 by eqmule
- Added back Windows XP Support for GetTickCount64()
  Plugins should change all calls from GetTickCount64()
  to GetTickCount642() which detects if its on winxp
  and calls the old function instead of the new one.
  As a sidenote, if you are still using winxp, know that right this
  moment you have already been pwned and with 100% certainty you are part
  of someones botnet. If you are lucky they wont steal you eqlogin
  just use your computer to click ads or something...
- Fixed a bug with .RankName where two different spells
  can belong to same spellgroup.
  The solution was to compare by SpellGroup AND the spellname.
  Bug Reported by: MacQ
  See http://www.macroquest2.com/phpBB3/viewtopic.php?f=48&t=19455

18 Jun 2014 by eqmule
- Updated for patch.
- The Spell TLO member .RankName now works for combatabilities as well
  Example: /echo My version of Rest is: ${Spell[Rest].RankName}
  Outputs: [MQ2] My version of Rest is: Rest Rk. II

17 Jun 2014 by eqmule
- ${Me.PID} ha been moved to the EverQuest TLO
  so it is now ${EverQuest.PID}
- ${Me.WinTitle} has been moved to the EverQuest TLO
  so it is now ${EverQuest.WinTitle}
- New TLO: EverQuest - Cred: Cybertech
  it has basically the same members as the old MacroQuest TLO
  but I think most of them are more fitting under the EverQuest TLO.
  MacroQuest TLO will inherit EverQuest TLO so backward compatibility is maintained
  BUT new macros should use EverQuest instead.
- Added SpellGroup and SubSpellGroup to the Spell TLO
- Added RankName to the Spell TLO - Cred: petesampras,htw,maskoi
  it returns a pSpellType rather than a pStringType, but since default is the .Name
  and I think thats how most people will use it, its called "RankName"
  Usage: /echo I have the ${Spell[Certitude].RankName} version of Certitude its ID is: ${Spell[Certitude].RankName.ID}
  Output:
  [MQ2] I have the Certitude Rk. II version of Ceritude its ID is:
  Second example: Lets say you have Vinespur Rk. II in your spellbook (and memmed)
  then doing a /cast "${Spell[Vinespur].RankName}" in your macro will cast it, since its
  going to be resolved as /cast "Vinespur Rk. II"
  This should decrease the edititing of inifiles everytime you buy a new rank of a spell.

Friday the 13th!! (of June 2014 by eqmule)
- Added Rank to the Spell TLO, it returns a pIntType thats either 1, 2 or 3 for spells
  and 4-30 for clickys and potions. - Cred: petesampras
  This represents the spell rank, i.e a Rk. II Spell will return a 2.
  Usage: /echo ${Spell[Certitude Rk. II].Rank}
  Outputs: [MQ2] 2
- Added 3 new members to the Character TLO: (a while ago, just forgot to mention it.)
    ZoneBoundX, ZoneBoundY, ZoneBoundZ
	they return a pFloatType
- ${Me.Name}, ${Me.Surname} ${Me.Level} ${Me.ID} now works at charselect as well.
  There is no good reason to duplicate them, so from now on they are fetched from
  LocalPlayer instead since that one exist at charselect, but pCharInfo does not.
- Removed the follow since they are no longer in the client:
	TypeMember(GroupLeaderExp);
	TypeMember(RaidLeaderExp);
	TypeMember(GroupLeaderPoints);
	TypeMember(RaidLeaderPoints);
	TypeMember(PctGroupLeaderExp);
	TypeMember(PctRaidLeaderExp);

10 Jun 2014 by eqmule
- Since someone asked me this:
  -Q: Can you make the /setwintitle set it each time u zone?
  -A: Yes, create a file called zoned.cfg into your Release\Configs Folder
  and paste for example: /SetWinTitle EverQuest - ${Me.Name} (${Zone.ShortName})
  into it.
- Fixed a problem with Auras being detected as a Named spawn. Cred Maskoi.
- Fixed a bug in SearchSpawn where it would return Untargetable mobs
  even though the untargetable flag wasnt set.
  This means ${Spawn[npc radius 100]} wont return Arcane Distillect anymore,
  but ${Spawn[npc untargetable radius 100]} will. (if one is in radius)
- IsInGroup and IsInRaid now checks for Player's corpse as well as Player
  (as long as you specify [pccorpse] in the spawnsearch.)
  This means you can now do stuff like:
  /echo ${SpawnCount[pccorpse Group zradius 50 radius 110]}
  /echo ${SpawnCount[pccorpse Raid zradius 50 radius 110]}

09 Jun 2014 by eqmule
- Fixed? /while
  Feel free to test it and report any bugs.
- Added /GetWinTitle and /SetWinTitle Commands
- Added WinTitle to the Character TLO: it returns a pStringType
- Added PID (Process ID) to the Character TLO: it returns a pIntType
  Usage:
  /SetWinTitle [${EverQuest.PID}] EverQuest - ${Me.Name} (Lvl:${Me.Level} ${Me.Class})
  /echo ${EverQuest.WinTitle}
  [MQ2] [2319] EverQuest - Eqmule (Lvl:100 Shadow Knight)

01 Jun 2014 by eqmule
- Added three new MQ2Type(s): MQ2TimeStampType, MQ2Int64Type and MQ2DoubleType
  MQ2TimeStampType has the same submembers as pTicksType
  with the difference being that the default return value is milliseconds.

- MACRO-BREAKING CHANGE! (if your macro uses Me.GemTimer)
  Look, for years we relied on updating stuff every 6 seconds (1 tick)...
  I had to make this change since the client updates more often nowadays.
  Which is why:
  ${Me.GemTimer[x]} now returns a pTimeStamp.
  The default return is milliseconds until gem is refreshed.
  Usage Example: /echo ${Me.GemTimer[5].TotalSeconds}
  Outputs: [MQ2] 25

- All references to GetTickCount() have been replaced with GetTickCount64()
  This will fix problems related to all timers for people who dont do a complete
  shutdown of their computer earlier or on every 49.7th day.
  Plugin authors should replace all references to GetTickCount() in their plugins
  with GetTickCount64() as well.
- ${Macro.Runtime} now returns a pInt64Type to be able to hold the return of GetTickCount64
  if you are using ${Macro.Runtime} in your macro, make sure it works as intended. 

23 May 2014 by eqmule
- Fixed a fix...
  Sorry but I was in the middle of testing stuff yesterday and today they patched so
  in order to get everything out quick for x2 weekend
  I missed a bug in GetSpellByID, its fixed now (again)

23 May 2014 by eqmule
- Updated for patch

22 May 2014 by eqmule
- Secured a few functions that calls GetSpellByID against buffer overflows.

21 May 2014 by eqmule
- Updated for patch

15 May 2014 by eqmule
- Updated for patch

14 May 2014 by eqmule
- Updated for patch

12 May 2014 by eqmule
- Added nogroup to searchspawn - cred htw
  This means you can do stuff like /echo ${Bool[${NearestSpawn[1, nogroup pc radius 300]}]}
  it will return TRUE if there is at least 1 player within 300 radius of you thats NOT in your group.
- Added case Range: to ItemType

08 May 2014 by SwiftyMUSE
- Update of SpellSlotInfo for SPA's 157 to format as a ranged value
- Added MaxBuffSlots, changed FreeBuffSlots to use the new function that gets the max buff slots

29 Apr 2014 by eqmule
- Updated for patch

26 Apr 2014 by eqmule
- If using an old ItemDB.txt you will now see a message asking you to update it.

24 Apr 2014 by SwiftyMUSE
- Fix for reuse timer in spell slot information
- Fix for random CTD on some spell display
- Fix for CTD when item missing in ItemDB
- Added command /SpellSlotInfo [#|"spell name"]. You can use this to see the spell slot
  information for any spell without having to right-click display through the MQ2ItemDisplay plugin.
- Ground spawn updates

18 Apr 2014 by eqmule
- Fixed a bug in GetSpellByID that would make it return "Unknown Spell" when it 
  should just return 0
  This means macros like scribe.mac will work again.

16 Apr 2014 by eqmule
- Fixed the EQRAIDWINDOW struct
  This means caption classcolors for raidmembers will again work as intended.
- Changed how plugins are loaded from MacroQuest.ini
  I don't think this will affect anyone, but from now on
  when a plugin is unloaded the [Plugins] section will not be erased
  The old mq2plugin=mq2plugin is still valid, but eventually
  you will end up with a list of plugins where the entries
  will look like mq2plugin=1 or mq2plugin=0
  I did this because I'm preparing the loader for being able to unload/load
  plugins directly from its iconmenu.

13 Apr 2014 by SwiftyMUSE
- Added GemIcon, HateGenerated, PvPCalc, Unknown182, Unknown222, Unknown223 to the SPELL struct
- Added HateGenerated to MQ2ItemDisplay output

11 Apr 2014 by SwiftyMUSE
- Merged the MQ2GearScore logic into the base code for MQ2ItemDisplay. This means that MQ2GearScore
  is no longer necessary and MQ2Bzsrch will work correctly for those that want scores.
  In order to use the new functionality, rename your old ini file to MQ2ItemDisplay.ini to get all
  the same values. You can stop using MQ2GearScore and go back to use the base code MQ2ItemDisplay

10 Apr 2014 by SwiftyMUSE
- Update of SpellSlotInfo for SPA's 124/125/132 to format as a ranged percent and specify that SPA 132
  is a # of tick(s)

08 Apr 2014 by SwiftyMUSE
- Rewrite of SpellSlotInfo, uses new function ParseSpellEffect. Pass a pSpell structure, slot number,
  character buffer and it will return a character buffer with the spell effect information
- Fixed issue with MQ2ItemDisplay that would sometimes display the wrong usable classes

08 Apr 2014 by SwiftyMUSE, eqmule
- Corrected datatype refactor to allow for correct type inheritence in MQ2 parser

08 Apr 2014 by eqmule
- Added MaxTargets to the SPELL struct
  This means we can check how many targets a spell will affect, 12 for example.
- Added SpellGroup to the SPELL struct
  This is used to display the spell family for the "Limit: SpellGroup"

06 Apr 2014 by SwiftyMUSE
- Fixed issues with GetSpellNameByID and GetSpellbyID that would cause undefined results or CTD

05 Apr 2014 by eqmule
- Fixed a crash in GetSpellEffectName
- MacroQuest2.exe should work on windows 8.x now

04 Apr 2014 by eqmule
- Update for patch

02 Apr 2014 by SwiftyMUSE
- TEMPORARY fix for C2065 compiler issue on vs2008

02 Apr 2014 by eqmule
- Update for patch
- MacroQuest.ini is now created (from the _default template) if it doesnt exist.
- The item and spelldisplay plugin should display more correct info now
  SwiftyMUSE did most of that grunt work, big props to him for taking it on.
  We will carefully monitor this code and add more fixes as we go to make stacking
  and spell/iteminfo 100% perfect.

30 Mar 2014 by SwiftyMUSE
- Added CreateMQ2NewsWindow for Macroquest.ini file to turn on/off the creation of
  the news window
- Updated stacking checking to ignore bard songs and song window illusions
- Removed the stat change portion of the additional checks for stacking introduced
  on 23 Mar 2014

30 Mar 2014 by eqmule
- Fixed /lootall
- Added Caster to the Spell TLO
  returns a pStringType of the caster of a buff
  Usage: /echo ${Target.Buff[Ancient Flames].Caster}
  [MQ2] eqmule

27 Mar 2014 by CyberTech
- Refactor datatype definitions for MQ2 and ISEQ code
    All datatypes are declared in one file (DataTypeList.h), one time, for both ISXEQ and MQ2.
    Inheritance and Persistence are defined at the same time and location.
    This will avoid the ISXEQ build breaking or falling behind when new datatypes are added to MQ2.
    Additionally, it simplifies the code required for a new MQ2 datatype -- 1 line of code instead of 4

26 Mar 2014 by eqmule
- Fixed Spell[some spell].Description
  it now returns the correct string.
- Added a Slowed,Rooted,Mezzed,Crippled,Snared and Hasted
  to the TargetType TLO.
  they all return a pTargetBuffType TLO which has 3 members:
  Address (pIntType), Index (pIntType) and Duration (pTicksType).
  It also inherits pSpellType.
  This means that you can to stuff like:
  /echo ${Target.Slowed.Name} will fade in ${Target.Slowed.Duration.TotalSeconds}s
  [MQ2] Tepid Deeds will fade in 114s
  /echo ${Target} will break mezz in ${Target.Mezzed.Duration.TotalSeconds}s
  [MQ2] a_pyre_beetle48 will break mezz in 66s

24 Mar 2014 by eqmule
- Added exact match option to spawn searches (Suggested by: petesampras)
 example: /echo ${Spawn[=eqmule]} will find eqmule but not eqmulee.
- Fixed GroupMemberTargeted (this means /target clear works again)
- Added new TLO Member 'Inviter' to the character TLO. (its a pStringType)
 You can check ${Me.Invited} to see if you have a
 group invitation so I figured it would be useful
 to know who actually sent the invite:
 Usage: /echo ${Me.Inviter} just invited me to join their group
 Output: [MQ2] uberplayer00 just invited me to join their group

23 Mar 2014 by SwiftyMUSE
- Corrected itemdisplay to show useable classes for the spell when over level 70
- Corrected to make sure cfg files are executed during refresh injections
- Additional checks for spell stacking.
  (Buffs/Songs will stack (both land) if they are benefical spells and it's some type
  of stat change that was currently causing it to fail)

22 Mar 2014 by SwiftyMUSE
- Corrected useable class name in itemdisplay extension.
- Additional updates for spell effects
- Updates for spell stacking. Added .StacksWith as an alias
  for .WillStack

22 Mar 2014 by eqmule
-NOTE, THIS UPDATE WILL BREAK PLUGINS. (but not that much see below)
 SPELL struct member Level is now ClassLevel
 this was done cause i want you to know which plugins to update.
 ANY place that refers to Level-1 muct be changed to ClassLevel
 do NOT forget to remove the -1
-Updated the launcher.
-Injecting is now faster, it will happen even when eq is not in focus.
 This means injecting will no longer attach to any process it feels like.
 it will only attach to eqgame.exe.
 This is a good thing, (cause it means you wont have to kill the tasktray icon)
 if you need to /unload to do a rebuild for example.
 Also, since mq2main only attaches to eqgame, launchpad will now
 run just fine without dying even when the tasktray icon is up...
 If you /unload you can "reload" from the tasktray icon by selecting
 "Refresh Injections"
 If you start a new session of eqgame.exe mq2main.dll will be autoinjected.
 "Refresh Injections" will only reattach to eqgame.exe(s) that doesn't already
 have a mq2main.dll loaded in its address-space. 
 If one is loaded already it will move on to the next eqgame.exe it finds and try there
 until it has made sure all running eqgame.exe has mq loaded...

18 Mar 2014 by SwiftyMUSE
- Added CountSongs
- Changed .Stacks and .StacksPet to allow the comparison of the songs too
- Added MercType to the list of PlayerClasses
- Added the ability to allow custom offsets for those that need that (See the new privates files, MQ2Globals-private.cpp/.h)
- Added an actordef list to define the names for the various groundspawns.
  (If you find any missing (there are some), please post and they can be added.) Use "/items drop" to see
  the value that needs to be added. I removed the use of weapons.h and grounds.h. They were merged into
  the actordef list.
- Added some missing expansion names
- Added additional spelltype members (thanks PeteSampras)

18 Mar 2014 by eqmule
-IMPORTANT: MacroQuest.ini has been renamed to MacroQuest_default.ini
 I did this because I got tired of that unzipping would overwrite
 mine (which has custom settings in it) everytime there was a new zip.
 New Users that never run MacroQuest2.exe before
 SHOULD remove the _default extension on that file before they start MacroQues2.exe.
 (I want to make MacroQuest2.exe automatically do that at some point if no ini exist,
 but for now its a manual thing)
-Fixed a ctd when you did a /echo ${FindItemBankCount[blah]} with an empty shared bank...
-Fixed EQRAID struct (again)
-Added all known SPAs (458 of them), this means you should not get any more Unknown Spell Effects
 in the Spell Display. (You will get "Please Check" instead but thats for me
 so I know which ones I need to look closer at, dont worry about that for now.
-Added Spell restrictions as well to the spell display info - cred htw

-This is mainly a maintenance release, which means, it has code i am going to finetune later
 as well as some code that is now redundant and will be removed at a later point so we can avoid bloat.
 Hopefully releasing this now, will give those of you that maintain your own versions enough time
 to merge in the new stuff with your own builds before next patch...

-The Readme.chm file is back! (Click ReadMe on the macroquest2 icon...)
 it has compile instructions for VS 2012...

 more can be done to update other sections of it, but we need to start somewhere.
 contact me if you are interested in helping out with that.

16 Mar 2014 by eqmule
-Fixed EQRAIDMEMBER struct
 This means /echo ${Raid.Member[${Me}].Class} (and the likes) will work again.
-Fixed a bug with pRaidType where pSpawnType members wouldn't inherit correctly.
 This means things like /echo ${Raid.Member[${Me}].Race} will work properly (again)... (did it ever work?)

15 Mar 2014 by eqmule
-Fixed the EQRAID struct 
 This means, things like /echo ${Raid.Members} will work again.

13 Mar 2014 by eqmule
-Updated for patch
-Fixed a problem with MQ2Labels showing up as Unknown

12 Mar 2014 by eqmule
-Updated for patch
-The MQ2Type destructor is now virtual Cred: TypePun

09 Mar 2014 by eqmule
-Added Distance3D float member to the Switch TLO
-/click left item is back!! (in all its old days glory...)
 To use: first /itemtarget then /click left item
 Yes you can pick up stuff from the ground without facing it.
 Yes you can open a tradeskill container without facing it.
 BUT make sure you are in range. (20)
 Even though you do not have to be facing the item I still recommend
 you do a /face item (for appearances) before you issue a click left item...
 Please dont abuse this.

01 Mar 2014 by eqmule
-Fixed InvitedToGroup (it was in the wrong place in the struct)

26 Feb 2014 by eqmule
-Made some preparations for future updates related to Custom Help Windows
 Not a critical update unless you are a hardcore plugin author.

23 Feb 2014 by eqmule
-Corrected some offsets that where wrong.
 This should fix a couple ctd's reported on the forum (hopefully)
 Sorry about any downtime this may have caused to your crews...
-CampfireZone wont ctd in neigboirhoods or greater guild halls anymore
 however it wont return anything either until I figure out where that info is located.
-Updated /beepontells and /timestamp to take on AND off as arguments.
 no argument will just toggle, just like before this change.
 This is also saved to macroquest.ini from now on.

21 Feb 2014 by SwiftyMUSE, eqmule
- Updated for patch

20 Feb 2014 by eqmule
-Fixed EQRAID struct 
 This means, things like /echo ${Raid.Members} will again work.

19 Feb 2014 by eqmule
-Updated for patch
-Added LoreGroup and LinkDBValue to CONTENTS struct
 It is used in the linkdb plugin. Cred: SwiftyMUSE

-Added a new TLO Member for Song/Buff, HitCount which will return a pIntType of how many hits a song/buff has left before it fades.
 Usage /echo ${Me.Song[Lich Sting Recourse].HitCount}

-made some adjustments to /itemnotify
 Im not really finished with it, more testing is needed
 but now it can select items when merchantwindow is open.

 and /ctrl /itemnotify should pick up single items as well... *should*
 more to come on this, its complicated... I know the code looks like a complete mess
 but I will clean it up when I know exactly how I want it to work...

05 Feb 2014 by eqmule
-Changed /ini to work in the following way (see below), apperantly there was a bug in my understanding
 of how people wanted it to work.
//	/ini "someini.ini" "the section" "NULL" "NULL"
//	adds a key named NULL and a value named NULL under the [the section]:
//	to remove the key named NULL:
//	/ini "someini.ini" "the section" "NULL" NULL
//	OR /ini "someini.ini" "the section" "NULL"
//	to remove section "the section":
//	/ini "someini.ini" "the section" NULL
//	OR /ini "someini.ini" "the section"
//
//	Basically leaving the third and/or fourth parameter blank will be interpreted as NULL
//	enclosing NULL in quotes will interpret it as an actual string "NULL"

29 Jan 2014 by eqmule
-Fixed a bug in MQ2DataVars.cpp
 itemlinks now works as intended. (again)
-Added some support for ISXEQ and some new commands(/beepoontell,/timestamp) + a lineofsight code change
 cred: Red-One

28 Jan 2014 by eqmule
-Updated for patch

27 Jan 2014 by eqmule
-New Feature: /useitem "item name here"
-New Feature: /itemnotify "item name here" left/rightmouseup
 This means no more need to figure out which slot an item is in, as long as its in our inventory
 it will be "clicked".
 For obvious reasons, rightmouseup only works on clicky items...

-NOTE! MACRO AUTHORS:
Keeping with my modus operandi of "breaking things that are'nt fixed" (properly)
I have made changes to the following:
Macro breaking changes: (please dont panic, its easy to adjust)
1. TLO ${Me.XTarget[x].Type} is now ${Me.XTarget[x].TargetType}
 Reason: XTarget inherits Spawn and since that already contains a .Type member, it was necasary to change it.

2. Ok , so I noticed that everquest sometimes mark chat as SPAM
and in order to do that, they "tag" say,tell, and the rest of the chat if it orignates from another player.
This messes up our eventhandling, and I believe it has for several years.
So, its well overdue for a change, I am sorry about this though, cause this WILL
break some macros (and possibly plugins) that "fixes" this internally...
Here is an example of how a macro would deal with this:

#event healme "#1# says,#*#heal me#*#"

Sub Event_healme(line, Sender)
	/varset Sender ${Sender.Right[-2].Left[-1]}
	/if (${Sender.Equal[eqmule]}) {
		/echo eqmule needs a heal
		/varset healneeded 1
	}
/return

As you can see, unless we "strip" ${Sender} it will never be equal to "eqmule"
cause "eqmule" is actually "\x12\x31eqmule\x12"

Now, the fix for this obviously should be taken care of by core mq, and not your individial macros.
So I have done precicely that.
After building this version of mq, the new event should look like this instead:
Sub Event_tagged(line, Sender)
	/if (${Sender.Equal[eqmule]}) {
		/echo eqmule needs a heal
		/varset healneeded 1
	}
/return

Ok? questions? post on the forum, im releasing this version a month or so before next patch, 
so u should all have plently of time to adjust to this change.

22 Jan 2014 by eqmule
-Updated for patch

21 Jan 2014 by eqmule
-Added two new features
-New Command: /beepontells which is a toggle, can be set in MacroQuest.ini BeepOnTells=1 in the [MacroQuest] section.
 well... thats what it does, u get a tell... it beeps...
-New Command: /timestamp which is a toggle, can be set in MacroQuest.ini TimeStampChat=1 in the [MacroQuest] section.
 Basically it timestamps all chat when its on...
 NOTE: The timestamp takes place AFTER chatevents are handled, so at least in theory
 this should NOT have any adverse effects when turned on.

20 Jan 2014 by eqmule
-pinstCTaskWnd is back, dont know when it got lost...
-Added new TLO "Task" its useful for shared tasks(quests).
 it has the following members:
 -Title returns a pStringType of the shared task.
 -Timer returns a pTicksType of the amount of time left before task expires.
 -Members returns a pIntType of how many members the task has.
 -Member returns a pTaskMemberType
  pTaskMemberType has the following members:
  -Name returns a pStringType
  -Leader returns a pBoolType of TRUE or FALSE if the member is the task leader or not
  -Index returns a pIntType of the members taskindex, i.e where in the list it is... 1-6
Usage:
       /if (${Task.Member[Eqmule].Leader}) {
              /echo I am the leader of ${Task.Title} which expires in ${Task.Timer.TotalMinutes}...
	   }
	   /echo Task Member 2 is ${Task.Member[2]}
Output:
      [MQ2] I am the leader of Hatching a Plan which expires in 243 minutes...
      [MQ2] Task Member 2 is Eluidiaan

-XTarget now inherits pSpawnType
 this means that you can now do stuff like:
 /echo ${Me.XTarget[1].PctHPs}
 [MQ2] 93
 /echo ${Me.XTarget[8].Level}
 [MQ2] 16
 NOTE: max XTarget is 10... I dont think doing /echo ${Me.XTarget[11].Level} will turn out good for anyone...

 Please update ALL macros that targets mobs around you *when fighting* to check their HP to use XTarget[x].PctHPs instead.
 HINT: This is not a suggestion, its a very strong recommendation/borderline order.
 The reason for this is that:
 1. Targeting multiple mobs over and over just to check their HP, SLAMS the eq servers with targetpackets.
 2. It is BAD practice and it slows down YOUR macro, as well as the eq servers.
 3. For your own good, detecting botters are extremely easy by just watching how your character targets.
    no "real" player will target 50 mobs around him in a couple seconds, just to select the one with the lowest HP.

04 Jan 2014 by eqmule
-Added ActiveDisc to the Character TLO, it returns a pSpellType if a discipline is active. (otherwise NULL)

 usage: /if (${Me.ActiveDisc.ID}) {
			/echo Yes I am using a Discipline, and its ${Me.ActiveDisc.Name}, the spell id is ${Me.ActiveDisc.ID}
		}
 
02 Jan 2014 by eqmule

								HAPPY NEW YEAR!!!
We have had a good 2013, I expect to add some exciting new things as well as continue
work on updating and making MQ2 better and better this year.
Stay tuned, and thank you for all of your support!

-This is NOT a critical update (no need to update unless you really need the following:)
-Added GetCurrencyIDByName
-Added new Character TLO Member AltCurrency which returns a pIntType
 usage: /echo ${Me.AltCurrency[Marks of Valor]}
        /echo ${Me.AltCurrency[31]}
 Cred: desgn
-Added ZoneFlags to the pZoneType TLO, it returns a pIntType
-Added Category and Subcategory Members to the Spell TLO, they return pStringType
-Fixed a CTD in ${DisplayItem.StackSize}
-Added delete functionality to the /ini command
 usage: NULL required: http://www.macroquest2.com/phpBB3/viewtopic.php?t=12574&highlight=delete
       no NULL needed: http://www.macroquest2.com/phpBB3/viewtopic.php?f=28&t=18467

 Both approaches are valid and will work for backward compatability.

15 Dec 2013 by eqmule
-This is NOT a critical update (no need to update unless you really need the following:)
 I just added FindItemByID and renamed FindItem to FindItemByName
-Updated ${Mercenary.State} to return "NOMERC" if you dont have a merc.

-There is a /while command in right now (has been for a while -pun intended)
 I just wasnt ready to announce it earlier, look, this is extremely beta.
 IF you are gonna try it, you cannot expect it to work perfectly
 I basically only tried:
 /while (${Target.ID}) {
	/delay 1s <--- IMPORTANT
	/echo Hi there we have a target
 }
 You can NOT do:
 /while (something) /echo hi there
 
 right now it NEEDS the {} enclosure...
 and please unless you want your cpu to freak out... use a "/delay something" within that closure...
 see my example above (the <-- IMPORTANT)

11 Dec 2013 by eqmule
-Updated for patch
-Updated AltAdvManager::GetAltAbility with second parameter, I dont know what it is yet, rank? level?
-Fix for SpawnInfo->Trader and SpawnInfo->Buyer

06 Dec 2013 by eqmule
-Fixed void CTabWnd::SetPage(int,bool,bool);
(this means aapurchase and the likes works again...)
your're welcome...

05 Dec 2013 by eqmule
-Updated for patch

27 Nov 2013 by SwiftyMUSE
-Added AAPointsAssigned to Me TLO

16 Nov 2013 by EqMule
-Fix for ${Target.AggroHolder} it now properly return Pets and Mercenary SpawnTypes as well as Players.
 There is still some work to do on this TLO, for example it wont return
 yourself, this is not intentional, its on my todo list.

-Added support for /itemnotify with bags closed for bank and shared bank as well.

-Fixed a bug where if you sent a /itemnotify in <pack> <slot> leftmouseup 
 and you had the item on a hotbutton, instead of picking it up, it would activate it.
 This means that from now on, if you issue a /itemnotify leftmouseup command... you can be 100% sure
 it WILL pick up the item, not activate it...

14 Nov 2013 by EqMule
-Updated for patch
-"/itemnotify in" changed to work even if bags are closed.
 example: /itemnotify in pack1 1 leftmouseup ( Will pick up the item in pack1 slot 1 even if the bag is closed...)

 Note: that this is pretty much untested right now, let me know of any issues.

10 Nov 2013 by SwiftyMUSE
- added MaxLevel to Spell TLO
  the purpose was to allow autobot to get the max mezz level automatically
  and avoid hardcoding it in the macro itself.

07 Nov 2013 by EqMule
-Fix for Contents.Power
-Added a manifest to MacroQuest2.exe so it will requireAdmin automatically.
-Updated all visual studio vcxproj files to use the v110xp toolset.

its time for you guys to update to vs2012 sp3 or newer if you want to use the vs2012 .sln
For the rest of you, this shouldnt have an impact, just use old MacroQuest2.sln

as for the strcpy_s error, this is intentional, upgrade your visual studio to a version released after 2006.
you cannot use vs 6.0 anymore (unless you change them all back to strcpy)

06 Nov 2013 by EqMule
-Updated for patch
- Changed top #turbo to 80, still defaults to 20
-Brought back an old friend from the dead... /click left door
 You do not *HAVE* to face the door to "click" it but I still recommend that you do, your char doesn't need the attention...
Usage:
Sub OpenDoor
:retrydoortarget
	/doortarget DOOR1
	/delay 1
	/if (!${Switch.ID}) {
		/goto :retrydoortarget
	}
	/face door nolook
	/delay 1
:retryopendoor
	/if (!${Switch.Open}) {
		/click left door
		/delay 1s
		/goto :retryopendoor
	}
/return

29 Oct 2013 by EqMule
-Cast item works on items in bags now if you have VoA or higher expansion.
cred to desgn for code/suggestion

26 Oct 2013 by EqMule
-Added a new member to the Target TLO:
${Target.AggroHolder} it returns a pSpawnType of whoever your target is most angry with and currently attacking, 
i.e they guy that has the most aggro.
This can be used for ANY Target, you dont even have to have aggro yourself or even be in group with them.
You can run by someone fighting, select their target and this will return whoever its most angry with...
/echo ${Target.AggroHolder}
[MQ2] EqMule

***OK THE NEXT FIX "might" break some macros, BUT, this is how it is meant to work for consistency, so... deal with it please.***
-Fixed ${Group.Member[<thename>].PctAggro and ${Group.Member[x].PctAggro
/echo ${Group.Member[eqmule].Index}
[MQ2] 3			<-- im groupmember 3
/echo ${Group.Member[3].Name}
[MQ2] Eqmule	<-- see?
/echo ${Group.Member[3].PctAggro	<-- it works with the number
[MQ2] 54		<-- my aggro
/echo ${Group.Member[Eqmule].PctAggro	<-- as well as the name
[MQ2] 54		<-- my aggro

23 Oct 2013 by EqMule
-NOTE TO: Macroauthors, Macro breaking CHANGE!

 Look, to prepare for a PctAggro fix, I needed to make a change to how ${Group.Member[<TheName>]} works
 This will most likely BREAK some people macros
 BUT it is going to be consistant with how other TLO's work that deal with Names and so on.
 so in the end you will thank me for making this change.
 From Now On: ${Group.Member[<TheName>} returns a pGroupMemberType NOT a pIntType
 SO IF you need the Index of a GroupMember, I have added a new member called: Index
 Example of how it worked BEFORE THIS PATCH:
 /echo ${Group.Member[${Me.Name}]}
 [MQ2] 0
 Example of how it works AFTER THIS PATCH:
 /echo ${Group.Member[${Me.Name}]}
 [MQ2] Soandso
 BECAUSE the new type is a pGroupMemberType, it also inherits pSpawnType which is why you can also do:
 /echo ${Group.Member[${Me.Name}].Class}
 [MQ2] Wizard
 I hope you all can see the benefit of being able to directly access the pSpawnType in this way...
 But, to get back to the index:
 To actually get the index do a:
 /echo ${Group.Member[${Me.Name}].Index}
 [MQ2] 0

 We good?

21 Oct 2013 by EqMule
-Fixed ${Pet.Body.ID} and ${Mercenary.Body.ID} crashes (when no pet/mercenary was up)

20 Oct 2013 by EqMule
-Added Prestige to the Item TLO:
usage: /echo ${Cursor.Prestige} returns a pBoolType TRUE if its a Prestige item otherwise FALSE

19 Oct 2013 by EqMule
-Added Subscription to the Character TLO:
usage: /echo ${Me.Subscription} returns a pStringType "UNKNOWN","FREE","SILVER" or "GOLD"

15 Oct 2013 by EqMule
-Added EnduranceCost to the Spell TLO:
usage: /echo ${Spell[Malarian Mantle].EnduranceCost} returns a pIntType
-Added PctPower to Item TLO:
usage /echo ${Me.Inventory[powersource].PctPower} returns a pFloatType

14 Oct 2013 by EqMule
-Added 2 new Members to the Character TLO:
${Me.PctMercAAExp} which returns a float of the current percent of exp your mercenary has.
and
${Me.MercAAExp} which returns the actual pIntType

13 Oct 2013 by EqMule
-Fix For macros not loading...

13 Oct 2013 by EqMule
-Fix for ${Group.Member[x].Pet}

12 Oct 2013 by EqMule
-Added Support for CustomPlugins.ini
 it only have 2 sections and in the Macroquest Section only DebugSpewToFile is valid
 in the Plugins section you can add as many plugins as u like...
 /plugin unload on a custom plugin will unload it (as it should), but it will NOT write the change to the CustomPlugins.ini.
 That behaviour is by design. If you dont want a plugin to be loaded, you should manually remove it from the list.
 Example of what my CustomPlugins.ini looks like:
 [MacroQuest]
 DebugSpewToFile=1

 [Plugins]
 mq2AutoLogin=mq2AutoLogin

12 Oct 2013 by EqMule
-Fix for a crash in the "Clearing A Path" instance in Dead Hills
 this will most likely fix other instance crashes as well in the new zones.
 however i couldnt log in game to test, so report in bugs forum if u still crash
 when zoning in.

12 Oct 2013 by EqMule
-Fix for ${Me.Pet.Following} and ${Me.Mercenary.Following}
-Todo: Fix ${Me.Inventory[powersource].Power}

11 Oct 2013 by EqMule
-Removed PetTarget and PetCombat
-Added new TLO members for ${Me.Pet}
- Buff		example: /echo ${Me.Pet.Buff[1]} returns a pSpellType
			example: /echo ${Me.Pet.Buff[Spirit of Wolf]} returns a pIntType (The slot the buff is in)
- Combat	example: /echo ${Me.Pet.Combat} returns a pBoolType TRUE or FALSE (on/off)
- GHold		example: /echo ${Me.Pet.GHold} returns a pBoolType TRUE or FALSE (on/off)
- Hold		example: /echo ${Me.Pet.Hold} returns a pBoolType TRUE or FALSE (on/off)
- ReGroup	example: /echo ${Me.Pet.ReGroup} returns a pBoolType TRUE or FALSE (on/off)
- Stance	example: /echo ${Me.Pet.Stance} returns a pStringType "FOLLOW" or "GUARD"
- Stop		example: /echo ${Me.Pet.Stop} returns a pBoolType TRUE or FALSE (on/off)
- Target	example: /echo ${Me.Pet.Target} returns a pSpawnType of the pets current target
- Taunt		example: /echo ${Me.Pet.Taunt} returns a pBoolType TRUE or FALSE (on/off)

10 Oct 2013 by EqMule
-Updated for patch
-Added new TLO ${Mercenary}
It returns a SpawnType so you have access to all spawnmembers.
As well as these four new ones:
${Mercenary.State} (stringtype) which returns strings: "DEAD" "SUSPENDED" "ACTIVE" or "UNKNOWN";
${Mercenary.StateID} (int) which returns the state as a number (mostly good for debugging)
${Mercenary.Stance} (stringtype) which return the Stance as a string
${Mercenary.AAPoints} (int) returns how many unspent mercenary AA you have.
I Plan to add more stuff later if needed. Those are the most useful for now...

09 Oct 2013 by EqMule
-Fix for Bank and SharedBank members in CHARINFO struct
(thanks to Drakhhen for making me aware of this bug)

08 Oct 2013 by EqMule
- Updated for Oct 7-8 2013 patch
- Shared Bank now has 4 slots
- I will add a TLO for the new mercenary AA
 but I need more time to look into it, unless someone beats me to it.
 For now use the UI...
- Added a couple new TLO's
 /echo ${Me.PetTarget}
 will return the spawn your pet has targeted.
 so you can do /echo ${Me.PetTarget.ID} and so on to get more info out... 
- /echo ${Me.PetCombat}
 is the pet attacking something? 
 returns TRUE or FALSE 

Im pretty sure these 2 can use some more work, but should work in most situations I think...

22 Sep 2013 by EqMule
- Added Me.ZoneBound which returns Zone information for the zone you are bound in
  Usage:
	/if (${Zone.ID}==${Me.ZoneBound.ID}) {
		/echo crap im back at bindpoint, did I die?
	}
18 Sep 2013 by EqMule
- Updated for patch
21 Aug 2013 by EqMule
- Updated for patch
18 July 2013 by EqMule
- Added support for /useitem
  Example: /useitem ${FindItem[=worn totem].ItemSlot} ${FindItem[=worn totem].ItemSlot2}
  Note: you need VOA expansion or newer for /useitem to work, its a soe, not an mq2 command
- Fixed listselect *
	Example: /notify MMTW_MerchantWnd SubtypeListBox listselect 10
			 Will select the Tier V Healer listitem in the Mercenary Merchant Window.
	
	*listselect wasnt able to actually "select" items, it only "highlighted" them prior to this fix.
17 July 2013 by EqMule
- Added comboselect*
	Example: /notify MMTW_MerchantWnd TypeComboBox comboselect 2
			 Will select Journeyman Mercenaries in the Mercenary Merchant Window.
	
	*listselect still works when you just need to "set" an item in a combobox
	but when you want it to actually do the "select" use comboselect.

16 July 2013 by EqMule
- Updated for Jul 16 patch
- Added Item.Damage (thanks to nod77)
- Added new TLO GetCurSel (thanks to Dewey2461) see http://www.macroquest2.com/phpBB3/viewtopic.php?f=30&t=18947
- report bugs to me on irc or on the forum

22 June 2013 by ieatacid
- Fixed window.Enabled

20 June 2013 by EqMule, ieatacid
- Updated for Jun 19th patch

2 June 2013 by ieatacid
- MacroQuest.GameState now returns 'PRECHARSELECT' when applicable

17 May 2013 by EqMule, ieatacid
- Updated for May 14th patch

21 April 2013 by ieatacid
- MQ2Map fixed

21 April 2013 by ieatacid, EqMule
- Updated for April 17th patch

21 March 2013 by ieatacid
- Fixed keybind issues (?)

16 March 2013 by ieatacid
- Updated for March 13th/14th patch

16 February 2013 by ieatacid
- Updated for Feb. 13th/14th patch

20 January 2013 by ieatacid
- Fixed _CXWND.pParentWindow crash
- Fixed MQ2ItemDisplay crash

19 January 2013 by ieatacid
- Fixed MQ2ItemDisplay
- Fix corpse crashes
- Fixed a couple inventory struct members that were off -- item.stack and some others should work correctly now
- Fixed Me.Pet

18 January 2013 by ieatacid
- Updated for January 16/17 patch

4 January 2013 by ieatacid
- Fixed _ITEMINFO.Clairvoyance
- Fixed HasExpansion function

24 December 2012 by ieatacid
- MQ2ItemDisplay: fixed duplicate spell data being displayed

13 December 2012 by ieatacid
- Updated for December 12th patch
- FIXED OLD COMPILER WARNINGS

9 December 2012 by ieatacid
- Added ability to check if your account has a specific expansion enabled
... bool character.HaveExpansion[n]: Check if you have an expansion by number
... bool character.HaveExpansion[name]: Check if you have an expansion by name (full name not abbreviation)
... Added function for checking expansion availability. See HasExpansion function in MQ2Utilities.cpp for more info
- Added access to aggro data
... int character.PctAggro: Your aggro percentage
... int character.SecondaryPctAggro: Secondary aggro percentage
... spawn character.SecondaryAggroPlayer: spawninfo for secondary aggro player
... spawn character.AggroLock: spawninfo for aggro lock player
... int target.PctAggro: target's aggro percentage on you (same as character.PctAggro)
... int target.SecondaryPctAggro: target's secondary aggro percent (same as character.SecondaryPctAggro)
... spawn target.SecondaryAggroPlayer: spawninfo for target's secondary aggro player (same as character.SecondaryAggroPlayer)
... int groupmember.PctAggro: group member's aggro percentage
... int xtarget.PctAggro: xtarget's aggro percentage

3 December 2012 by ieatacid
- Fixed MQ2Bzsrch.  bazaaritem.Value has been removed because it's no longer sent with the item data

29 November 2012 by ieatacid
- Fixed alternate ability bug
- Fixed Me.CombatState
- MQ2Bzsrch is still broken, don't load it

28 November 2012 by ieatacid
- Updated for today's patch

23 November 2012 by ieatacid
- Fixed MQ2FPS (it once again stops rendering)

15 November 2012 by ieatacid
- Fixed custom chat channel join/leave messages not firing

12 November 2012 by ieatacid
- Fixed UI crashes

10 November 2012 by ieatacid
- Fixed alt ability bug

9 November 2012 by ieatacid
- Updated for November 7th patch
- Due to the introduction of ASLR into the client, offset names in eqgame.h have been changed as it was the easiest route to take in adapting the code base
- A function has been added to MQ2Inlines.h for plugins that need to adjust their own offsets for ASLR: DWORD FixOffset(DWORD nOffset);
... It takes the offset as a parameter and returns the recalculated offset

18 September 2012 by ieatacid
- Updated for patch on the 16th

25 September 2012 by ieatacid
- Updated for patch

19 September 2012 by ieatacid
- Updated for patch

16 August 2012 by ieatacid
- Updated for patch

19 July 2012 by dkaa, ieatacid
- Updated for patch

27 June 2012 by ieatacid
- Updated for patch

13 April 2012 by ieatacid
- Updated for patch

31a March 2012 by dkaa
-- Fixed DeleteAll, which was crashing MQ2Tracking...

31 March 2012 by dkaa
-- Fixed MyTradeReady, etc
-- Fixed various window crashes
-- Broke all the plugins that create their own window.  While consolidating some code, I ran into the problem that Show is both member data and function.  Do the data member changed to dShow, which means plugins like MQ2BagWnd have to change too.

23 March 2012 by ieatacid, dkaa
- Updated for March 22nd patch
- Added mapfilter TargetPath
... when enabled, right-clicking a spawn on the map will make it your target and draw a path to it on the map and in the world
... off by default

03 February 2012 by dkaa
- Kill launchpad if we are injected.  Launchpad is snooping into all processes.

15 January 2012 by dkaa
- Updated to fix /lootall

17 December 2011 by ieatacid
- Updated for today's patch

15 December 2011 by ieatacid
- Fixed spell manager crash

14 December 2011 by ieatacid
- Updated for today's patch

23 November 2011 by ieatacid
- Fixed _EQINVSLOTWND struct
- Added Me.GemTimer to retrieve the refresh time on spell gems, returns ticks type

18 November 2011 by ieatacid
- Updated for November 15th patch

11 October 2011 by ieatacid
- Fixed Me.TributeTimer

15 September 2011 by ieatacid
- Updated for today's patch

19 August 2011 by ieatacid
- Fixed some campfire stuff

30 June 2011 by ieatacid, dkaa
- Updated for today's patch

28 April 2011 by dkaa
- updated for the patch

20 April 2011 by dkaa
- fix for XTarget -- thanks, drkrain

19 April 2011 by dkaa
- added Me.SkillCap

14 April 2011 by ieatacid
- Updated for April 13th patch

6 April 2011 by ieatacid
- Added Me.MercenaryStance -- returns current active mercenary stance as a string, default is NULL

23 March 2011 by dkaa
- Fixed GetSTMLText -- you need the new eqbcs
- Fixed SetSTMLText -- you need the new eqbcs
- Fixed AppendSTMLText -- you need the new eqbcs
- Added a constant for the chat font offset so the /bcfont will work again
- Added the class CXStr &  CXStr::operator=(class CXStr const &) offset.
- This is all brainiac's fault.

17 March 2011 by dkaa
-  Jaysus, a patch on Paddy's day.

9 March 2011 by ieatacid
- Updated for today's patch

5 March 2011 by dkaa
- Fixed window.Enabled

19 February 2011 by ieatacid
- Me.Aura now returns the effect name as a string instead of a spell type.  If you need access to the spell data, look it up using the Spell TLO

17 February 2011 by ieatacid
- Updated for today's patch

15 February 2011 by dkaa
- fixed NoDrop again

13 February 2011 by ieatacid
- Fixed item.NoDrop
- Me.Aura now returns the name of the effect in the aura window if it can't find the matching spell
- _FELLOWSHIPINFO fix (thanks, Drakhhen)
- Fixed CListWnd::DeleteAll function offset (thanks, brainiac)

12 February 2011 by ieatacid, dkaa
- Updated for February 9th and 11th patches

16 January 2011 by dkaa
- Fixed IsNamed for some of the newer zone.  Thanks, el_nene.

16 January 2011 by ieatacid
- Fixed spawn.Levitate
- Fixed Me.FreeInventory

13 January 2011 by ieatacid
- Updated for today's patch

8 December 2010 by ieatacid
- Updated for today's patch

7 December 2010 by ieatacid
- Fixed "/click left" crash

4 December 2010 by ieatacid
- Added Me.Haste which reports total haste as it appears in the stats tab of the inventory window
- Changed EQ_Character::DoCombatAbility to return bool instead of void, as it is in the client

16 November 2010 by ieatacid
- Fixed for Me.FreeInventory

10 November 2010 by ieatacid
- Updated for today's patch

9 November 2010 by ieatacid
- Fixed /lootall crash

5 November 2010 by dkaa
- Fixed RightClickedOnPlayer
- Fixed item.Stacks, item.FreeStacks, and item.StackCount

1 November 2010 by ieatacid
- Fixed GetFullZone and GetShortZone crashes

29 October 2010 by dkaa
- Fixed SelectedItem and some crashes

26 October 2010 by ieatacid
- Updated for today's patch

23 October 2010 by dkaa
- Fixed the loot window and looting

22 October 2010 by dkaa
- Fixed the VC6 compile issue.
- Fixed some crashes.
- Fixed FindItem so it returns the correct slot.

21 October 2010 by ieatacid, dkaa
- Updated for today's patch
- Bug fixes and code changes for the October 16th patch

16 October 2010 by ieatacid, dkaa
- Updated for October 12th patch

15 September 2010 by ieatacid, dkaa
- Updated for today's patch

8 September 2010 by ieatacid, dkaa
- Updated for today's patch

18 August 2010 by ieatacid
- Updated for today's patch

29 July 2010 by dkaa
- Fixed a problem with Dar.  Thanks, Minymezz

28 July 2010 by ieatacid
- Updated for today's patch
- Adjusted /doability to look for your abilities in a similar way the client does, further eliminating it relying on abilities being mapped to action window buttons

14 July 2010 by ieatacid, dkaa
- Updated for today's patch

9 June 2010 by ieatacid
- Updated for today's patch

13 May 2010 by dkaa
- made the chat window history a constant to promote harmony

13 May 2010 by ieatacid
- Updated for today's patch
- Fixed Me.Dar and Me.Buff.Dar

12 May 2010 by ieatacid
- Updated for today's patch

10 May 2010 by ieatacid
- Fixed the 'listselect' window notification so you no longer need to 'leftmouse' and 'leftmouseup' after. Macros will need to be adjusted accordingly

14 April 2010 by ieatacid
- Updated for today's patch

10 March 2010 by ieatacid
- Updated for today's patch

13 January 2010 by ieatacid
- Updated for today's patch

7 January 2010 by dkaa
- Fixed the buff count to 30, song count to 20

24 December 2009 by ieatacid
- Added Me.XTarget.  See wiki for details: http://www.macroquest2.com/wiki/index.php/DataType:xtarget

18 December 2009 by SwiftyMUSE
- Updated for today's patch

15 December 2009 by SwiftyMUSE
- Updated for today's patch

14 December 2009 by dkaa
- Fix for AltAblity and Underfoot

8 December 2009 by ieatacid, SwiftyMUSE
- Updated for today's patch

19 November 2009 by ieatacid
- Updated for today's patch

18 November 2009 by dkaa
- added npccorpse and pccorpse to the spawn search filters

14 November 2009 by ieatacid
- Fix for EQMERCHWINDOW struct which will fix various things that reference it

14 November 2009 by dkaa
- Fix for labels -- added CLABELWND which is not, in fact, a CSIDLWND

13 November 2009 by dkaa
- Fix for inventory problems (corrected InvSlotWnd)

12 November 2009 by ieatacid, dkaa, SwiftyMUSE
- Updated for November 11th patch

21 October 2009 by ieatacid
- Updated for today's patch

8 October 2009 by ieatacid
- Updated for today's patch

21 September 2009 by ieatacid
- FindItemCount TLO now searches for augs on items

15 September 2009 by SwiftyMUSE
- Updated for today's patch

6 September 2009 by dkaa
- added el_nene's FromData changes

6 September 2009 by ieatacid
- Added spawn.Following which returns the spawn that a player is /following, or your pet's target

31 August 2009 by ieatacid
- Fixed _SPELL struct that changed in July
- Changed GAMESTATE_PRECHARSELECT from '6' to '-1'

19 August 2009 by ieatacid
- Updated offsets for today's patch

17 August 2009 by ieatacid
- Mouse_Aux3, Mouse_Aux4, Mouse_Aux5 added to dikeys.h

16 August 2009 by ieatacid
- Added mouse buttons to dikeys.h (Mouse_Mid, Mouse_Aux1, Mouse_Aux2).  This should let you /bind them now and eliminate associated crashes

14 August 2009 by pms
- fix for shownames
  http://www.macroquest2.com/phpBB2/viewtopic.php?t=16365

14 August 2009 by brainiac, dkaa
- Updated for the 08/12 patch

15 July 2009 by SwiftyMUSE
- Updated for today's patch

14 July 2009 by SwiftyMUSE
- Changed NUM_SPELL_GEMS to reflect the additional 2 added by the devs.

3 July 2009 by ieatacid
- Fixed /loadspells and other functions that rely on the _SPELLFAVORITE struct
- Updated MQ2ItemDisplay -- it now shows our extra item info when the modified/unmodified button is pressed (thanks pms for the idea)

29 June 2009 by ieatacid
- gGameState now gets set correctly when camping to desktop or server-select screen

24 June 2009 by ieatacid
- Reverted changes to CleanUI detour to fix MQ2ChatWnd crash when reloading the UI
- Changed tooltip handling in MQItemdisplay to work more efficiently and fix a bug with the left ear slot

24 June 2009 by SwiftyMUSE
- Updated for today's patch

21 June 2009 by ieatacid
- Fixed suffix display bug in captions (the error was in _SPAWNINFO)

20 June 2009 by SwiftyMUSE
- Backed out bug fix for MQ captions.
- Generate correct gGameState when camping (server/desktop).  This should fix random crashes in plugins when they think they are still "INGAME" but are really at server select screen.

18 June 2009 by SwiftyMUSE, ieatacid
- Updated for today's patch
- Added NUM_BUFF_SLOTS to handle the everchanging number of buffs in the target and pet windows.

17 June 2009 by SwiftyMUSE
- Added the command history functionality to MQ2ChatWnd (thanks PMS)

15 June 2009 by dkaa
- Fixed bug NoDrop on items on FV and other special servers

15 June 2009 by SwiftyMUSE
- Fixed bug with flashing MQ captions.
- Fixed bug with tooltips.  If you had a clicky item equipped in the left ear, the target window (and possibly others) would show tooltips baseed on "item name(ready)" instead of "buff name (time remaining)".
- Added filtering of macro ended messages.
- Added additional functionality to MQ2ChatWnd (thanks PMS)
   The window will redraw right away when you reload your UI in game, rather than waiting for the first text output request to recreate itself. 
   AutoScroll - on by default/normal behavior 
   NoCharSelect - off by default/normal behavior 
   SaveByChar - on by default/normal behavior 

12 June 2009 by SwiftyMUSE
- Updated for today's patch

11 June 2009 by ieatacid
- Fixed /unload crash on Windows 7 (and Vista?)

11 June 2009 by SwiftyMUSE, dkaa
- Fixed target.buff

10 June 2009 by ieatacid, SwiftyMUSE
- Updated for today's patch

21 May 2009 by SwiftyMUSE
- Updated for today's patch

15 May 2009 by ieatacid, dkaa
- Fixed guild struct and related functions
- Fixed pet window struct
- Removed MAX_GUILDS as it is no longer used

14 May 2009 by SwiftyMUSE
- Updated for today's patch

6 May 2009 by ieatacid
- Added spawn.Owner which returns a spawn type for a mercenary's owner

26 April 2009 by ieatacid
- Fixed group role issues

08 April 2009 by ieatacid
- TOTAL_SPELL_COUNT fix

07 April 2009 by SwiftyMUSE, dkaa, ieatacid
- Updated for today's patch

29 March 2009 by ieatacid
- Added Me.Mercenary which returns one of the following: SUSPEND, ACTIVE, NULL, UNKNOWN

21 March 2009 by ieatacid
- Me.CombatAbilityTimer and Me.CombatAbilityReady should now function correctly

19 March 2009 by SwiftyMUSE
- Updated for today's patch

15 March 2009 by ieatacid
- Fix for active leadership abilities
- Fix for GetCombatAbilityTimer crash (dkaa)

12 March 2009 by ieatacid, SwiftyMUSE
- Updated for today's patch

09 March 2009 by SwiftyMUSE
- Fixed aura (by name).  You can determine if an aura is active with Me.Aura[#aura name effect].ID
- Fix for buff stacking issue
- Cleaned up merc names for Group.Member[#]

12 February 2009 by dkaa, ieatacid, SwiftyMUSE
- Fixed pet buff window information/stackspet
- Fixed NPCCorpse mapfilter toggle

12 February 2009 by ieatacid, SwiftyMUSE
- Updated for the patch on the 11th

9 February 2009 by SwiftyMUSE
- Added exact match option to spawn searchs (use a "=" immediately preceeding the name being searched for)
- Updated named mob identification.  Named mobs will not exist in non-combat zones and warders, familiars, etc. have been demoted from their named status.
- Added /mapfilter option for named spawns (will toggle between named/normal npcs when npc filtering is active)
- Updated /mapfilter corpse as a master toggle for PC/NPC corpses.  When active, you can toggle PC/NPC filtering using PCCorpse/NPCCorpse respectively.
- Added Faycites, Chronobines as additional alternate currencies

31 January 2009 by dkaa
- added "targetable" as a spawn search modifier

20 January 2009 by ieatacid, dkaa
- Updated for today's patch

18 January 2009 by ieatacid
- Adjusted spawn types for banners.  The client lists the following races as banners: 500, 553-557, 586

17 January 2009 by ieatacid
- Added "/mqclear" command to MQ2ChatWnd which, you guessed it, clears the MQ2 chat window.  This does it the right way and removes all text from the window, unlike some plugins I've seen that just add 11ty new lines (\n) to the chat window
- Fixed "/setautorun".  It was saving incorrectly so AutoRun ini entries would never be processed (thanks pms)
- The "/dosocial" command should now work properly

11 January 2009 by ieatacid, SwiftyMUSE
- Events will once again trigger on "You have entered <zone name>."
- Completed formatting corrections for using spaces vs. tabs
- Corrected bug with spawnsearch.  Spawn[id 0] WILL NO LONGER return the same values as ${Me}.  You have been warned.
- Corrected spell stacking bug with some new spells (.Stacks/.WillStack)

29 December 2008 by dkaa
- added params to the /exec command (thanks three-p-o)

11 December 2008 by dkaa
- fixed a bug in the pet window with BuffFadeETA
- turned of macro error logging by default because it causes crashes if the log file is unwriteable

11 December 2008 by SwiftyMUSE
- updated for today's patch

10 December 2008 by SwiftyMUSE, ieatacid, dkaa
- updated for today's patch

10 December 2008 by dkaa
- Macro errors are now logged to a file

29 November 2008 by ieatacid
- Removed window manager drawing of the cursor on each pulse while in screen mode 3 (UI hidden) -- not needed since EQ switched to using Windows' cursor

05 November 2008 by ieatacid
- Fixed caption crash that happened on some untargetables
- Added "Flyer" spawn type for spawns that appear in some zones with NaN location data, which will filter them from NPC spawns
- Fixed Me.Aura bug when passing a number to it

03 November 2008 by dkaa
- added Triple Attack to skills.h

29 October 2008 by SwiftyMUSE
- Updated for today's patch

27 October 2008 by ieatacid
- Removed BuffUpdate from the target type. It's no longer cleared when you switch/release targets and, as such, serves no real purpose

22 October 2008 by ieatacid
- Added mercenary as a spawn type and map filter option
- Added bool mercenary to groupmember type
- Me.Aura now can now receive an index to access more than one aura (no index defaults to the first aura)

21 October 2008 by SwiftyMUSE
- Updated for October 21st patch

19 October 2008 by dkaa
- fixed the problem with the first line of macro not being run if /macro 
    was invoke within a macro.

17 October 2008 by SwiftyMUSE
- Added Spawn.Loc and .LocYX.  Loc is a float formatted string, LocYX is an int formatted string.
- Display permanent buff timers as "Perm" not "-0:18"
- Misc source cleanup

12 October 2008 by ieatacid
- Added BuffDuration to target type. It takes the buff name or number as a parameter and returns a ticks type.
- Added to Group TLO: string MainTank, string MainAssist, string Puller
- Added to groupmember type: bool MainTank, bool MainAssist, bool Puller

11 October 2008 by SwiftyMUSE
- Update mappable commands with all correct values, looks like it was not done in initial patch
- Update for Me.State.  If you are on a mount it will return "MOUNT" instead of continuing on and returning "STAND"

11 October 2008 by dkaa
- Fix for mappable commands -- thanks, brainiac
- Fix for class type 71, merc liaison.

10 October 2008 by dkaa
- Fix for VC6 compile problems.

09 October 2008 by ieatacid
- Changed target TLO. It now uses the new TargetType which inherits the spawn type.  The TargetType contains the following members:
   Buff (access to spell type): returns the target's spell by index (${Target.Buff[n]}) or name (${Target.Buff[name]}).  If no index is given (${Target.Buff}) it returns the first spell name or "NULL" if the target has no buffs
   BuffCount: returns the number of buffs on the target
   BuffUpdate: since there's a delay between when you target a spawn and when you get their buff data, this lets you know if the buff data is available
      
09 October 2008 by ieatacid, dkaa, SwiftyMUSE
- Updated for October 7th patch
- Added spawn type members: CurrentMana, MaxMana, Current Endurance, MaxEndurance -- these behave like CurrentHPs (only updated when you target a spawn)

08 September 2008 by ieatacid
- Added Level to groupmember type

07 September 2008 by SwiftyMUSE, ieatacid
- Fixed Group.Member[x].Name and .Leader 

06 September 2008 by SwiftyMUSE
- Fixed Group.Member[x].Name

05 September 2008 by SwiftyMUSE
- Fixes for group CTD issues
- Added Group.GroupSize back in... it's in the html manual but wasn't in the source

05 September 2008 by SwiftyMUSE, dkaa
- Fix for v6 compiles

05 September 2008 by ieatacid, SwiftyMUSE, dkaa
- Updated for today's patch

21 August 2008 by dkaa
- Add Tradeskills to TLO Item courtesy of brainiac

20 August 2008 by ieatacid
- Added Counters to the character type (total number of detrimental counters you have) and Counter to the buff type (counters per buff)

11 August 2008 by ieatacid
- Updated for today's patch

17 July 2008 by ieatacid, SwiftyMUSE
- Updated for today's patch
- Added a bunch of stat bonus stuff to the character type (differentiation).  See this thread for more info: http://macroquest2.com/phpBB2/viewtopic.php?t=15646

14 July 2008 by ieatacid
- Added "PCCorpse" map filter to MQ2Map, "Corpse" filter now just works on NPC corpses. Default color is the same as default NPC corpse color.

14 July 2008 by dkaa
- Fixed the pet info wnd struct

9 July 2008 by ieatacid, SwiftyMUSE
- Updated for today's patch

19 June 2008 by dkaa
- added augs to item TLO -- thanks dewey2461

19 June 2008 by dkaa
- HeroicWIZ is now HeroicWIS -- thanks dewey2461

09 June 2008 by ieatacid
- Added raidmember Raid.MainAssist
- Added function EQPlayer *GetSpawnByName(char *spawnName)
- Changed some stuff that used map::SpawnByName to use GetSpawnByName (should fix other stuff)

29 May 2008 by ieatacid, dkaa, SwiftyMUSE
- Updated for today's patch

23 May 2008 by SwiftyMUSE
- Updated class descriptions (DoN Merchants / Fellowship Registrar)

22 May 2008 by SwiftyMUSE, ieatacid
- Updated for today's patch

22 May 2008 by SwiftyMUSE
- Added dead, stunned, hovering to Spawn TLO
- Fixes to getspellduration

12 May 2008 by dkaa
- Added Friends TLO

7 May 2008 by SwiftyMUSE, ieatacid
- Updated for today's patch

24 April 2008 by SwiftyMUSE, ieatacid
- Updated for today's patch

17 April 2008 by SwiftyMUSE, ieatacid, dkaa
- Updated for today's patch

1 April 2008 by ieatacid, dkaa
- Updated for today's patch

17 March 2008 by ieatacid
- Redid item tooltip timers to just use one hook.  This also allows timers to be displayed when all bag tooltips are displayed (i.e., <alt>+<mouse over> a bag)

10 March 2008 by dkaa
- Fix for #XXXXXX color processing. Thanks QuestionTheAnswers.

7 March 2008 by ieatacid
- "some dev please do a new zip and be sure it contains the new ISXEQ.NET folder, thx (Lax)"

28 February 2008 by SwiftyMUSE, ieatacid
- Updated for today's patch

7 February 2008 by ieatacid
- Fixed /buyitem and /sellitem to work with stacks of up to 100 -- includes a sanity check so you don't request a stack size from the server that's greater than what's allowed for that item (so, theoretically, you can do "/buyitem 100" on everything to always buy the max stack size of the selected item)

6 February 2008 by ieatacid, SwiftyMUSE
- Updated for today's patch

26 January 2008 by ieatacid
- Added ticks type Me.Downtime (the time left on your combat timer)
- Added to the item TLO: EnduranceRegen, HealAmount, Clairvoyance,
  DamageShieldMitigation, SpellDamage, and all the Heroic stats

21 January 2008 by dkaa
- Added a list of actor defs for ground items.

19 January 2008 by SwiftyMUSE
- Fixed /lootall command

18 January 2008 by SwiftyMUSE
- Added Macro.Paused, Spawn.StandState

17 January 2008 by ieatacid, SwiftyMUSE, dkaa
- Updated for latest patch

2 January 2008 by ieatacid
- Changed "/cast item" so that it should now work on all items

24 December 2007 by ieatacid
- Added adjustable HUD font size (off by default)
   To enable it set "UseFontSize=on" in the [MQ2HUD] section
   in MQ2HUD.ini and edit each HUD line to match this format:
      TYPE,SIZE,X,Y,RED,GREEN,BLUE,TEXT
   Example:
      LastTell=3,2,401,0,255,0,LastTell:  ${MacroQuest.LastTell}
   becomes this with a font size of 4:
      LastTell=3,4,2,401,0,255,0,LastTell:  ${MacroQuest.LastTell}
   * Valid sizes are 0-11.

17 December 2007 by dkaa
- Added brainiac's /mqfont fix

12 December 2007 by ieatacid, dkaa
- Updated for today's patch

7 December 2007 by SwiftyMUSE
- added new /lootall command
- removed rk. II/III spell handling... use exact spell names
- fixed /zonehud command and hud zone processing
- added MQ2 crash detection processing back in

5 December 2007 by ieatacid
- Updated for today's patch

25 November 2007 by ieatacid
- "/shift /click right target" will now loot all items on a corpse

20 November 2007 by SwiftyMUSE, ieatacid
- Updated for today's patch

17 November 2007 by dkaa
- fixed SPELLFAVORITE
- fixed the crappy Rk. II/III handling
- fixed a crash on zoning

14 November 2007 by ieatacid, SwiftyMUSE, dkaa
- Updated for November 13th patch

8 November 2007 by SwiftyMUSE, ieatacid
- Updated for today's patch

30 October 2007 by ieatacid, SwiftyMUSE
- Updated for today's patch

08 October 2007 by dkaa
- fixed calc where '...) - <expr>' was treated as negate instead of subtract

27 September 2007 by dkaa
- fixed /next

17 September 2007 by ieatacid
- Added Me.Fellowship
  * fellowship  type members:
      int ID: fellowship ID
      string Leader: leader's name
      string MotD: message of the day
      int Members: number of members in fellowship
      fellowshipmember Member: member info by index (1-9) or name
      ticks CampfireDuration: how much time is left on campfire
      float CampfireY: self explanatory
      float CampfireX: "
      float CampfireZ: "
      zone CampfireZone: zoneinfo for the campfire
      bool Campfire: TRUE if campfire is up, FALSE if not
      to string: TRUE or FALSE
  * fellowshipmember type members:
      zone Zone: zoneinfo for this player
      int Level: this player's level
      class Class: class info for this player
      ticks LastOn: when this player was last online
      to string: player name

7 September 2007 by ieatacid
- Updated for patch

6 September 2007 by ieatacid
- Updated for patch

15 August 2007 by ieatacid, SwiftyMUSE, dkaa
- Updated for patch(es)

25 July 2007 by ieatacid, dkaa
- Updated for today's patch

23 July 2007 by SwiftyMUSE
- Added Campfires to spawn searchs and mapfilters

16 July 2007 by dkaa
- fixed NearestSpawn to work correctly with loc

12 July 2007 by ieatacid
- Updated for Today's patch
- Wrote our own version of EQ's get_melee_range function (thanks Purple for the help with fcomp flags!).
- Added more stuff to item TLO

6 July 2007 by ieatacid, SwiftyMUSE
- Updated for July 5th patch
- Some of the text coloring was removed from MQ2ItemDisplay since EQ now colors the item name green or red if you can or can't use the item (EQ also handles this text differently now).

17 June 2007 by ieatacid
- '/click left <x> <y>' works again.  It's now possible to
  click tradeskill containers and ground spawns.  This only
  works on the actual game play environment.  It does not
  work on UI windows (there are existing commands for that)
  or anything out of the viewport area.
- Added '/click left center' to click the center of the viewport area
- Added the following to the macroquest TLO:
  * ViewportX - left edge of the viewport area
  * ViewportY - top edge of the viewport area
  * ViewportXMax - right edge of the viewport area
  * ViewportYMax - bottom edge of the viewport are
  * ViewportXCenter - center of the viewport area going from left to right
  * ViewportYCenter - center of the viewport area going from top to bottom
  * LClickedObject - successfully clicking a ground spawn, TS container,
    NPC, or PC (using '/click left center|<x> <y>') will set this to TRUE
- Removed the /mouseto command since it no longer did anything

10 June 2007 by SwiftyMUSE, dkaa
- Added clicking links with /notify.  Use /notify ChatWindow CW_ChatOutput link <link structure>
  The link structure consists of 44 characters of the link starting with the 2nd character of the item id (ie, drop the leading 0).

9 June 2007 by ieatacid
- Tell windows will now trigger events and '#chat tell'

6 June 2007 by ieatacid
- Updated for today's patch

28 May 2007 by ieatacid
- Added character TLO members Doubloons, Orux, Phosphenes and Phosphites (alternate currencies)

20 May 2007 by ieatacid
- Added item TLO members Power and MaxPower (both for power sources) and Purity

19 May 2007 by dkaa
- added a bunch more stuff to the item TLO

18 May 2007 by dkaa
- added AC, HP, STR, STA, AGI, DEX, CHA, INT, WIS, Mana for items.  thanks equser2002.

17 May 2007 by dkaa
- Fixed the chat wnd

16 May 2007 by ieatacid
- Updated for today's patch

20 April 2007 by ieatacid
- Updated for today's patch

19 April 2007 by dkaa, ieatacid, eqmule
- fix for opcode detection to restore plugin zoning functions
- outgoing messages via SendEQMessage are disabled.  this means
    /click left item, /bzsrch, and /pricecheck are not functional

18 April 2007 by ieatacid, dkaa
- Updated for today's patch
- Updated MQ2EQBugFix to stop a crash that occurs when going from character select to server select (thanks cronic).  This may only be WinEQ2-related, but it's there should you want to use it.

6 April 2007 by SwiftyMUSE
- Added Banners to spawn searchs and mapfilters
- Spell stacking changes are back...
.. Stacking of spells with themselves will occur again.  For .Stacks and .StacksPet they take
.. a new parameter [###].  This will check the duration left on the spell, if the duration left is
.. less then the parameter value the spell will show it stacks with itself.  To retain old behavior
.. use [0] for the parameter (.Stacks[0] and .StacksPet[0] retain old behavior)
.. example - .Stacks[4] will return TRUE when less then 4 ticks remain on the spell buff in question

5 April 2007 by ieatacid
- Updated for today's patch

15 March 2007 by ieatacid, dkaa
- Updated for March 14th patch

21 February 2007 by ieatacid
- Updated for today's patch

19 February 2007 by SwiftyMUSE
- Fix for campfire objects
- Fix for short buffs
- Fix for label of last target on map

17 February 2007 by ieatacid
- Fixed _SPAWNINFO.Mount

17 February 2007 by ieatacid
- Fixed item Clicky/Proc/Worn/Focus stuff not working
- Added dkaa's _EQLOOTWINDOW fix (${Corpse.Item} stuff should now work correctly)

17 February 2007 by dkaa
- changed the EQ_END_ZONE to the correct value
- changed the bag slot numbers to start at 262 from 251.  See: http://www.eqinterface.com/forums/showthread.php?p=94698&highlight=262#post94698

16 February 2007 by ieatacid, dkaa
- Updated for The Buried Sea expansion.  New "Power Source" item slot means slot changes:
 * Slots charm through waist are the same (0-20), "Power Source" is 21, 22 is ammo, 23 - 30 are inventory (bag) slots

17 January 2007 by ieatacid
- Updated for today's patch

14 January 2007 by SwiftyMUSE
- Fix for zone translocate spell information crash displaying items
- Changes to spell stacking (spells will say they stack with themselves)

12 January 2007 by ieatacid
- Fix for Me.Aura for Monk auras (spelling error on SoE's part :o)
- dkaa told me about an AuraMgr struct and how it relates to AuraInfo -.-
- Added charinfo svChromatic, svPrismatic (Charisa)

2 January 2007 by SwiftyMUSE
- Fix for npcs and objects

30 December 2006 by ieatacid
- Added DynamicZone TLO which has the following members
.. string Name
.. int Members
.. int MaxMembers
.. dzmember Member (number or string as a parameter)
.. dzmember Leader
.. to string - same as Name
- Added dzmember type, with members:
.. string Name
.. string Status - returns: Unknown, Online, Offline, In Dynamic Zone (no idea what this
   is, it's in the exe), Link Dead
.. to string - same as Name

23 December 2006 by SwiftyMUSE
- Updates for GetSpellEffectName, ShowSpellSlotInfo (differentiation, pinkfloydx33)
- Updates for Counters in datatypes (pinkfloydx33)

14 December 2006 by ieatacid
- Updated for today's patch

7 December 2006 by dkaa
- Fix for NoDrop & NoRent

6 December 2006 by ieatacid, dkaa
- Fixed for Dec 5th patch

7 November 2006 by ieatacid
- MQ2ChatWnd should now remain visible while in hover state

31 October 2006 by ieatacid
- Fix for Halloween crash

25 October 2006 by ieatacid, SwiftyMUSE
- Updated for today's patch

23 October 2006 by ieatacid
- Added Spell.MyRange.  This is YOUR actual cast range, including extended range from focus effects.

10 October 2006 by ieatacid
- Added "HOVER" for use with Me.State
- Added bool InHoverState() to MQ2Utilities.cpp

4 October 2006 by SwiftyMUSE
- Updated for today's patch

2 October 2006 by ieatacid
- Added "object" to /mapfilter. Objects are things like catapults, tents, practice dummies, etc.

27 September 2006 by ieatacid
- Updated for today's patch

23 September 2006 by dkaa, ieatacid
- fix for gbInZone, Me.FreeBuffSlots, AA-related stuff, MQ2EQIM compile errors

19 September 2006 by ieatacid
- Updated for Serpent's Spine expansion release. Many new changes - the important stuff is listed below
- Skill members SkillCapPre50, SkillCapPre65 and SkillCapPre70 were removed and replaced with int SkillCap.  This returns the skill cap based on your class and current level
- New character members:
    1) string CombatState - returns one of the following: COMBAT, DEBUFFED, COOLDOWN, ACTIVE, RESTING.  The same as the new icon in the player info window
    2) int svCorruption - character's Corruption resist
- Added Prismatic and Corruption to spell ResistType
- MQ2ItemDisplay now shows corruption resist
- "GREY" added to spawn.ConColor
- Plugin authors:
  * Skill stuff has been changed
      Lines like this:
        if(SkillDict[EQADDR_DOABILITYLIST[nSkill]]->AltTimer==2)
      Need to be changed to this:
        if(pSkillMgr->pSkill[EQADDR_DOABILITYLIST[nSkill]]->AltTimer==2)

3 September 2006 by ieatacid
- Changed the way we handle con-colors.  We now use EQ's function rather than calculate it ourselves.

30 Aug 2006 by dkaa
- incorporate change from Ceghkmv and teabag to fix the xml file stuff

28 August 2006 by ieatacid
- Changed spawninfo's pCharInfo member to 'void *pCharInfo_vtable2' since it points to vtable2 in charinfo and made changes where necessary to reflect this.
  Now things like "/itemnotify in bank1 1 leftmouseup" should work properly.
- Added spawn.Buyer

25 Aug 2006 by dkaa
- duel->dual
- aura fix for when you don't have an aura

15 August 2006 by ieatacid
- Added Me.ActiveFavorCost

5 August 2006 by Amadeus
* Added a new member to the 'string' datatype.
  1. Replace[ToReplace,ReplaceWith]
     a. This member will return a string replacing every instance of
        'ToReplace' with 'ReplaceWith'.  It will work for both strings 
        and individual characters.  IT IS CASE SENSITIVE.   
     ~ Example: echo ${Me.Name.Replace["Amadeus","Maestro"]}
                echo ${Me.Name.Replace[",","."]}  
* Added a custom 'label' that you can put in your macros -- ":OnExit".
  Anything included after that label will be called whenever an /endmacro
  command is issued.  To use this feature, the label must be at the end 
  of your 'Sub Main' function and end with a /return.  Please note that 
  this is NOT required of macros, so no macros will have to be altered 
  unless you wish to take advantage of this feature.  (See my posting
  on the messageboards for an example of how to use this.)

25 July 2006 by ieatacid
- Added leadership ability members to character type that return
  the ability level of *active* leader abilities.
  ** LAMarkNPC, LANPCHealth, LADelegateMA, LADelegateMarkNPC,
     LAInspectBuffs, LASpellAwareness, LAOffenseEnhancement,
     LAManaEnhancement, LAHealthEnhancement, LAHealthRegen,
     LAFindPathPC, LAHoTT.

20 July 2006 by dkaa
- Fix for the 7/18 patch
- Fix to the ITEMINFO size 

17 July 2006 by ieatacid
- Added spell Me.Aura (this applies to your self-aura that is shown in the aura window)

13 July 2006 by ieatacid
- Added to item type: Evolving which has the following members
      ExpPct
      ExpOn
      Level
      MaxLevel
    Example: ${FindItem[some evolving item].Evolving.ExpPct} 
- Some UI struct fixes
- /windowstate now works without screwing up the UI state

8 July 2006 by Amadeus
- Updated ISXEQ to compile a bit better with Visual Studio 2005
- Added ISXEQ project/solution file(s) for Visual Studio 2005.
  1. Double-click on "MQ2Auth.exe" (duh)
  2. Open Visual Studio 2005
  3. Click on File->Open->Project/Solution ..and select "ISXEQ-VS2005"
  4. Build All.
  5. The DLL files will be built in a directory in your primary MQ folder 
     called "ISXEQ Release Files".  Simply move all of the DLL files from
     that directory to your /InnerSpace/Extensions directory.
  ** You will get a few warnings; however, if your library/headers are set  
     up correctly and the ISXDK is installed properly, you should be able
     to compile out-of-the-box.
- Updated the VS2003 solution file ("ISXEQ") to include only ISXEQ projects
  and disable compilation of ISXEQLegacy (since it is currently broken).
- Please note that these VS2005 project files are only for ISXEQ.  If you
  still use MQ2, you can ignore this.



5 July 2006 by ieatacid
- added Me.Language (ex. ${Me.Language[1]} returns "Common Tongue"; ${Me.Language[Common Tongue]} returns 1)
- fixed zoned.cfg to load properly after zoning, also .cfg files that use zone short names

29 June 2006 by ieatacid
- added int MacroQuest.ChatChannels (returns number of channels currently joined)
- added MacroQuest.ChatChannel (ex. ${MacroQuest.ChatChannel[MQChat]} returns true if the channel "MQChat" is joined (bool); ${MacroQuest.ChatChannel[1]} returns the name of chat channel 1 (string))

28 June 2006 by SwiftyMUSE, ieatacid
- fix for 6/28 patch
- fix for gbInZone on initial load

27 June 2006 by ieatacid
- added bool Me.AutoFire

16 June 2006 by SwiftyMUSE, dkaa, ieatacid, and others...
- fix for 6/16 patch

10 June 2006 by SwiftyMUSE
- added Aura to spawn searches and mapfilter
- added spellradius to map for a second radius circle on the map

1 May 2006 by dkaa
- fix the previous fix

30 Apr 2006 by SwiftyMUSE
- added Me.TributeTimer, Me.RadiantCrystals, Me.EbonCrystals
- added Me.Shrouded, UseSkill, LoH/HT Ready (ieatacid)

20 Apr 2006 by SwiftyMUSE
- fix for isxeq compile issue

19 Apr 2006 by dkaa, SwiftyMUSE
- updated for 4/19 patch
- added spawn.IsNamed
- added personal tribute and radiant/ebon crystals to CHARINFO

31a Mar 2006 by dkaa
- fixed the VS6 build

31 Mar 2006 by dkaa
- Added stuff to item type
    Classes
    Class
    Races
    Race
    Deities
    Deity
    RequiredLevel
- Added DisplayItem TLO as item type to mq2itemdisplay
- Added /ireset to reset DisplayItem ID 

29 Mar 2006 by dkaa
- Fixed /sellitem

27 Mar 2006 by dkaa
- Fixed the CSidlScreenWnd struct

24 Mar 2006 by dkaa
- Fix the container manager struct

23 Mar 2006 by SwiftyMUSE
- Various cleanup from PoR patch
- Access to the 8 new bank slots

22 Mar 2006 by dkaa
- Added a message box for plugin load failure

16 Mar 2006 by Lax
- Various ISXEQ-related updates
- Blech updated to fix Feed reentrancy issue (not a problem in MQ2 macros, but with
  plugins it would have introduced crashes)

14 Mar 2006 by dkaa
- Added MacroQuest.Ping from ieatacid

04 Mar 2006 by Lax
- Various ISXEQ-related fixes.  Removed the &s from EzDetour to be consistent, and
  added the &s manually where required

03 Mar 2006 by dkaa
- fixed the loading screen captions
- fixed crash on right click on map on ground item

late Feb 2006 by lots of people
- stuff to get up and running after expansion
    
29 Jan 2006 by SwiftyMUSE
- Fix to spawninfo struct from merge

29 Jan 2006 by SwiftyMUSE
- Fix to re-add class based cfg file loading upon entering game
- Added global bool for telling if you are zoning or not (gbInZone)
- Added .GroupSize
- Fix to allow non-stackable items to return counts in .Stacks, .StackCount, .FreeStack
- Added LoS parameter to spawn searches

18 Jan 2006 by SwiftyMUSE
- Updated for 01/18 patch

05 Jan 2006 by dkaa
- Fixed the crash on re-entering the game

20 December 2005 by SwiftyMUSE
- Fixed to compile in VC++ 6.0

19 December 2005 by SwiftyMUSE
- Corrected offset comments in several structures
- Fixed Item.Timer issue for insta-click/instant refresh items
- Added item timers to potion belt window tooltips
- Added Item.StackSize, .Stacks, .StackCount, .FreeStack, .TimerReady
- Added class based cfg file loading upon entering game

16 December 2005 by dkaa
- Fix for Merchant.BuyPrice

15 December 2005 by SwiftyMUSE
- Fix for MaxMana, MaxEndurance

15 December 2005 by SwiftyMUSE, dkaa
- Fix for MaxHPs
- Fix for Item.timer

15 December 2005 by SwiftyMUSE
- Updated for 12/15 patch
- Fixes Item.Timer returning 0 too early
- Added Merchant.Full (thanks cronic)

13 December 2005 by SwiftyMUSE
- Fixed SWho display of primary/offhand for spawns
- Fixed blocking issue in .Stacks for heal conversion type spells
- Located more missing fields from 12/07 patch
- Added MQ2LoadingMsg to macroquest2.ini to allow you to configure 
  the MQ2 evolution in action message to be displayed or not.

12 December 2005 by SwiftyMUSE
- Fixed Me.Levitating

11 December 2005 by SwiftyMUSE
- Corrected offset comments in several structures
- Added /classhud and /zonehud commands. Automatically load [class] or [zonename] huds.
- Added SpeedMultiplier into spawninfo
- Fixed Item.Stack
- Fixed /doors command (_DOORS and _EQSWITCH structures changed). Other switches may have
  been effected and fixed with this also.

10 December 2005 by SwiftyMUSE, dkaa
- Updated for 12/07 patch
- PACTORINFO was removed, _ACTORINFO fields were merged into _SPAWNINFO
- Changed item.timer to a ticks type

5 December 2005 by SwiftyMUSE
- More cleanup of several class function declarations
- Another fix to .Stacks/.WillStack to not fail if the same slot is a blocking slot
- Added endurancecost to SPELL (thanks s0rCieR)
- Added item timer to tooltips (thanks ieatacid)

30 November 2005 by SwiftyMUSE
- Clean up of several class function declarations
- Cleanup of CombatAbilility, CombatAbilityReady and CombatAbilityTimer. They are now using
  the EQ functions. Cleanup of several functions to use EQ function GetAltAbilityIndex
  instead of accessing the charinfo structs directly.
- Fixed Me.State so it recognizes "STUN" correctly
- Fixed GetAAIndexByName, GetAAIndexByID
- Fixed Me.FreeBuffSlots to include the additional slot you get when you get either the
  "Embrace of the Keepers" or "Embrace of the Dark Reign" aa's.
- Fixed bounds issues on RequiresAbility, GetAANameByIndex, GetAAIndexByName, and GetAAIndexByID
- Fixed .Stacks/.WillStack to allow self buffs (with a healing component) to stack correctly
- Added: Spawn.Fleeing
    Currently this works with your target that is engaged in combat. If it turns to flee
    this flag is set for use in macros. It checks to see if the heading of the spawn is
    facing in a direction that is not in an arc of 120 degrees facing you.
- If you are crashing on switching toons at character select,
  you can comment out the autorun (per character) section in
  MQ2Pulse.cpp. This is only needed if you want to automatically
  process commands upon initial entering of world for a
  character. If you don't use the feature commenting it out will
  not cause any lose of functionality for you. Please post any CTD
  crash dumps to assist with locating this bug.

22 November 2005 by SwiftyMUSE
- Added Item.ItemDelay
- Config files can contain comment lines. Use ";" as the first character on the line to make it a comment.
- Updated resistadj location in _SPELL struct

18 November 2005 by SwiftyMUSE
- Fixed resists bug

18 November 2005 by dkaa
- Added TLOs DoorTarget and ItemTarget

17 November 2005 by Lax
- Separated functionality from do_ranged command for use from plugins.  Do this for any case where
  DoCommand has been used, and submit code changes.  This example has been done for you.

17 November 2005 by dkaa
- Added Cr4zyb4rd's hud extensions

16 November 2005 by SwiftyMUSE
- updated offset for 11/16 patch
- updated changes to charinfo struct for 11/16 patch

15 November 2005 by Lax
- Turned MacroQuest into swiss cheese with some more #ifdef blocks to support new ISXEQ functionality
  that allows it to run legacy MQ2 "macros"

11 November 2005 by dkaa
- remove the ability to use "fake" targets (door & items)
- added item timers to itemdisplay

01 November 2005 by dkaa
- updated offset for 11/01 patch
- /caption <list|type <value>|update #|MQCaptions <on|off>>

19 October 2005 by dkaa
- added item timers from ieatacid
- added stacks from pinkfloydx33

4 August 2005 by Lax
- Optimized stristr routine in Blech.h, resulting in a little bit of improved performance from Blech

31 Jul 2005 by Lax
- Nobody reported that Select didnt work until now, but the AddMQ2Data line is now added so it
  will work ;)

16 Jul 2005 by dkaa
- further fixes for else 

12 Jul 2005 by Lax
- Added Top-Level Object:
  * int Select[value,...]
    This replaces ${String[ x y z ].Find[ ${Stuff} ]}, like so: ${Select[${Stuff},x,y,z]}
    The result will be 0 for none, 1 for the first, 2 for the second, ad infinitum (no limit)
 
11 Jul 2005 by dkaa
- fixed the AltAbilityTimer members
- fixed else processing if there is not a "{" on the else line

05 Jul 2005 by dkaa
- fixed the AltAbilityReady and AltAbility members

04 Jul 2005 by dkaa
- prototypes for CListWnd::AddString changed (fixes mq2tracking)
- SwiftyMUSE change to XMLRead

03 Jul 2005 by dkaa
- prototypes for CSidlManager::FindScreenPieceTemplate and CComboWnd::InsertChoice changed

02 Jul 2005 by dkaa
- /aa list all should work now -- fixing AAs in progress
- CCustomWnd actually works with char * param in constructor

02 Jul 2005 by dkaa
- opcodes updated for zoning

02 Jul 2005 by dkaa
- String is still out
- fixed the AA stuff in CHARINFO
- CCustomWnd constructor now takes char * or CXStr *

26 May 2005 by Lax
- Fixed negation math operator, which was rounding the value negated

26 May 2005 by DKAA
- Plugins must have compile time later than mq2main.dll or they won't load

25 May 2005 by Amadeus
- Added Me.CombatAbilityReady and Me.CombatAbilityTimer
- Added:  /doability <combat ability>
- Added Me.Running 
- Added the command "/inote" for those running the ItemDisplay plugin,
  which is most everyone :)
- Currently AltAbilityReady returns TRUE when you inquire about 
  aa's you have not yet purchased. MQ2 now changes that behavior 
  to verify that you own the aa prior to saying its READY. 
- Fixed Me.SpellReady

21 May 2005 by Amadeus
- The MQ command known as '/charinfo' is now known as '/char'.  This allows
  for players to use both the EQ and MQ commands seperately.
- Fixed various structs
- Returned Me.Underwater and Me.FeetWet
  
13 May 2005 by DKAA
- Added optional param to Windows.List[...] to indicate column

11 May 2005 by Amadeus/DKAA
- Updated MQ2 to work with the 5/11/2005 patch
- Fixed Mapwindow structure
- Fixed Spellbuff structure
- Fixed Actorinfo structure
- Lots of other little fixes 

20 April 2005 by Amadeus
- Added some new offsets to eqgame.h including
  * pinstCGuildTributeMasterWnd
  * pinstCVoiceMacroWnd	
  * pinstCLFGuildWnd
  * pinstCGuildBankWnd
  * pinstCBarterWnd	
  * pinstCBarterMerchantWnd	
  * pinstCBarterSearchWnd
  * pinstCTicketWnd	
  * pinstCTicketCommentWnd]
  * pinstLargeDialogWnd	
  * pinstCTaskWnd
  * pinstCTaskSelectWnd	
  * pinstCPointMerchantWnd
  * pinstCPvpLeaderboardWnd	
  * pinstCTitleWnd	
  * pinstCPvpStatsWnd
  * pinstCMailWnd
  * pinstCMailCompositionWnd
  
4 May 2005 by Lax
- Fixed calculation bugs

17 April 2005 by Amadeus
- Added "Suffix" information to structs
- Added ${Me.Suffix} and ${Target.Suffix} 

8 March 2005 by Lax
- Blech 1.6.8 - fixes a crash

23 March 2005 by Lax
- Fixed this group member bug nonsense.  Now uses correct group structure.
- Fixed redundancy in GetSpawnType

11 March 2005 by Lax
- item.Spell fixed for scroll, proc, focus, and worn (previously did only clicky)

10 March 2005 by Lax
- CHARINFO update from htw, fixes the new Group stuff

9 March 2005 by dkaa
- refix the include file issue

8 March 2005 by Lax
- Fixed /itemslots
- Fixed problem with group.Leader when you are the leader and the group has members
- Added ISXEQ client templates to mkplugin

7 March 2005 by Lax
- Fixed the new group data types. Also added To String values:
  groupmember: Same as Name
  group: Same as Members

7 March 2005 by dkaa
- Fixed the Buff and Song ID members

6 March 2005 by Lax
- Added group datatype. members are as follows:
  * groupmember Member[n]: n is 1 to 5 (0 gives self)
  * int Member[name]: Gives the number, as used above
  * int Members: Total group members, excluding self
  * groupmember Leader: The leader of the group
- Added groupmember datatype. inherits spawn. members are as follows:
  * string Name: Name of the group member.  Should work regardless of whether they are in zone
  * spawn Spawn: Direct access to the group member's spawn type
  * bool Leader: Is this the group leader?
- Dropped GroupLeader TLO, now you should use Group.Leader
- Dropped GroupLeaderName TLO, now you should use Group.Leader.Name
- Group TLO now gives group datatype

3 March 2005 by Lax
- Fixed character.CurrentHPS, character.MaxHPS, character.PctHPS to use the "stable" versions..
- Added character members STR, STA, AGI, DEX, WIS, INT, CHA, svMagic, svFire, svCold, svPoison, 
  svDisease, CurrentWeight .. all of them ints
- Fixed buff slot counts

27 February 2005 by Lax
- Fixed INI bug in /mapnames
- Fixed bug in /mapfilter with "help"

26 February 2005 by Lax
- Optimized some stuff with the buff data type

25 February 2005 by Lax
- Removed bmpwad8.s3d file which was no longer being used, but was 33% of the size of the zip
- ISXEQ-related changes not affecting MQ2

23 February 2005 by Lax
- Cleaned up a bunch utility functions from MQ2Commands.cpp, they are now in MQ2Utilities.cpp

22 February 2005 by Lax
- Fix a Blech bug.

18 February 2005 by dkaa
- Update the ground interaction opcode

15 February 2005 by Amadeus
- Adjusted MQ2 to work properly with the new expansion
- Fixed some very small things

12 February 2005 by dkaa
- Fix an issue with /emote

11 February 2005 by Amadeus
- Added/Fixed some more spell slot information (item/spell display)
- Fixed the OnZoning callbacks in the Detour API
- Updated MAX_GUILDS (should fix guild name display problems)
- Updated MAX_ZONES in preparation for next expansion

8 February 2005 by Amadeus
- Fixed MQ2 to work with the latest patch
- Added spell information to the item display plugin
- There is now a file in the /release folder called "Changes-ISXEQ.txt", which will
  contain patch notes for the InnerSpace extension that is now included with MQ2.

31 January 2005 by Amadeus
- Fixed MQ2 to work with the latest patch
- The format of eqgame.h has CHANGED.  Be sure to get this zip. [SwiftyMuse]
- Browsing the wares of an adventure merchant still crashes EQ.  MQ2 is not to blame.

29 January 2005 by dkaa
- Fixed the map crash on /loadskin

29 January 2005 by Lax
- Split MQ2Main.h into a couple extra header files
- Added second project (ISXEQ.vcproj, no .dsp file at this time) to MQ2Main folder for 
  adaptation to Inner Space.  This project builds ISXEQ.dll and does NOT currently link (it
  compiles, then gives linker errors. some things need to be done before it will link)
  ISXEQ project needs separate implementations of each command, datatype, and top-level object.
- Added a lot of "#ifndef ISXEQ" to various files

26-28 January 2005 by Amadeus
- Once over, formatting/syntax check, re-package
- Fixed structs and offsets to be compatable with the new patch
- Fixed a variety of other small things to be compatable with the new patch
- Added a few little things from the boards as well as original work

4 January 2005 by Lax
- Updated copyright notices for 2005
- Updated Blech to 1.6.4, which fixed a tree traversal bug.  The bug prevented some 
  events from firing

31 December 2004 by Amadeus/DKAA 
- Fixed a line that was causing compile problems with VC++ 6.0 

30 December 2004 by Amadeus
-  Lots of little fixes
-  Fixed DOOR struct (which was causing some bugs with door related macro commands)
~  User Submitted Fixes (from message boards)
   * Added 'Me.FreeBuffSlots' to MQ2. [cr4zyb4rd]
   * Fixed Item "Stackable" flag [Valerian]
   * (Changed 'SpellReady' so SpellReady[] returns true when Gems are fading back 
     in from the disabled state. [Brettido]
   * Fixed 'MyCastTime' [cr4zyb4rd]
   * Added 'BuildDate' to the MacroQuest data members. [cr4zyb4rd]

19 December 2004 by Amadeus
- Cr4azyb4rd's code for the new item stuff, outlined in this thread:
  http://www.macroquest2.com/phpBB2/viewtopic.php?t=10270
- The Item Datatype 'Stackable' seems to be broken at the moment.  We will be looking
  into it over the next few days.
- Added "GuildFavor" to the ItemDisplay plugin (Ziggy)
- Added Ziggy's /mapshow patch
- Added Cronic's new Plugin API additions: OnBeginZone() and OnEndZone().  Folks may want
  to bookmark http://www.macroquest2.com/phpBB2/viewtopic.php?t=9959 as an example of how
  to add features to the plugin API.  (Hopefully this thread/example will make it in the 
  manual.)
- Added ${Me.EnduranceRegen} (submitted by Pooz).  It returns returns the amount of 
  endurance gained in the last tick. 

18 December 2004 by Amadeus
- Various structs/offsets taken from the boards to make MQ2 compatable
  with the latest patch
- Fixed keybinds
- Various small things from the boards over the past couple months
- Fixed spawninfo and actorinfo
** Note:  This is an initial zip release to get MQ up and running.  Expect another
          release in the next couple of days to resolve all remaining issues and
          to add code submitted on the boards. **

13 December 2004 by Lax
- Blech updated to version 1.6.3 which solves a new issue

8 December 2004 by Lax
- Blech updated to version 1.6.1 which solves remaining known Blech issues

22 November 2004 by Lax
- Blech updated to version 1.6 which solves parsing problems such as the one
  described here: http://www.macroquest2.com/phpBB2/viewtopic.php?p=75390#75390
- MQ2CustomBinds updated to solve a race condition issue, which also appears in
  older MQ2MoveUtils versions.  The race condition causes a crash when starting
  EQ via WinEQ 2.0
- The MQ2 initialization process now has a short delay to help alleviate the
  race condition issue for people who have not updated MQ2MoveUtils

25 October 2004 by Amadeus
- ${Me.AltAbility[]} is now back!   However, with one change.  Instead of 
  returning the 'rank', it now returns the total number of points you have
  spent in that ability.  Therefore, to determine if a player has bought an
  ability, all you have to do is check if the value is greater than zero.
- Added AALIST struct to eqdata.h and AA information to CHARINFO
- Fixed "/aa list xx" to stop showing multiple versions of the same AAs
- Fixed "/aa list timers" to only show AAs you have bought
- Added some new utility functions to the source (C++, NOT MACRO CODE)
  * bool PlayerHasAAAbility (PCHARINFO pChar, DWORD AAIndex);
  * PCHAR GetAANameByIndex(DWORD AAIndex)
  * DWORD GetAAIndexByName(PCHAR AAName)
  * DWORD GetAAIndexByID(DWORD ID)
~ User Submitted Fixes (from message boards)
  *  Add a "noauto" flag to your '/plugin' command to prevent 
     updating the macroquest.ini when a plugin is loaded/unloaded. 
  *  Added some more USERCOLOR_* definitions to eqdata.h
  *  Small fix to '/loadspells list'
  *  Added more spell information to the spell information display
  *  Added CastOnYou, CastOnAnother, and WearOff to the MQ2SpellType class
  *  Major upgrades to MQ2Irc plugin, see this thread for more information 
     http://www.macroquest2.com/phpBB2/viewtopic.php?p=73390#73390
     
14 October 2004 by Amadeus
- Removed the BuildData datatype for the moment.  The code, as it was originally 
  conceived was causing compile problems on Visual Studio 6.0.  Moreover, it was 
  determined that it was not reliable on all partition types.   It may be added
  again at some point in the future after rigorous testing across different
  partition types and both vs 6.0 and vs.net compilers.

13 October 2004 by Amadeus
- [*LAX*]  New Memcheck0 routine
- [*DKAA*] New Memcheck4 routine (the routine previously known as memcheck4 
           is now memchecks)
- New offsets/structs for latest patch
- Con Colors should be working properly to lvl 70
- spawn.CleanName should now return the name without the '#' symbol
- More work on mq2map ...it's still in heavy testing and needs more work though
- Added 'BuildDate' to the MacroQuest data members.  Returns an int representing
  the date in which the current MQ2Main.dll was built.
- Added a short message to warn you of a running macro when /camping.

23 September 2004 by Amadeus
- Fixed the MacroQuest2.exe to have correct links and added a few new links!
- Offsets fixed for recent patch
- Couple more spell gem 9 fixes

19 September 2004 by Amadeus
- Fixes related to the extra buff slots and extra spell gem for Omens of War.

17 September 2004 by Amadeus
- MQ2Map has issues and is being debugged in house.  I suggest turning it
  off until it officially fixed if you are having problems.
- Added ${xxx.Attuneable} for items ..returns TRUE if item is Attuneable, 
  FALSE if it is not.
- Added some code to MQ2MapApi.cpp in the debugging stage.  Most of it is
  redundant code hoping to cut down on problems.
- Miscellanous fixes throughout the source

14 September 2004 by Amadeus
- All the fixes needed to make MQ2 work with Omens of War
- The way that EQ handles the initial splash screen has changed dramatically.
  MQ's custom SplashScreen is disabled.
- Almost all structs were modified/fixed.
- Removed the offset CEverQuest__GetTitleDesc
- Added Title to spawninfo structure
- Added ${xxx.Title} ..it returns a string that is your title.  Please note that 
  ${xxx.AATitle} will return the same thing.  I'm leaving both in for backwards
  compatability of macros although "Title" should be used in the future since 
  Titles are no longer exclusively AA based.
- updated TOTAL_SPELL_COUNT 
- Added TOTAL_SPELLS_ALLOCATED
- EQ_Character__Max_Mana removed ...it's a virtual function now (This means that 
  the MaxMana and PctMana datatypes are disabled for now)

26 August 2004 by Amadeus 
- Fixed /filter name on/off to work correctly [Efudd]

20 August 2004 by Amadeus
- Removed ${Me.GroupMember[]} and ${Me.GroupLeader} since it is already in as 
  ${Group[n].Name} and ${GroupLeaderName}.  Even though the information is stored in
  two locations, it was causing confusion.
- Tweaked ${Me.Grouped} some more ...I think I have it fixed now.

19 August 2004 by Amadeus
- Fixed ${Me.AltAbilityReady[]}
- Fixed ${Me.AltAbilityTimer[]}
- Added ${AltAbility[].MyReuseTime}  (proper reuse time if you hastened AA abilties)
- Added NEW COMMAND:  /aa
*** Syntax ***
/aa list all            -- lists all of your AA abilities in format [ID : name]
/aa list timers         -- lists just the AA you have that have timers
/aa info [ability name] -- gives information about a particular AA ability
/aa act [ability name]  -- works like "/alt act ##", but takes the name instead of ##
   (note:  You will notice a fraction of a second delay using this method vs.
           the /alt act ## method.)
***
(Note:  Yes, they do not list in any particular order (No, I don't know why).  No, 
I do not know why some abilities are duplicated.  Yes, it may have bugs 
that need testing.)
- Slight tweak to code to make it compile on Vc++ 6.0 cleanly
- Fixed GetSpellDuration (per corrections posted on the messageboard)
- Added an offset to eqgame.h and removed one from eqgame.h (Those that help find
  offsets..please note this change!)

18 August 2004 by Amadeus
- Fixed EQRAIDWINDOW and EQRAID structs
- Some tweaking to attempt to make ${xxx.Grouped} more consistant
- Added:  ${Me.GroupMember[n]}  (1-5) ...returns string
- Added:  ${Me.AmIGroupLeader}  ...return TRUE or FALSE
- Added:  ${Me.GroupList} ..simply returns a string of your group members (excluding you)
- Fixed ${xxx.Lore} for items
- Fixed {AltAbility[ability].xxx} ...all of these are now working
- Fixed All the AltAbility structs
(Note:  ${Me.AltAbilityReady.xxX}, ${Me.AltAbilityTimer.xxx} and ${Me.AltAbility[]} are 
        still BROKEN)
-----------
** SOE Coding Change (technical folks only)**  
EQ no longer stores information for ALL AA abilities in your memory space as it once did.
It allocates the space for all of the abilities;however, if your character is incapable of
using the ability, the pointer location for that ability is now 00000000.
-----------

14 August 2004 by Amadeus
- Fixed offsets to work with 8/13 "emergency" patch
- Updated TOTAL_SPELL_COUNT and MAX_ZONES
- Added dman's ${Target.HeadingToLoc[Y,X]} and ${Me.HeadingToLoc[Y,X].Degrees} routines

12 August 2004 by Amadeus
- Various fixes (including ${Me.Casting}, etc.)

11 Auguest 2004 by Amadeus
- Fixed to work with the 8/11 patch

27 July 2004 by DKAA
- Fixed ${Plugin}

23 July 2004 by Amadeus
- Lots of struct updates from the boards
- Added the following variables:  ${Me.EnduranceBonus}, ${Me.CombatEffectsBonus},
  ${Me.ShieldingBonus}, ${Me.SpellShieldBonus}, ${Me.AvoidanceBonus}, ${Me.AccuracyBonus},
  ${Me.StunResistBonus}, ${Me.StrikeThroughBonus}, ${Me.AttackBonus}, 
  ${Me.HPRegenBonus}, ${Me.ManaRegenBonus}, ${Me.DamageShieldBonus},
  ${Me.AttackSpeed}, ${Me.DoTShieldBonus}
- Added showbonuses.mac to the release/macros directory.  It will display your current
  stat bonuses as added by your gear.
- Added ${Me.LanguageSkill[languagename]} (ie, ${Me.LanguageSkill[Dark Speech]}.  You can
  also use a number (as given with /lang help) in place of the languagename parameter.

21 July 2004 by DKAA
- Fixed the macro not found error message.

18 July 2004 by Lax
- EQPlayNice 1.11+ compatibility

17 July 2004 by Amadeus
- Updated source to be compatable with the July 16 patch
- ${Me.AltAbilityTimer...} and ${Me.AltAbilityReady...} datatypes are broken atm and 
  have been disabled.

12 July 2004 by DKAA
- slot hand is now hands to be consistent
- updated some of the distributed macros

9 July 2004 by Lax:
- Newest version of the readme.chm from Wassup
- Added/changed MQ2Data type members
  int item.Tribute: Tribute value

3 July 2004 by DKAA
- added /who noguild

3 July 2004 by Amadeus:
- Added new command:  /substitute 
  ** Syntax: 
  **        - /substitute list
  **        - /substitute <orig> delete
  **        - /substitute <orig> <substitution>   (see examples below)
  ** This new command allows you to create custom midline substitutions that will work
  ** anywhere in a command.  It works VERY similarly to aliases in some respects, esp.
  ** in how it is saved in the .ini file and how the commandline syntax is structured. 
  ** Substitutes are called from any alias or commandline by using the percent sign (%)
  ** followed by your orig. text.
  **
  ** Examples:  "/substitute mom Mother"
  **            "/substitute omg Oh my god!"
  **            "/substitute k %omg, kill %t before I tell your %mom"
  **
  ** The final example if you typed "/say %k" would produce:  "/say Oh my god!, kill
  ** TARGET before I tell your Mother"
  **
  ** Please note the following rules/reminders:
  ** 
  ** 1.  You don't use the percent signs when creating the substitutions or editing your
  **     config file.
  ** 2.  You can use MQ's subsitutions without spaces around them (unlike EQs!) (ie: 
  **     "/echo %omg%mom" would return "/echo Oh my god!Mother"
  ** 3.  Substitutions do not currently work in macros.
  ** 4.  "/sub" is currently a valid shorthand for "/subsitute"
  ** 5.  You can use EQ's wildcards (ie: %t) within your substitutions; however, you 
  **     have to leave spaces around them (yes, they suck)
  ** 6.  You cannot CURRENTLY replace EQ wildcards with MQ substitutions (ie, you can't
  **     make a replacement for %m (This may be supported in the future.)
  **
- Fixed CONTENTS struct (thanks ieatacid)
- Fixed routines.mac, arrows.mac, and arraytest.mac (Dont_know_at_all)

2 July 2004 by Amadeus:
- Fixed "/who guild <guildname>" on some servers (It seems that on some servers, SOE
  removed guilds but left the entry giving bogus guild entries in the list where the
  'name' was blank, thus ending the search loop prematurely.)
- Added "/who knight"  (returns Paladins and Shadowknights in the zone)
- Added "/who tank"    (returns paladins, shadowknights, and warriors in the zone)
- Added "/who healer"  (returns druids and clerics in the zone)
- Added "/who dps"     (returns wizards, rangers, and rogues in the zone)
- Added "/who slower"  (returns shamans, enchanters, and beastlords in the zone)

30 June 2004 by Amadeus:
- Refined "/who npc named" to work a bit better
- Added "/who npc merchant"
- Added "/who npc tribute" (returns tribute masters)
- Added "/who npc gm" (returns GUILDmasters)
- Removed the Old SPAWNINFO struct

28 June 2004 by Lax:
- Added MQ2Data Top Level Object:
  bool LineOfSight[y,x,z:y,x,z]: Determines Line of Sight in 1, 2 or 3 dimensions.  Any not given will default to your character's current x y or z.
- Added MQ2Data type members:
  bool spawn.LineOfSight: Determines if your character has Line of Sight to this spawn
  bool switch.LineOfSight: Determines if your character has Line of Sight to this switch
  bool ground.LineOfSight: Determines if your character has Line of Sight to this ground item
- API now has static inline BOOL LineOfSight(PSPAWNINFO Origin, PSPAWNINFO CanISeeThis)

27 June 2004 by Amadeus:
- Added 'named' flag to the superwho filters.  It simply checks to 
  see if the spawn's name begins with a capital letter or with a
  pound (#) sign.  (examples:  '/who npc named', '/who npc named 65')
  ** This works best in places like the Plane of Hate.

23 June 2004 by Amadeus:
- ieatacid's CHARINFO update (primarily just offset locations updated)
- ieatacid's update to EQRAIDWINDOW struct
- Removed OLDCHARINFO struct

23 June 2004 by Lax:
- Fixed Bank stuff in CHARINFO
- "listselect" notify now works in combo boxes
- Fixed minor problem with operator precedence in Calculate (1-1-1 previously evaluated to
  positive 1, now it correctly evaluates to negative 1)
- Changed/Added MQ2Data members:
  int window.Items: Number of items in a list or combo box
  int window.List[text]: Find an item in a list or combo box by partial match (use window.List[=text] for exact)  Example: ${Window[TradeskillWnd].Child[RecipeList].List[=Inky Shadow Silk]}

21 june 2004 by DKAA:
- Fixed a crash in echo when the lines are longer than 2043

21 june 2004 by DKAA:
- Fixed the EQMERCHWND alignment and renumbered the CSIDLWND struct.

19 June 2004 by Lax:
- Fixed FastCalculate and EvaluateRPN functions.  Calculate works fine now, stfu rtfm etc ;)
- DKAA fixed some struct stuff
- Amadeus fixed some struct stuff

14 June 2004 by Lax:
- Replaced Calculate function with a much faster version. Also added an operator or two.
  I'll make sure they get added to the manual. How much faster? The existing calculate
  ran on my system 4,200 times in a short amount of time and took one full second of CPU
  time to do so. The same calculations ran with the new calculate 77,000 times and took 
  only 620ms. Extrapolating the data it would have taken about 124,000 times calling 
  calculate to match the old 4,200... or about 29.5 times faster (that's a lot).
- Added sub lookup map from Gus to speed up macros a little bit
- Undid MQ2EQBugFix, which was currently creating a bug (note to self: in future bug fixes,
  make sure it's only going to try to fix it for the correct version)
- Fixed an offset
- Standard search spawn now allows multi-word names.
- /mqlog no longer adds an extra line

3 June 2004 by Lax:
- Fixed string.Arg, string.Token, NearestSpawn, spawn.NearestSpawn, LastSpawn

2 June 2004 by Lax:
- Fixed some stuff, yadda yadda.  I forget now.
- Bodytype 10 has been identified as Dain, thank you for the reports

29 May 2004 by EqMule:
- Fixed EQ_INTERACTGROUNDITEM so click left item works again...
- Updated zipit.lst (personal reminder: dir * /s /N /A-D /B > zipit.lst)

28 May 2004 by DKAA:
- Fixed the message ID for mq2bzsrch.

27 May 2004 by Lax (more):
- Fixed stack overflow bug in one of the functions that handles window names.  I fixed it in one
  before putting up the update but didn't in an exact copy of it above it.  Lax truly lacks. ;)
- Added pet weapon procced pet body type to the list of known body types.
- Fixed captioncolors not working correctly
- /who <level> will work properly, as you would have expected previously.  e.g. /who 65.
  Coincidentally this now works with the other spawn searches, /who /target /highlight /mapshow
  /maphide, ${Spawn[search]} etc.

27 May 2004 by Lax:
- Added "chest" to the standard spawn searches used by /who, /target, /highlight, /mapshow, 
  /maphide, etc
- Fixed some problems with the window suff introduced in the May 16 zip
- Added/changed MQ2Data members:
  string spawn.Type: PC NPC Untargetable Mount Pet Corpse Chest Trigger Trap Timer Item 
- New MQ2Data Top-Level Object:
  int SpawnCount: Total number of spawns in current zone
  int SpawnCount[search]: Total number of spawns in current zone matching the search

24 May 2004 by DKAA:
-Fixed a couple problems with the makefiles (mq2chat wasn't building)
-A special update for mq2safe users

16 May 2004 by Lax:
- UI subsystem of MQ2 is now smarter.  All window and control names are now case insensitive,
  and controls can be used by ScreenID *or* Piece name.  /windows <windowname> now shows, for 
  each child of the given window, ScreenID, Piece name, and the TYPE of control (e.g. label,
  button, invslot, spellgem, etc).
- window.List now only works on list boxes (will not crash on other types, just give NULL)
- Added/changed MQ2Data members:
  string window.Name: Name of window piece (e.g. "ChatWindow" for top level windows, or the Piece name (NOTE: CUSTOM UI DEPENDANT) for child windows)
  string window.ScreenID: ScreenID of window piece (ScreenID is NOT custom ui dependant, this *must be* the same on ALL UIs)
  string window.Type: Type of window piece (Screen for top level windows, or Listbox, Button, Gauge, Label, Editbox, Slider, etc)
- Fixed /target next, as well as targeting the origin of the search (e.g. you, or the spawn
  already targeted)
- Fixed turbo problem with using /macro from within a macro

16 May 2004 by DKAA:
- Fixed a where using loc and radius in spawn searches would return spawns further than the radius

15 May 2004 by Lax:
- Fixed bug in /who that made it show no spawns for some people, even though there were spawns...
- Standard search spawns will accept class names or short names without using the "class" keyword.
  Shadowknight is used without a space, and short names are all 3 letters ("shd", not "sk").  
  Note that cleric's short name is "clr" not "cle".
- Bug with MQ2Chat plugin that caused events to be processed twice has been fixed
- MQ2IRC will now process all lines as custom events.  Note that it does not process them as 
  #chat events.
- Turned off the PCClass captioncolor option, PC caption colors will default to EQ's settings.
  It was left on by mistake after testing a bug fix.  You can turn them back on if you wish by
  using the /captioncolor command like so: /captioncolor pcclass on

14 May 2004 by Lax:
- MQ2ChatWnd (the MQ2 Chat Window support) got some upgrades.  First of all the window was not
  limiting the size of its scrollback, so after so much went on in the MQ2 window, your framerate
  would drop like a rock.  To achieve proper scrollback limiting without lagging you too much,
  I put in a system to make it buffer the chat that goes to it, and only display so many lines
  per frame.  The MQ2ChatWnd font size option now works somewhat...  The font sizes are not the
  same as EQ's chat window sizes yet, so be aware of that.  I'll work on it ;)  You will probably
  want somewhere from -3 to 2.  /mqfont <#>
- MQ2Map filters added: untargetable, trap, timer
- /who has been changed a little bit.  When a TRIGGER, TRAP, TIMER, or UNTARGETABLE is listed,
  that will be noted at the end of the line in red (very helpful).  The routine has also been
  updated for efficiency, so there is less lag with large /who result sets.
- Standard spawn searches (This includes /who, /target, ${Spawn[search]}, etc) have been 
  slightly modified.  "invis" is NO LONGER A VALID KEYWORD.  If you have this in macros, etc 
  you will need to change it.  The updated spawn types ARE valid keywords (trigger, trap, 
  timer, untargetable). If your search is for type "npc" you WILL get untargetable types in
  your search results (particularly helpful for /who).
- Added/changed MQ2Data members:
  string spawn.Type: PC NPC Untargetable Mount Pet Corpse Trigger Trap Timer Item 
  string string.Token[n,separator]: Retrieve a token from the string using a custom separator.  Unlike Arg, this will not skip empty values
  spell item.Spell: Spell effect
  float item.CastTime: Spell effect's cast time
  string item.EffectType: Spell effect type
  ticks character.AltAbilityTimer[n]: Alt ability reuse time left, by number
  ticks character.AltAbilityTimer[name]: Alt ability reuse time left, by name
- spawn.Hunger and spawn.Thirst have returned to active duty
- You can now list child windows from in-game with the /windows command, like so:
  /windows <name>
  e.g.: /windows InventoryWindow
- /itemnotify in <pack> <#> <notification>  now works with sharedbank slots.

13 May 2004 by Lax:
- Fixed "by class" caption colors
- Fixed some bodytypes being identified as triggers (note that untargetable NPCs *are* 
  triggers)
- Fixed target caption leakage (would stay drawn after switching targets)
- /who will show "invis" spawns if any parameters are given.  Spawn search functions,
  including /who and /target, will probably get updated soon.	
- Fixed problem with leading spaces in sub parameter declarations
- MQ2HUD now allows for different HUDs.  Each different HUD is stored in MQ2HUD.ini, but
  in different sections.  The default HUD is "Elements" because that's what it originally
  used.  To load a different HUD, the command is "/loadhud <name>" like "/loadhud bard".
  In this case, the [bard] section (not case sensitive, so it could also be [BARD]) of
  MQ2HUD.ini will be used.  To load the default HUD specifically, the command is 
  "/defaulthud".  MQ2HUD also now adds the following MQ2Data Top-Level Object:
  string HUD: Name of currently loaded HUD.
- MQ2FPS now fixes the bug where CTRL ALT and SHIFT keys stick when you switch windows.
  This is a bug in EQ that happens because the release of the key is not captured by EQ after
  it has been swapped to the background.  MQ2FPS now releases the keys as soon as EQ goes
  to the background, so this will no longer be an issue.
- New command to complement the /ctrlkey /altkey /shiftkey commands:
  Usage: /nomodkey <command>
  This command will release all ctrl/alt/shift keys for the duration of executing the 
  given command.
- Added/changed MQ2Data members:
  bool spawn.Anonymous: Anonymous?
  bool spawn.Roleplaying: Roleplaying?
  string string.Token[n,separators]: Retrieve a token from the string

12 May 2004 by Lax:
- Fixed the mysteriously disappearing #event handling in macros ;)

11 May 2004 by Lax:
- Added nifty changes.txt reader to character select screen.  Now you have no excuse!
- Fixed problem with events mysteriously having parameters disappear
- Updated Blech to fix a bug with some #events disappearing (and not firing)
- Your target's caption will now always be drawn
- Added LDoN Recruiters and Merchants to the list of full class names.
- Added /captioncolor command, which allows a lot of custom spawn caption coloring.  For example,
  the caption of marked NPCs or assist NPCs can be a specific color.. the caption of bankers and
  merchants can be a set color.  NPCs can be done by con color.  All spawns can be done by
  CLASS color (using the raid settings).  Note that you can only set the raid class colors right
  now through the raid options window.  You can open this window by typing
  /windowstate raidoptionswindow show
  Usage: /captioncolor <list|<name off|on|#>>
  Examples:
  /captioncolor list
  /captioncolor pcclass on
  /captioncolor pctrader on
  /captioncolor pctrader 255 128 0
- Changed /windowstate command to use the window mapping used by ${Window[name]}, /windows, etc.
- Fixed issues with "charm" and the invslot type
- raidmember MQ2Data type now inherits "spawn" (when they are in zone)
- Added/changed MQ2Data members:
  class raidmember.Class: Raid member's class (works without being in zone)
  int raidmember.Level: Raid member's level (works without being in zone)
  int item.WornSlots: The number of invslots this item can be worn in (fingers/ears count as 2 slots)
  invslot item.WornSlot[n]: The nth invslot this item can be worn in (fingers/ears count as 2 slots)
  bool item.WornSlot[name]: Can item be worn in invslot with this name? (worn slots only..)

10 May 2004 by Lax (more):
- Fixed once and for all the crash bugs relating to spawn captions (WHICH ARE *NOT* THE HUD)

10 May 2004 by Lax:
- Fixed problem relating to false negatives determining if a spawn is a TRIGGER (e.g. flavor
  text, trap, etc).  This solves crash issues in the latest zip with the custom caption
  system.  This also solves non-crash issues identifying "invisible spawns" in spawn searches,
  as well as spawns that were previously identified as NPCs in MQ2Map.

09 May 2004 by Lax (more):
- Fixed VS6 compile errors in Blech
- Fixed reported crash bug
- Fixed possible crash with HUDs
- Added MQ2HUD "type" 8, for character select screen.  This should fix some potential
  crashes when using custom HUDs and entering char select.

09 May 2004 by Lax:
- Removed remnants of MQ2Parms system.  Rest in peace.  Phase 4.
- Cleaned up a lot of old code that was being kept in comments
- Removed mount captions, they just crash the client
- Added optional parameter to /delay.
  Usage: /delay <time> [condition to end early]
  This lets you use a delay that has a possibility to end early.  For example...
  /keypress forward hold
  /delay 1s ${Spawn[1234].Distance}<${Spawn[1234].MaxMeleeTo}
  /keypress forward
- New command /noparse
  Usage: /noparse <command>
  Prevents a command from being parsed for MQ2Data.  For example..
  /noparse /ini blah blah blah ${stuff}
  Will actually write the ${stuff} literally instead of changing it to the current value
  of stuff.
- Added/changed MQ2Data members:
  int macroquest.MouseX: Mouse's x location
  int macroquest.MouseY: Mouse's y location
  string ticks.Time: Time in the form mm:ss
  string ticks.TimeHMS: Time in the form hh:mm:ss (if there are no hours, the form will be mm:ss)
  int character.CountBuffs: Total number of buffs (not including short duration buffs)

07 May 2004 by Lax:
- Added "Lax/Blech" support to custom events.  The Blech system allows much easier parsing of
  incoming chat.  Custom events will now support more parameters that are automatically
  parsed based on the match text.
- Fixed up EQ's handling of spawn captions (name above their head). Only the nearest 35 spawn
  captions will be updated by default (and even then, only those close enough that you'd see 
  their name).  EQ itself constantly updates the name of every spawn in the zone, even though 
  only a small portion of those are displayed.
- Added an option to /caption command
  Usage: /caption <list|type <value>|update #>
  "/caption update #" will set the number of nearest spawns for MQ2 to update the name of
  each pass.  By default, this is 35.  If you have performance issues after this update,
  please post about it on the forums.  Find a happy update number and let us know.
- Added marked NPC and assist target leadership stuff to default captions, also put guilds on
  the line below the name.  The defaults should mostly look like EQ's now.
- Fixed macro.Params
- Fixed invslot names
- Added/Changed MQ2Data Members:
	spawn character.TargetOfTarget: Target of target   (moved to character type)
	bool spawn.Assist: Current Raid or Group assist target?
	int spawn.Mark: Current Raid or Group marked npc mark number (raid first)
	spawn character.RaidAssistTarget[n]: Current raid assist target (1-3)
	spawn character.GroupAssistTarget: Current group assist target
	spawn character.RaidMarkNPC[n]: Current raid marked NPC (1-3)
	spawn character.GroupMarkNPC[n]: Current group marked NPC (1-3)

05 May 2004 by Lax (even more):
- Plenty of positive feedback on the custom spawn captioning.  Plenty also asking why shownames
  was not working properly.  There are now 4 levels of captions for Players, according to the
  shownames level, to solve this issue.  Therefore the ini options are now Player1, Player2, 
  Player3, Player4 rather than just Player.  Also, the guild status indicator now 
  capitalizes Leader and Officer, and added a "LDR" tag to your group leader.
- Added /caption command to set the custom captions from in-game.
  Usage: /caption <list|type <value>>
  To clear the specific setting, just do /caption <type> like so:
  /caption player1
- DKAA fixed the bzsrch problems
- Added MQ2Data member:
  bool spawn.GroupLeader: Is this your group's leader?
- Fixed CHARINFO struct.  Some Stuff appeared slightly wrong, like leadership exp and bank
  stuff.

05 May 2004 by Lax (more):
- Fixed crash on zoning relating to the new HUD functionality. Dont ask.

05 Max 2004 by Lax:
- Updated for patch and added README.CHM.  Keep an eye out, we should have the manual
  available in more formats (including printable) soon

04 May 2004 by Lax:
- New command
  Usage: /hud <normal|underui|always>
  * "Normal" will make the HUD display as it would normally on top of UI, not at char select
     or in "f10 mode"
  * "UnderUI" will make the HUD display as it would normally except UNDER the UI, and not at
     char select or in "f10 mode"
  * "Always" will make the HUD display under the UI, at char select, and in "f10 mode"
- New Plugin MQ2HUD.  Edit MQ2HUD.INI to add custom elements to your HUD.  You pick the spot
  on the screen, the color, and what gets displayed.  Every element gets parsed for MQ2Data
  each time it is displayed.
  Example MQ2HUD.INI:
    [Elements]
		TargetInfo=3,5,35,255,255,255,${Target}
		GMIndicator=3,5,45,0,0,255,${Spawn[gm]}
		CursorItemName=7,-15,-15,255,255,255,${If[${Cursor.ID},${Cursor},]}
		ClickMeForFun=6,-25,-25,255,255,255,${If[!${Cursor.ID},click me,]}
  The order is TYPE,X,Y,RED,GREEN,BLUE,TEXT.
  Type is currently any combination of the following:
    1 - Display in non-full screen mode
    2 - Display in full screen mode ("f10 mode")
    4 - X,Y is based on cursor location
  e.g. 1+2+4=7.  7 means all 3 of the above. 6 means 2 and 4. 3 means 1 and 2. Just add them
    together.  There is no way to end up with a number that could mean two different 
     combinations.
  Red, Green and Blue are each from 0 to 255. 255,255,255 is white, 0,0,0 is black.
  ** There is currently not a command to add or remove these from inside the game.  One will
     probably be added soon.  The plugin will automatically re-load the list from the .ini
     when you modify and save the .ini.
- Seeing as how the mouse functions perfectly fine in full screen mode, I've forced the cursor
  to display the same as it would in UI-visible mode.  The only difference is the item is not
  displayed on your cursor.  With MQ2HUD and the "CursorItemName" example, you could have it
  show the name of the item attached to your cursor in full screen mode (use type 6 if you
  want it to follow your cursor in full screen mode only).
- Added custom spawn captioning.  Set them in MacroQuest.ini [Captions].  Empty the setting 
  to make it use EQ's default.  By default our player caption is slightly different -  
  it shows their guild status if they are officer or leader of a guild.  Pet captions are a
  little different also - it will display the name of its master if it is a player's pet.
  Use "\n" to mean a new line when setting captions.
- Added MQ2Data Top-Level Object:
  spawn NamingSpawn: Spawn currently being captioned.  NULL when not captioning.
- Added/changed MQ2Data members:
  bool spawn.LFG: LFG?
  bool spawn.Linkdead: Linkdead?
  bool spawn.Trader: Trader?
  bool spawn.AFK: AFK?
  string spawn.AATitle: Actual AA title (e.g. Sage, Impresario, etc)
- MQ2Map adds Top-Level Object: spawn MapSpawn: If your cursor is on a spawn on the map, this is it
- Fixed ticks.Time

02 May 2004 by Lax:
- Added a popup box to the crash detected hook, explaining that the user should visit the
  MQ2::Bug Reports forum.
- Removed EasyDetour and EasyClassDetour.  There is a single replacement for the both of them
  called EzDetour.  EzDetourwName(offset,detour,trampoline).  Examples (which are all over in MQ2Main
  and plugins):
  EzDetourwName(ProcessGameEvents,Detour_ProcessGameEvents,Trampoline_ProcessGameEvents);
  EzDetourwName(CEverQuest__EnterZone,CEverQuestHook::EnterZone_Detour,CEverQuestHook::EnterZone_Trampoline);
- Renamed the REVERSE_DETOUR functions to reduce confusion.  These really had nothing to do
  with detours.  What it really does is lets you call a function at a given offset.  
  So, they are now:
  FUNCTION_AT_ADDRESS(function,offset)
  FUNCTION_AT_VARIABLE_ADDRESS(function,variable)
  FUNCTION_AT_VIRTUAL_ADDRESS(function,offset)
- Fixed small issue in MQ2Data parser
- Fixed /memspell not finding some spells correctly (Heroic Bond for example)
- MQ2 will now fix the string table by removing extraneous spaces from the end of strings,
  since EQ isnt smart enough to do it itself.  This fixes issues such as finding the AA
  "Bestial Alignment", which has two spaces after it in eqstr_us.txt.  
  ${AltAbility[Bestial Alignment]} previously did not work because of this issue.  It works
  now because of this fix.
- Added MQ2Data types
  raid, raidmember   (see reference for members)
- Added MQ2Data Top-Level Objects
  raid Raid: Raid you're in...
- Added/changed MQ2Data members
  string ticks.Time: Time in the form hh:mm:ss (if there are no hours, the form will be mm:ss)
  int skill.MinLevel: Minimum level for your class
  int skill.StartingSkill: Base skill level for your class
  int skill.SkillCapPre50: Skill cap pre-50 for your class
  int skill.SkillCapPost50: Skill cap post-50 for your class
  int character.FreeInventory: Count of free inventory spaces
  int character.FreeInventory[n]: Count of free inventory spaces of at least this size (giant=4)
  int character.LargestFreeInventory: Size of largest free inventory space
- LaxColor is now defaulted to off since most people now realize that it exists.  If you wish
  to turn it back on, LaxColor=1 in MacroQuest.ini.
- Fixed spawn.NearestSpawn issues
- Fixed ${Ini} absolute path issues
- Fixed some other issues that were brought up on the boards

30 Apr 2004 by Lax:
- Added MQ2Data members
  int macro.Params: Number of parameters to current sub

29 Apr 2004 by Lax (even more):
- Added option so that MQ2Data errors and normal errors (but not syntax errors that show
  /usage etc) will dump the macro stack.  This is ON by default.  To turn it off, set
  AllErrorsDumpStack=0 in MAcroQuest.ini section [MacroQuest]
- Added option so that the above errors will end the macro, aka makes them "fatal".  This is
  OFF by default. To set this, set AllErrorsFatal=1 in MacroQuest.ini section [MacroQuest]
- If for some reason you need to clear all GLOBAL SCOPE variables,
  /deletevar * global
  will do the trick.  For example, after you try to run an old macro and then realize the
  global scope changed and /zapvars no longer exists, but you can't make the variables outer
  scope because theyre already in global scope and you dont want to delete them all one by
  one....
- Perfected Multi-dimensional arrays

29 Apr 2004 by Lax (more):
- Fixed Multi-dimensional arrays

29 Apr 2004 by Lax:
- Fixed SPAWNINFO structure.
- NOTICE: Some MQ2Data members are currently MIA.  They may come back soon.  These include:
  character.Hunger
  character.Thirst
  character.GukEarned
  character.MMEarned
  character.RujEarned
  character.TakEarned
  character.MirEarned
  character.LDoNPoints

27 Apr 2004 by Lax (more):
- MQ2DataVars is now default.  Share and enjoy, share and enjoy!
- Fixed timer type member availability
- Added MQ2Data type: altability
- Added MQ2Data Top-Level Objects:
  altability AltAbility[n]: Alt ability by number
  altability AltAbility[name]: Alt ability by name
- Changed/Added MQ2Data Members:
  float spawn.MaxRange: Max distance from this spawn for it to hit you
  float spawn.MaxRangeTo: Max distance from this spawn for you to hit it
  int character.AltAbility[n]: Alt ability rank by number
  int character.AltAbility[name]: Alt ability rank by name
  bool character.AltAbilityReady[n]: Alt ability readiness by number
  bool character.AltAbilityReady[name]: Alt ability readiness by name
  int character.AltAbilityTimer[n]: Alt ability reuse time (seconds) left by number
  int character.AltAbilityTimer[name]: Alt ability reuse time (seconds) left by name
  spell character.CombatAbility[n]: Combat ability by number in your list (not same as others lists!)
  int character.CombatAbility[name]: Combat ability number in your list by name (not same as others lists!)
- Added an option to MQ2Map:  The "TargetMelee" mapfilter when set to 1 will draw a circle 
  representing how close to this spawn you must be to hit it.  Set to anything but 0 or 1 
  will draw a circle representing how close to this spawn you must be for it to hit you.
- Added some flavor for error messages.  Set LaxColor=0 in MacroQuest.ini [MacroQuest] to
  disable.  It's on by default or it wouldn't be as fun.

27 Apr 2004 by Lax:
- spawn.MaxRange now uses the proper melee range algorithm
- Fixed a crash bug in the Ini TLO
- Added proper relative/absolute path detection to /ini
- Fixed window.Checked
- Added MQ2Data members:
  int window.Style: Window style code
  bool window.Enabled: Enabled?
  bool window.Highlighted: Highlighted/mouse over?

26 Apr 2004 by Lax:
- Various error messages have been updated to be more specific.
- Fixed "outer" scope not being cleared by /endmacro.  Removed /zapvars in MQ2DataVars 
  since all it did was clear the outer scope.  It's no longer needed because the old global
  scope is separated into two scopes in MQ2DataVars.
- Fixed FindInvSlotForContents function (used in item.InvSlot.  item.InvSlot will no longer
  give NULL for valid items in your inventory/bank)
- Sub parameters (including those for events) are now allowed to have a type other than 
  string, when MQ2DataVars is enabled, like so:
  Sub MySub(int A, string B, float C)
- Fixed out-of-bounds by 1 crash in MQ2DataVar arrays
- MQ2FPS now allows you to disable the framerate display with /fps off (/fps on to enable again)
- MQ2EQIM feature set adjusted.  Now keeps your list of buddies (per character) and the last
  time they were seen online or on eqim (by any character).  Your friends list is automatically
  added as buddies.  A member was also added to the "buddy" type EQIM adds, time buddy.LastSeen.
- ${Ini} will allow either relative or absolute paths.  Also slightly modified what it gives
  you when you try to get a list of keys and supply a default (previously it would ignore
  the default and give NULL if there was no list).
- Improved parsing of " and ] within MQ2Data indexing.
  ${String["hi"]}: hi
  ${String["hi","hi"]}: hi,hi
  ${String[""hi""]}: "hi"
  ${String[hi"hi"hi]}: hi"hi"hi
  ${String[[MQ2] - Hi]}: [MQ2] - Hi
  ${String["""]}: "
- MQ2BzSrch plugin is now updated for MQ2Data.
  MQ2Data reference for MQ2BzSrch (because it's a plugin, not in main reference)
  -------
  Types added- bazaar, bazaaritem
  TLO's added- bazaar Bazaar: Bazaar search info
  ---
  bazaar 
  Members:
  ...bool Done: Search complete?
  ...int Count: Result count
  ...bazaaritem Item[n]: Result info by index (1-based)
  To String: Same as Done
  ---
  bazaaritem 
  Members:
  ...string Name: Item name
  ...spawn Trader: The guy selling it
  ...int Price: Price the guy is selling it for
  ...int Quantity: Number of this item this guy has
  ...int ItemID: The item's ID number
  ...int Value: Value of the item?
  To String: Same as Name
  -------
  
25 Apr 2004 by Lax (revision C changes):
- Fixed merchant.Item[=name] and corpse.Item[=name]
- Fixed character.PctEndurance
- Fixed problems with tabs in macros, and also with leading and trailing whitespace
- MQ2DataVars is READY.  Keep an eye out for important announcements about this!
- Added MQ2Data types for MQ2DataVars: array, timer

25 Apr 2004 by Lax (even more):
- Hopefully fixed crash caused by fixing the "LastCommand" stuff...
- Added MQ2Data Members:
  int character.MaxEndurance: Max endurance
  int character.PctEndurance: Percent endurance

25 Apr 2004 by Lax (more):
- Fixed spawn.NearestSpawn
- Changed buff.ID so that it gives the song # or buff # instead of the spell's ID

25 Apr 2004 by Lax:
- Fixed once and for all the /itemnotify and /notify crashes
- Fixed the rendering rate defaults (will no longer flicker like a strobe light ;)

23 Apr 2004 by Lax (more):
- Added MQ2Data Type:
  skill (see reference for members)
- Added MQ2Data Top-Level Objects:
  string GroupLeaderName: group leader's name (works even if they are out of zone)
  spawn GroupLeader: group leader (only works if they are in zone)
  skill Skill[n]: Skill by number
  skill Skill[name]: Skill by name
- Added/Changed MQ2Data Members:
  spawn spawn.NearestSpawn[search]: Find the nearest spawn matching this search, to this spawn (most efficient on yourself)
  spawn spawn.NearestSpawn[n,search]: Find the nth nearest spawn matching this search, to this spawn (most efficient on yourself)
  string window.List[n]: Get the first-column text for the nth item in a list box.  Example: ${Window[TradeskillWnd].Child[RecipeList].List[1]}
  int window.List[text]: Find an item in a list box by partial match (use window.List[=text] for exact)  Example: ${Window[TradeskillWnd].Child[RecipeList].List[=Inky Shadow Silk]}
  int string.Count[char]: Count the number of occurrences of a particular character in the string
  bool window.Checked: Checked? (useful for buttons)
  string string.Left[-length]: The left ("all but" length) of the string.. Left[-1] of "Left" will be "Lef"
  string string.Right[-length]: The right ("all but" length) of the string.. Right[-1] of "Left" will be "eft"
  bool character.RangedReady: Ranged attack ready?
  bool character.AltTimerReady: Alternate timer ready? (Bash/Slam/Frenzy/Backstab.  Note that AbilityReady works fine with most of these)
  int macroquest.Running: Running time of current MQ2 session, in milliseconds
- Fixed AbilityReady for the alternate timer abilities (Bash, Slam, Frenzy, Backstab, possibly others)
- Fixed /ctrlkey /shiftkey and /altkey.  They would sometimes "stick" the key down.
- Added a notification to /notify "listselect", used to select the nth item in a list box.
  Example: /notify TradeskillWnd RecipeList listselect 1
  Use 0 to clear your selection.
- ${Group[0]} is now the same as ${Me}.  Group members are still 1-5.
- Added command to MQ2FPS:
  /render <fg|bg> <#|~#>
  Sets the foreground or background rendering rate.  This is how many out of n frames MQ2FPS
  will allow to be drawn.  You keep moving full speed, the client responds to mouse or keys,
  the UI is still drawn... but, the world itself will not be drawn as often.
  Use with ~ to draw n-1 out of n frames, or without to draw 1 out of n frames.
  e.g. /render bg ~3 will draw 2 out of 3 frames.  /render bg 3 will draw 1 out of 3 frames.

23 Apr 2004 by Lax:
- Changed top #turbo to 40, still defaults to 20
- Fixed Ini Top-Level Object again
- Fixed "enviro" slots so that they work for enviro1-10 not just 1-8

22 Apr 2004 by Lax:
- Readme.html has been removed from the zip by request of its author.  It is being worked on
  and will return.
- /selectitem GONE
- /finditem GONE
- /click functionality has been SEVERELY reduced.  It will now function given an x,y,
  and on an item or spawn (target).  Upgrade to /notify for UI interaction.
  /notify <window> <button screen id> <notification>
  example:
  /notify LootWnd DoneButton leftmouseup
  Window names and control ScreenID's are found in the XML files, and are NOT screwed up
  by custom interfaces (unless your UI does not have the button)
- Fixed item slot name discrepancies.  What was previously "primary" and "secondary" is
  "mainhand" and "offhand".  It was one thing in some places, but not in others.  Should
  be all the same now.
- Underscores(_) are again valid in variable names
- Added "STUN" to spawn.State
- Fixed Ini Top-Level Object
- ** Added/changed MQ2Data type members
  string macroquest.Error: Last normal error message (replaces $getlasterror but will NOT have the old values!)
  string macroquest.SyntaxError: Last syntax error message (usage: /blahblah)
  string macroquest.MQ2DataError: Last MQ2Data parsing error message
  spawn spawn.TargetOfTarget: Target of target (May only work in "Me": ${Me.TargetOfTarget.PctHps}, etc)
  int item.BuyPrice: Price to buy this item at this merchant
  int item.SellPrice: Price to sell this item at this merchant
  item merchant.Item[name]: Finds an item by partial name at this merchant (use merchant.Item[=name] for exact)
  item corpse.Item[name]: Finds an item by partial name in this corpse (use corpse.Item[=name] for exact)
  float character.PctGroupLeaderExp: Group leadership exp as a %
  float character.PctRaidLeaderExp: Raid leadership exp as a %- bool character.Stunned: Stunned?
  bool spawn.Sitting: Sitting?
  bool spawn.Standing: Standing?
  bool spawn.Ducking: Ducking?
  bool spawn.Binding: Binding wounds?
  bool spawn.Feigning: Feigning?
  bool spawn.Invited: Invited to group?
  bool class.PetClass: Pet class? (shaman, necromancer, mage, beastlord)
  bool class.PureCaster: Pure caster? (can gate!)
  bool class.CanCast: Can usually cast? (not melee only)
  bool class.DruidType: Druid/Ranger?
  bool class.ShamanType: Shaman/Beastlord?
  bool class.NecromancerType: Necromancer/Shadowknight?
  bool class.ClericType: Cleric/Paladin?
  float math.Sqrt[formula]: The square root of formula
- New MQ2Data type "plugin"
- New TLOs
  plugin Plugin[name]: Finds plugin by name
  plugin Plugin[n]: Plugin by number, starting with 1 and stopping whenever the list runs out of plugins.
- Fixed LastSpawn[n] and LastSpawn[-n], also added them to reference.
- New command: /combine <pack> - hits combine on this container
- New command: /drop - drops item on cursor
- New command: /clearerrors - clears each of the "last errors"

21 Apr 2004 by Lax:
- Fixed if/newif

20 Apr 2004 by Lax:
- /if is now GONE.  /if is now the same as what /newif was.  /newif is aliased to /if.
- /sendkey and /press are now GONE.  Please update to /keypress, which as of 15 Apr 2004 allows
  pressing key combinations as well as the actual command.  Example:  /keypress alt+f
- /filter macros will now hide the output of /endmacro (if successful) and /zapvars (always)
- MQ2Labels updated for MQ2Data
- Fixed time.Year and time.Date
- Fixed charm invslot (number 0)
- Fixed ${If[]} handling of conditions
- Fixed FindItemCount to give the number of individual items rather than stacks
- MQ2EQIM plugin (which notifies you when someone on your EQIM buddy list changes) now keeps
  track of your buddy list and adds a MQ2Data type and Top-Level Objects:
  ** buddy type
  Members:
  ...string Name: Buddy's name (may be fennin.Name or just Name, depending on how you added them)
  ...string Status: "Removed from list",  	"Offline",	"EQIM",	"EQIM (AFK)",	"Unknown Status(4)",	"Playing",	"Playing (AFK)"
  ...int StatusID: Numeric representation of the above (0,1,2,3,4,5,6)
  To String: Same as Name
  ** Top-Level Objects
  buddy Buddy[name]: Info on buddy with this name
  buddy Buddy[n]: Buddy with this index number in the system
  int Buddies: Size of the buddy index (will not necessarily be equal to the number of buddies, but n in Buddy[n] will never exceed this number)
- Added Top-Level Object:
  int FindItemBankCount[name]: Count of items in bank by partial name match.  FindItemBankCount[=name] will find exact
- Changed "character" member "PlatShared" to "PlatinumShared"

19 Apr 2004 by Lax:
- ** MQ2DATA PHASE TWO ** If something is missing from MQ2Data it's because you never opened
  your damn mouth.  If you need something in MQ2Data whether it was previously available or
  not, speak up.  You're on your own if you want to figure out how to enable MQ2Parm at this
  point, good luck (I'm making it difficult on you so you will get your ass in gear)!  The
  readme is not yet updated.
- Fixed alerts being missing from SpawnMatchesSearch.  They worked in some spawn searches but
  not others.
- character.Inventory now uses the same numbering as InvSlot
- Added/changed MQ2Data members
  invslot invslot.Pack: Container that must be opened to access the slot with /itemnotify
  int invslot.Slot: Slot # inside that pack
  string invslot.Name: For inventory slots not inside packs, the slot name
  string spawn.ConColor: GREEN, LIGHT BLUE, BLUE, WHITE, YELLOW, RED
  int character.PetBuff[name]: Finds slot with this spell name
  spell character.PetBuff[n]: The spell in this slot (1-29)
  int character.GroupLeaderExp: Group leadership exp
  int character.GroupLeaderPoints: Group leadership points
  int character.RaidLeaderExp: Raid leadership exp
  int character.RaidLeaderPoints: Raid leadership points
  int character.Platinum: Platinum
  int character.Gold: Gold
  int character.Silver: Silver
  int character.Copper: Copper
  int character.PlatinumBank: Platinum in bank
  int character.GoldBank: Gold in bank
  int character.SilverBank: Silver in bank
  int character.CopperBank: Copper in bank
- New MQ2Data Top-Level Objects
  int FindItemCount[name]: Count of items on character by partial name match.  FindItemCount[=name] will find exact
- MQ2FPS plugin now adds these Top-Level Objects (these are NOT in the reference because they
  are from a plugin not built in):
  float FPS - Current frames per second
  int MaxFPS - Current max frames per second
  bool Foreground - Is this session in the foreground?

17 Apr 2004 by Lax:
- Fixed "window" data type's "To String"
- Fixed all VC6 project files so PDB/MAP files are produced for debugging
- New MQ2Data type
  invslot - Inventory slot (not necessarily "in your inventory", this may be in merchant window, bank, etc)
  see reference for current list of members.
- Added/changed MQ2Data members
  invslot item.InvSlot: Inventory slot for this item
- New MQ2Data Top-Level Objects
  invslot InvSlot[name]: Inventory slot by name
  invslot InvSlot[#]: Inventory slot by number
  item FindItem[name]: Find item on character by partial name match.  FindItem[=name] will find exact
  item FindItemBank[name]: Find item in bank by partial name match.  FindItemBank[=name] will find exact
  item SelectedItem: When using a merchant, etc. this is the selected item
  
15 Apr 2004 by Lax:
- Fixed /destroy crash
- Fixed "random" crash on zoning with MQ2Map loaded, due to a bug in the recently revised ConColor
- Fixed /cast issue casting "Bane" instead of "Bane of Nife" etc
- Fixed spell manager structure
- Fixed /doortarget id #, which would invariably crash
- Fixed and changed /keypress so that it also accepts key combinations, and will not crash no matter how hard you try.
  /keypress with key combinations will have the same effect as /keypress using the command name, it will not
  type the key into the chat window.  If you need to type into a window specifically (chat windows, social edit, etc)
  /keypress <key> chat
  example: /keypress e chat
  Note that you cannot use both hold and chat, and chat is only valid for the key not a command name.
  ** /sendkey and /press will give a warning the first time per session they are used that they are
     now completely obsolete and you should switch to /keypress.  they will be removed soon.
- Fixed and tested "heading" type's "To String"
- /newif will no longer quietly execute the "false" branch when it fails to parse the conditions.  The conditions
  after parsing MQ2Data/MQ2Parm will be displayed in an error message, and the macro will end.
- Other minor issues fixed

14 Apr 2004 by Lax:
- Fixed MQ2KeyBinds
- Fixed MQ2ChatWnd.ini

13 Apr 2004 by Lax:
- Fixed ! in Calculate (worked most of the time, but not in some special cases)
- Fixed heading's "To String" to give the correct heading.  heading.Name/heading.ShortName were fine
- Fixed time.Time12 to be 12 hour (oops)

9 Apr 2004 by Lax:
- Fixed != in Calculate (and therefore in /newif, math.Calc, etc), and implemented ! as
  the unary NOT operator.  This gives 0 if your calculation is non-zero, or 1 if your
  calculation is zero.
- MQ2Data changes:
  -- Swapped Y and X back to being backwards-backwards or backwards-forwards, or whatever they
     originally were
  -- Added "NWU" coordinates (North/West/Up), the three positively oriented directions in EQ.  
     Spawns also have a shortcut for SED (South/East/Down).  All type member names involving 
     XYZ have a NWU complement (none necessary for the "index" bracketed part, of Heading[y,x] 
     for example)
  -- Fixed character.AbilityReady
  -- Fixed item (TO STRING)
  Top Level Objects
  * spawn LastSpawn: The last spawn chronologically.
  * spawn LastSpawn[n]: The nth from last spawn.. LastSpawn[1] is the LastSpawn.. LastSpawn[2] is 2nd from last, LastSpawn[3] is 3rd from last, and so on
  * spawn LastSpawn[-n]: The nth from FIRST spawn.. LastSpawn[-1] is you, LastSpawn[-2] is the second spawn, LastSpawn[-3] is the third spawn, and so on
  Additions/Changes to existing types:
  * heading Heading[y,x]: Heading from player's current position to y,x
  * float math.Distance[y,x,z:y,x,z]: Performs distance calculations in 1, 2 or 3 dimensions.
    Any not given will default to your character's current x y or z.
  * bool item.Stackable: Stackable?
  * bool merchant.Open: Merchant open?
  * float merchant.Markup: The amount used to calculate item values on this merchant 
    (Markup is what your charisma, faction, etc change).  Markup*Cost=Merchant's sell price.
    Cost*(1/Markup)=Your sell price. Markup of 1.05 is highest no matter what, so there might
    not be any actual cap based on charisma.
  * int merchant.Items: Item count on the merchant
  * item merchant.Item[n]: nth item on the merchant  
  * bool corpse.Open: Corpse open?
  * int corpse.Items: Item count on the corpse
  * item corpse.Item[n]: nth item on the corpse
  * item character.Inventory[slotname]: Item in this slot (inventory slots only, but 
    same names as /itemnotify)
  * bool character.SpellReady[name]: Gem with this spell name ready for cast?
  * bool character.SpellReady[slot]: Spell in this gem ready for cast?

8 Apr 2004 by Lax (more)
- MQ2Data changes:
  Top level objects:
  * heading Heading[x,y]: Heading from player's current position to x,y
  Additions/Changes to existing types:
  * int item.Container: The number of slots, if this is a container
  * int item.Items: The number of contained items, if this is a container
  * item item.Item[n]: The item in this slot, if this is a container
- Item links were apparently not working in the MQ2ChatWnd, nobody reported this until now.
  Thanks people who noticed it and never reported it!  Anyway, item links in MQ2ChatWnd are
  simply stripped until I figure out the issue.  Item links in MQ2Chat still work fine.

8 Apr 2004 by Lax
- MQ2Data changes:
  - macro.Defined is now a top level object instead
    bool Defined[name]
  - Fixed all variable parsing when MQ2Parms is not on
- Fixed a major problem with /newif, should now "work as intended"
- Fixed (I think) problem with /face which let the macro continue before facing the target
  completed

7 Apr 2004 by Lax
- Changes to MQ2Data system:
  *** NOTICE: All X and Y coordinates used by the MQ2Data system have been REVERSED.
      Internally, MQ2 stays the same as it has been forever.  However, you will now
      notice that "/echo ${Me.X}, ${Me.Y}, ${Me.Z}" will give the same order as seen
      by typing /loc
  Top level objects:
  * currentzone Zone: Zone information about current zone
  * zone Zone[id]: Zone information for zone with this id
  * zone Zone[shortname]: Zone information for zone with this name
  * time Time: Your local time in real life
  * time GameTime: Game time
  * type Type[name]: Info about the type with this name
  * heading Heading[degrees]: Forms a heading type in the given direction in degrees
  * string Ini[filename,section,key,default]: Reads from an ini file.  section, key, 
    and default do not need to be given.  section and key may be set to -1 to skip them 
    and give a new value.  If section or key are not given, multiple values are read...
  Additions/Changes to existing types:
  * bool string.Equal[text]: Strings equal? Case does not count...
  * bool string.NotEqual[text]: Strings not equal? Case does not count...
  * bool string.EqualCS[text]: Strings equal? Case counts!
  * bool string.NotEqualCS[text]: Strings not equal? Case counts!
  * string string.Arg[n,separator]: Gets nth argument using separator as the separator (single character). If separator is not given, defaults to space
  * zone character.Bound: The zone you are bound in
  * int character.Skill[name]: Skill level of skill with this name
  * int character.Skill[n]: Skill level of skill with this index
  * int character.Ability[name]: Doability button number this skill name is on
  * string character.Ability[slot]: Skill name assigned to this doability button
  * bool character.AbilityReady[name]: Ability with this name ready?
  * bool character.AbilityReady[slot]: Ability on this button ready?
  * spell character.Book[slot]: Spell assigned to this slot in your spellbook
  * int character.Book[name]: Spell slot the spell with this name is assigned to in your spellbook
  * float (TOSTRING): Changed to ###.## instead of .###
  * heading spawn.Heading: (changed to "heading" type)
  * heading spawn.HeadingTo: (changed to "heading" type)
  * heading switch.Heading: (changed to "heading" type)
  * heading switch.DefaultHeading: (changed to "heading" type)
  * heading switch.HeadingTo: (changed to "heading" type)
  * heading ground.Heading: (changed to "heading" type)
  * heading ground.HeadingTo: (changed to "heading" type)
  New types:
  * currentzone
  * time
  * heading
  * type
  *** Special handling is used for casting to "type", such that the new data is equal 
      to the old type, and the new type is "type".
  -- Fixed type casting so that members of the new type may be accessed as expected (this
     was incorrectly ending the parsing at the type cast until now)
- ConColor changed to take 1 parameter
- FindMount tweaked/inlined
- Changed the "RunNextCommand" to remain to TRUE until set to FALSE, so only cases where
  the next command should not be run need to be explicitly set (this should increase
  macro performance in most cases, but some commands may need to be correctly updated)
- /declare will no longer spam you if the variable previously existed.  If the variable
  previously existed, it will be quietly deleted and replaced by the new one.  This might
  cause some people problems but they will learn quickly ;)
- New command /deletevar <name> - Deletes an existing variable.  Gives a message if the
  variable did not exist, but no message if the variable did exist.
- /notify modified to work for clicking off buffs and other things it would not previously
  work for.  However, items must still be clicked using /itemnotify.  /notify now accepts
  all of the same clicks as /itemnotify (leftmouse,leftmouseup,leftmouseheld,etc)

31 Mar 2004 by Lax (more)
- Fixed character member PctExp
- Added character members:
  float PctAAExp: % AA exp..
  bool Moving: Moving? (includes the mount hack so you're not constantly "moving" when sitting on a mount)
- Added spawn members:
  bool Swimming: Swimming?
  bool Underwater: Underwater?
  bool FeetWet: Feet at least wet?
  int Animation: Animation id
  int Holding: Holding id
  float Look: Look angle
- Added "gm" to standard searchspawn, works with anything that uses that including MQ2Map commands,
  /target, ${Spawn[search]}, etc
- Modified the if block parsing in FailIf so that it only looks for } and { as the first and last characters on a line

31 Mar 2004 by Lax
- Fixed /newif so variables/parms/data get parsed
- string.Mid and string.Find are now 1-based instead of 0-based
- Calculate (and stuff that uses it) now supports parentheses, and will treat 
  "NULL" and "FALSE" as 0, and "TRUE" as 1
- Added float math.Distance[x,y,z:x,y,z]: Performs distance calculations in 1, 2 or 3 dimensions.  Any not given will default to your character's current x y or z.

30 Mar 2004 by Lax
- Added a distance-sorted spawn list in MQ2Main
- Added MQ2Data top-level object:
  * spawn NearestSpawn[n]: The nth nearest spawn
  * spawn NearestSpawn[search]: The nearest spawn matching this search (same as Spawn[search])
  * spawn NearestSpawn[n,search]: The nth nearest spawn matching this search

29 Mar 2004 by Lax (even more)
- Added /ctrl /alt and /shift commands:
  /ctrl <command>
  /alt <command>
  /shift <command>
  These execute a command while telling the window manager that a key is pressed.  This can
  be used in conjunction with /itemnotify to pick up a stack or a single item... example:
  pick up a single item from a stack: /ctrl /itemnotify pack1 leftmouseup
  pick up an entire stack: /shift /itemnotify pack1 leftmouseup
  Because they execute a command, they can also be used together, as in 
  /ctrl /alt /shift <command>...
- Fixed character.Buff[slot]
- Fixed character.Gem[name]
- Fixed If top level object crashing on false
- Added MQ2CHAT bind to start typing in the MQ2 Chat Window, also added MQ2CSCHAT bind which
  gets forced to bind as "/" at character select, and does not exist while in game.
- Added /timed command, which executes a command after a specified duration (in deciseconds like pause)
  /timed <deciseconds> <command>
  Example: /timed 10 /echo 1 second has passed
  Note: This does NOT "pause" successive commands.
- Added /newif command, which ONLY does numeric compares -- use MQ2Data string comparison to 
  turn string compares into numeric compares -- and note that this means you do NOT use the "n"
  stuff.  This will replace the current /if command in MQ2Data phase 3.  Until then, you may 
  "/alias /if /newif" if you wish to use newif exclusively.
  /newif <calculations> <command>
  <calculations> gets evaluated down to a single term from however many terms there are (You
  may use && and || freely.) *BE WARNED* that in calculations parentheses are still not
  officially supported.. that's on my TODO list.
  

29 Mar 2004 by Lax (more)
- Added < <= == >= > && & || | to the Calculate function (someone rewrite if please... 
  fail if zero, fall through if non-zero)
- MQ2Data updates:
  * Added top level object: string If[conditions,whentrue,whenfalse]
  * Added type corpse, top level object: corpse Corpse
  * Added top level object: item Cursor
  * Added string members:
    - int Compare[text]: -1 if the string is alphabetically before text, 0 if equal, 1 if after. Case does not count.
    - int CompareCS[text]: -1 if the string is alphabetically before text, 0 if equal, 1 if after. Case counts.
  * Lots of others...
- Fixed MQ2Parm slowness from debug spew if MQ2Data is also in use
 
29 Mar 2004 by Lax
- Phase 1 of MQ2Data system rollout begins! Please start updating macros, custom uis, plugins,  
  etc to use this sytem.
  To use MQ2Data modify these MQ2Main lines
   #define USEMQ2PARMS
   //#define USEMQ2DATATYPES  
  Uncomment the USEMQ2DATATYPES #define to allow MQ2Data parsing.  If you wish to disable
  MQ2Parms parsing, comment the USEMQ2PARMS #define.  You may use both or just one.
  See this thread to see how MQ2Parms will be phased out 
      http://macroquest.sourceforge.net/phpBB2/viewtopic.php?t=6008
  See this thread to see how to use MQ2Data instead 
      http://macroquest.sourceforge.net/phpBB2/viewtopic.php?t=6022
  Specific information for plugins to add types and Top Level Objects will be available soon
- Moved a few functions to MQ2Inlines.h
- Fixed a performance issue in GetSpellByName
- Trying to detour an already detoured address will now fail instead of crashing
- Added some offsets to eqgame.h (mostly CListWnd), removed some offsets that were virtual
  functions and probably not used anyway.  If you are adding basic UI offsets to your plugins
  ask to have them in eqgame.h please (people were doing this with CListWnd offsets).

23 Mar 2004 by Amadeus
- Removed DisplayZem function and calls and $zone(ZEM)  ...rest in peace.

20 Mar 2004 by Lax
** eqgame.ini is no longer used/needed by MQ2!  All offsets have been integrated 
   into eqgame.h.  The client DATE/TIME are in eqgame.h also.
- Fixed /itemnotify
- Renamed the "SpawnListTail" stuff to "LocalPlayer", added "ControlledPlayer".  These are
  both EQPlayer and correspond to .. you.  If you're on a mount, the one thats moving is
  ControlledPlayer. ** Things that use PCHARINFO to get your spawn should be phased out.
- Added /docommand
- Added /dosocial
- Made some minor improvements in MQ2UserVars

16 Mar 2004 by Lax (after patch)
- Changed exe date/time checking to use the date/time strings compiled into the exe

16 Mar 2004 by Amadeus
- Updated the Spell Information Window with code provided by Koad in his Spell Search
  Plugin.

16 Mar 2004 by Lax
- Fixed remaining issues with binds and custom binds

15 Mar 2004 by Lax (more)
- Added remaining, un-named EQ binds to the MQ2 bind system.  Some are still unknown, and
  some I'm surprised exist enabled in the client in the first place, and you should be 
  careful with those...
- Added /dumpbinds command.  Example: "/dumpbinds bill" will dump all current binds to
  Configs\bill.cfg to be loaded later.
- Added "/filter mq [on|off]", which prevents anything at all from being displayed by MQ2
- Added "/squelch <command>", which does the following:
  * Step 1: turns mq filter off
  * Step 2: executes the command
  * Step 3: turns mq filter back to the state it was in before step 1
  In other words, executes a command and prevents any output from the command
  
  ** It is recommended that you do this in your .CFG files that you dont want to see output from
  /squelch /filter mq on
  < do your stuff here>
  /squelch /filter mq off
- I promise this is my last update for a few days at least!

15 Mar 2004 by Lax
- Fixed some bugs with binds and the MQ2CustomBinds plugin
- Modified bind system so that the same key can be bound to an MQ2 bind and an EQ bind and
  both will work
- Added a system to run .CFG files, similar to quake .cfg files I suppose.  The file must
  contain commands the same as you would use them normally.  Each command will be executed
  in order, there are NO macro blocks, events, etc, in a cfg file.
  * CFG files may be present in <release>\Configs\, in <release>\, or potentially in the
    EverQuest directory.  Note that <release> would be the same as wherever your Macroquest.ini is.
  * Added /loadcfg <filename> command.
  * Plugins can use LoadCfgFile(filename)
  * Configs that are automatically loaded:
		AutoExec.CFG - Executed on the first pulse
		CharSelect.CFG - Executed when you are put at character select
		<server>_<character>.CFG - Executed when this character enters the world
		<mapshortname>.CFG - Executed when you zone into this zone
		<pluginname>-AutoExec.CFG - Executed when this plugin is loaded (after its initialization is complete)

		Examples of file names:
		tallon_lordsoth.cfg - character
		oot.cfg, soldungb.cfg, soldunga.cfg, take.cfg - maps
		MQ2Map-AutoExec.CFG, MQ2ChatWnd-AutoExec.CFG - plugins 

14 Mar 2004 by Lax
- Added /ranged [#] command.  Run with no parameters to do a ranged attack on your current
  target, or with a spawn ID to do a ranged attack on that spawn.
- Modified MQ2Spawns, hopefully this will solve the remaining stack corruption problems...
- Introduction of the new MQ2 key binding system
  * New command /bind <list|eqlist|[~]name <combo|clear>>
  * "/bind list" will list all MQ2 binds
  * "/bind eqlist" will list all non-MQ2 binds
  * The following work on both MQ2 and EQ binds the same way
  * "/bind <name> <combo>" will set a bind's normal key combo (example: "/bind forward e")
  * "/bind ~<name> <combo>" will set a bind's alternate key combo (example: "/bind ~forward up")
  * Combos use any combination of "alt", "shift" and "ctrl" plus a key.  Specific keys follow the 
    same rules as the /sendkey and /press 
    Example combos:
    shift+n
    alt+shift+f1
    -- Always separate with +'s or spaces.
  * Note that "clear" combo is to clear the bind, and also note that changing EQ binds will not
    immediately update the display in the options window.  Change the bind list selection in the
    options window to see the updated keys.
  * /keypress works the same way with all MQ2 and non-MQ2 binds
  * API additions include:
     BOOL AddMQ2KeyBind(PCHAR name, fMQExecuteCmd Function);
     BOOL SetMQ2KeyBind(PCHAR name, BOOL Alternate, KeyCombo &Combo);
     BOOL RemoveMQ2KeyBind(PCHAR name);
     BOOL ParseKeyCombo(PCHAR text, KeyCombo &Dest);
     PCHAR DescribeKeyCombo(KeyCombo &Combo, PCHAR szDest);

     typedef VOID    (__cdecl *fMQExecuteCmd)(PCHAR Name,BOOL Down);
     -- Note: This function will be called when the key goes down as well as up.  If you create a
        MQ2 bind function make sure to account for this.  The "Name" parameter is the name of the
        bind
  * /hotkey command is now removed, the new bind system will take over
- MQ2CustomBinds plugin is now live.  This plugin allows you to specify custom commands to execute
  on a key combination.  There may be a command for the keys being pressed (down), and another for them
  being released (up).
  * /custombind <list|add <name>|delete <name>|clear <name><-down|-up>|set <name><-down|-up> <command>>
  * "/custombind list" will list all of your custom binds names and commands (the key combinations must be set using /bind)
  * "/custombind add <name>" will add a new bind name for use here, with /keypress, /bind, etc.
  * "/custombind delete <name>" will remove a custom bind
  * "/custombind clear <name><-down|-up>" will clear a specific command for a custom bind.  If up or down is not specified, defaults to down.
  * "/custombind set <name><-down|up> <command>" will set a specific command for a custom bind.  If up or down is not specified, defaults to down.
  * Example usage (NOTE: MQ2's very first bind command is "RANGED" so you do not need to do this, but for example...)
    /custombind add mybind
    /custombind set mybind /ranged
    /bind bind n
    -- To set the real RANGED bind, do "/bind ranged <key>"
   
13 Mar 2004 by Lax
- Added /multiline <delimiter> <command[delimiter[command[delimiter[...]]]]>
  Executes all commands.  Example: /multiline ; /stand;/rude;/sit
- Wave 3 of MQ2Map updates:
  * Added /maphide command to hide spawns on the map given a search string.  Hidden spawns
    only take effect until the mapped spawns are re-generated (such as changing some map
    filters)
    "/maphide reset" will re-generate the spawn list.
  * Added /mapshow command, to explicitly show spawns on the map given a search string.
    These will only take effect until the mapped spawns are re-generated (same as maphide).
    "/mapshow reset" will re-generate the spawn list.
  * Added /mapclick command and special right click commands (hold a combination of
    shift, control, left alt, right alt to execute a special command when right clicking
    on a spawn).  Defaults include left-alt right-click to highlight and control r-click to
    hide.
  * Added Group filter (requires PC) and NormalLabels filter (shows/hides non-MQ2 labels)  
- Added notice when a new XML file is added to the list while in game.  The notice
  says which file was added and that the user must reload the ui for it to take effect.
- Fixed crash when adding a custom XML file that doesnt exist in the default UI directory
- Fixed $macro crash

12 Mar 2004 by Lax
- MQ2Map overhaul completed
- Fixed /keypress crash bug when you're an idiot and type an invalid command name :)
- Fixed client override problem

11 Mar 2004 by Lax 
- I forgot to update the changes.txt file, so Amadeus is putting this here
  so the masses will know I added/fixed/updated a bunch of shit.

11 Mar 2004 by Amadeus
- Updated tons of shit too
- MQ2 should be fully functional now with the 3/10 patch

11 Mar 2004 by Plazmic
- Complete rewrite of the way Guild ID tags are handled
- __Guild offset now points to the GUILD structure instead of the random offset
  that shows the beginning of the list
- GUILD structure added to eqgame.h
- EQADDR_GUILDLIST should now be pGuildList always
- Added EQSWITCH structure
- Updated DOOR & GROUNDITEM structs to reflect the new EQSWITCH struct

08 Mar 2004 by Lax
- Wave 2 of MQ2Map upgrades:
  /mapnames command added to change the naming scheme used for spawns on the map
  Map filters/options system updated, each option can now have a "requirement"
  When listing filters with /mapfilters, only options that have requirements are displayed
  Concolor filter is now PCConColor and NPCConColor
  Target filter now has 3 separate options - Target, TargetLine, TargetRadius

05 Mar 2004 by Amadeus
- Put in new CXWnd offsets [vzmule]
- Added structs in EQUIStruct.h for the Guildwindow and RaidWindow (work in progress)

05 Mar 2004 by Lax
- MQ2Map upgrade is now live.  It uses the new OnAddSpawn/OnRemoveSpawn API to increase efficiency.
  /highlight <spawn search string> will temporarily highlight these spawns
  /highlight color <#> <#> <#> will set the highlight color
  /highlight reset to reset the currently highlighted spawns
  Right clicking on spawns on the map now targets them
- /keypress command is now live. /keypress <name> <hold> like so:
  /keypress clear_target
  /keypress forward hold
  To release the key after holding, simply use the command again without the hold keyword.
- /itemnotify command is now live.  /itemnotify <slot> <notification>, or /itemnotify in <bag slot> <#> <notification>
  Bag slots are pack1-8, bank1-16 (and sharedbank1-2 and trade1-8 but these are not yet implemented in /itemnotify)
- Added OnAddGroundSpawn/OnRemoveGroundSpawn to plugin callbacks
- Fixed random crash on exit dealing with breakpoints

01 Mar 2004 by Zaphod
- Another bugfix in MQ2DetourAPI.cpp. 

29 Feb 2004 by Zaphod
- More optimization of ParseMacroParameter() and some of the parameter routines it calls.
- Minor bugfix in MQ2DetourAPI.cpp. 

28 Feb 2004 by Lax
- Added API to automatically maintain a list of all initialized windows 
  This will only have the most recent one initialized for each "screen item" name
  Functions are in place to add/remove windows to the list with different names, etc.
- Added /notify and /windows commands
- eSpawnType enum (NONE,PC,MOUNT,PET,NPC,CORPSE,TRIGGER,ITEM) and GetSpawnType function 

28 Feb 2004 by Zaphod
- Major optimization/cleanup of ParseMacroParameter().

22 Feb 2004 by Amadeus
- Updated readme.html [thanks Wassup!]

22 Feb 2004 by Lax
- Updated license notice in each source file for 2004 and made sure each had one
- Added MQ2Spawns.cpp, which gives us hooks when a spawn is added to or removed from a zone.
  This could be used, for example, to increase the efficiency of MQ2Map.
  PLUGIN_API VOID OnAddSpawn(PSPAWNINFO pNewSpawn)
  PLUGIN_API VOID OnRemoveSpawn(PSPAWNINFO pSpawn)
  
19 Feb 2004 by Amadeus
- General Cleanup and offset updates for 02/18/2004 patch
- Added Endurance to CHARINFO and $char(endurance,cur)  [Teh_ish]

17 Feb 2004 by Amadeus
- Added initial EQTRADESKILLWINDOW & EQTRADESKILLRECIPE struct
- Added pet window to the /windowstate command (ie:  /windowstate pet open/close)
- Added initial EQPETINFOWINDOW struct 
- Updated the mq2irc plugin to have the new irc server information
- Added a bunch of new parameters:
  * $pet(buff,"<spellname>")   [returns buff slot number]
  * $pet(buff,#,id)            [returns the spellID for the buff slot # given]
  * $pet(buff,#,name)          [returns the name for the buff slot # given]
  * $pet(level)
  * $pet(id)
  * $pet(x)
  * $pet(y)
  * $pet(z)
  * $pet(name)
  * $pet(class)
  * $pet(race)

16 Feb 2004 by Amadeus
- Fixed EQ_CONTAINERWND_MANAGER  (which fixes $envopen )
- Added "Frenzy" to skills.h [daerck]
- Fixed EQLOOTWINDOW struct (which fixes $corpse(empty) and $corpse(has,xxx)

15 Feb 2004 by Amadeus
- 'Grouped' location fixed in CHARINFO (thereby fixing $char(grouped))
- Fixed WhoFollowing in Actorinfo (thereby fixing $char(following)
- Added IsABoat to Spawninfo
- Went ahead and added the dx9.0 dinput.h to the cvs to be ready for next patch
  * As far as I can tell, the changes between 8.1 and 9.0 for dinput.h are VERY
    minimal.

14 Feb 2004 by Amadeus
- Fixed a LOT of wrong offsets in eqgame.h
- Added four offsets to eqgame.h:
  * pinstTextMessageWnd 
  * pinstCDynamicZoneWnd 
  * pinstCTargetOfTargetWnd
  * pinstCTradeskillWnd 

13 Feb 2004 by Amadeus
- Added CareerFavor and CurrFavor to CharInfo [Macrofiend]
- Added $char(favor,cur) & $char(favor,career) [Macrofiend]

12 Feb 2004 by Amadeus
- ACTORINFO struct fixes :: fixed $char(pet)
- Added a bunch of code by ml2517
   * $char(height), $spawn(#,height), $target(height)
   * $target(maxrange), $spawn(#,maxrange)
   * $distance(y,x[,z][:y,x[,z]])

11 Feb 2004 by Amadeus
- Fixed Attacks offset in eqgame.ini
- Added an emergency placeholder in the ACTORINFO struct to fix $char(casting)
  (This structure will be fixed soon.)

11 Feb 2004 by Zaphod (dohpaZ)
- Added Beserker to the classes and Gates of Discord to the expansions.
- Fixed my name in the readme.html

10 Feb 2004 by Amadeus
- Updated structs and offsets
- Added 'favor' (Tribute Value) to ITEMINFO
- Added code to MQ2ITemDisplay to show item tribute value

09 Feb 2004 by Amadeus
- UPDATED SOURCEFORGE CVS!
- Small additions to the structs from suggestions on the message boards and
  a couple new things to the ItemDisplay plugin.

20 Jan 2004 by dkaa
    According to Pragma:
        1 bug: in the code for $rand(), there needs to be a srand(time(0));
        2 bug: in the code for $gamestate, $servername, and $loginname, the 
            value returned is 1 too high. You need to return length-1, which 
            is 8 for loginname and gamestate, and 9 for servername, this will 
            fix parsing issues.

18 Jan 2004 by Amadeus
- SpellID in _SPELLBUFF is now a DWORD vs. WORD 
- Updated SpellInfo formulas used in the itemdisplay mod
- Added Instrument mod information to the itemdisplay mod (thanks TheColonel)

17 Jan 2004 by Valerian
- Fixed _ITEMINFO struct -- minor correction to the size of one of the unknowns to realign.

11 Jan 2004 by DKAA
- Fixed the $combat to reflect the status of autoattack (Thanks Sharp of Fairlight)

7 Jan 2004 by EqMUle
- added Readme.html updated by Wassup

5 Jan 2004 by EqMUle
- Added [bzrtrader_start] and [pc_trade_yes] to locations.txt. Thanks to Zacaria for theese.

1 Jan 2004 by Lax
- Chat hook is no longer responsible for when zoning is finished or game is entered
- Added $merchant(markup)

31 Dec 2003 by Lax
- ESC no longer hides the MQ2ChatWnd or MQ2IRC windows and they are no longer closable
- Fixed STMLToPlainText
- Made MQ2Labels use STMLToPlainText to convert the tooltip tags (this means you can
  use < and > by using "&lt;" and "&gt;", respectively)

31 Dec 2003 by Amadeus
- Added $spell(xx,spelltype),$spell(xx,targettype),$spell(xx,name),$spell(xx,aerange),
  $spell(xx,pushback),$spell(xx,resisttype),$spell(xx,resistadj),$spell(xx,fizzletime)
- Removed $spawn(#,castingspellid) & $target(castingspellid)  
  [http://macroquest.sourceforge.net/phpBB2/viewtopic.php?p=33124#33124]
- Added Uninterruptable and Autocast to SPELL along with other fixes (thanks SoF & Koad)
- Added more functionality to the Spell Inspect Window.  You will now see the Effect of the 
  spell and the classes that can use it.  You might really find it interesting to 
  Alt-LeftClick on some of your buffs and find out exactly what they are doing to you!  It's
  almost like having an ingame Lucy connection -- and we owe a great deal of this functionality
  to Koad and borrowed code from his spellsearch plugin.
  
  **NOTE:  The formulas for this are still being tweaked.  If you wish to help iron these
           out, please post under Koad's thread on MQ2:Plugins board.  He is the keeper of 
           of the spell effects/slots formula. **


30 Dec 2003 by Lax
- Updated version number since it's not Christmas anymore..
- Fixed commands that werent supposed to be working at char select so they dont crash
- Removed some extraneous offsets from eqgame.h
- Fixed RemoveOurDetours() so it doesnt hang
- Add something very special that everyone will love!
- Fixed a bunch of $target(xxx) crashes when no target

30 DEC 2003 by EqMule
- fixed a couple unsigned/signed warnings when compiling in VC6

29 Dec 2003 by Amadeus
- Added Levitating and Sneaking; Fixed AARank and Linkdead in SPAWNINFO (thanks source)
- Added $char(levitating), $target(levitating), $spawn(#,levitating) -- returns TRUE or FALSE
- Added $char(sneaking), $target(sneaking), $spawn(#,sneaking) -- returns TRUE or FALSE
- Went through all macro routines and made sure that everything uses lower case 
  ie, $target(castingspellid) rather than $target(CastingSpellID).
- Added <Sneak> to the superwho (thanks vzmule/source)

29 Dec 2003 by Lax
- MQ2Auth modified.
    * MQ2Auth now produces MQ2Auth0.h instead of MQ2Auth1.h and MQ2Auth2.h
    * MQ2Auth will import existing MQ2Auth2.h into MQ2Auth0.h if MQ2Auth0.h does not
      already exist but MQ2Auth2.h (in other words, it will import your "keyring" to
      MQ2Auth0.h)
    * MQ2Auth now accepts a command line parameter telling it the path to use
- Merged BOOK, COMMON, CONTAINER structs into ITEMINFO (the individual structs no
  longer exist!)

29 DEC 2003 by EqMule
- fixed /click left item

28 Dec 2003 by Amadeus
- Added PushBack and ResistAdj to Spell struct
- Added functionality to the ItemDisplay Plugin that shows the following information
  about spells when you "examine" a spell from a gem or your spellbook: ID, Duration, 
  RecoveryTime, RecastTime, Range, AERange, PushBack, Resist Type and Resist Adjust.  
  You will notice that if a spell doesn't have any of these values, then that field 
  will not be shown at all.  (**More functionality to come later**)
- Added MQ2Bzrsearch to the VS.net solution file.

27 Dec 2003 by Lax
- Changed around plenty of stuff
- EQUIPMENT struct no longer uses names for its union members...
- SPELLLIST changed to SPELL, SPELLPOINTER changed to SPELLMGR
- Added O(1) access to GetSpawnByID
- Added O(1) access to GetSpellByID
- Most window base classes set up correctly
- MQ2ChatWnd updated to use a custom window, and allows typing in edit box.  Also shows up at char select to annoy you all.
- MQ2IRC updated to allow typing in edit box (goes to channel...)
- Tons of function offsets added for UI stuff, have fun with that
- Added functionality so commands can be set to work in-game only (will be ignored outside of game, at char select for example)

26 Dec 2003 by Amadeus
* Added szBaneDmgType (thanks to TheColonel)
* _CONTENTS tweak (thanks to TheColonel)
* "Price" added to _CONTENTS (thanks to Pragma)
* SPELLLIST update (thanks to Sharp of Fairlight)
* Updated MQ2Ext
* Added $spell(id,xxx) -- **$spell() will now accept either ID# or Name as first parameter**

25 Dec 2003 by Amadeus
* Added CastingSpellID to Actorinfo struct (thanks to Sharp of Fairlight)
* Reworked $char(casting) to use more efficient CastingSpellID
* Added $char(castingspellid), $spawn(#,castingspellid), $target(castingspellid)  
* Fixed $char(held,left), $char(held,right), $char(held,shield)
* Added $char(held,primary), $char(held,offhand) 
* Fixed $target(held,left), $target(held,right), $target(held,shield)
* Added $target(held,primary), $target(held,offhand) 
* Fixed $spawn(#,held,right), $spawn(#,held,left), $spawn(#,held,shield)
* Added $spawn(#,held,primary), $spawn(#,held,offhand)
* Added AERange to SPELLLIST struct (thanks to Sharp of Fairlight)
* More changes to ActorInfo (Timestamp stuff) thanks to Sharp of Fairlight

25 Dec 2003 by EqMule
- fixed /banklist crash
- fixed $char(ismoving) - thanks to ml2517
- added makezip.bat to make zip file creation easier...

24 Dec 2003 by Lax
- Updated offsets with correct ones
- Replaced remaining calls to AddDetour with EasyDetour and EasyClassDetour
- Updated EasyDetour/EasyClassDetour defines to explicitly cast the offset to DWORD
- Updated MQ2IRC with current version from forum
- Modified CHARINFO struct to use Inventory and InventoryArray for inventory member names.
- Fixed $lastcommand
- Fixed $char(hp,cur), $char(hp,max), $char(hp,pct)

24 Dec 2003 by Amadeus
- Fixed CHARINFO (thanks to TheColonel for new stuff)
    * CHARINFO now has:
  	+ HPBonus
	+ ManaBonus
	+ PercentEXPtoAA
	+ GukEarned
	+ MMEarned
 	+ RujEarned
	+ TakEarned
	+ LDoNPoints
- Removed Stamina from all references in parser and struct
+ Added $char(HPBonus), $char(ManaBonus), $char(PercentEXPtoAA), $char(GukEarned),
  $char(MMEarned), $char(RujEarned), $char(TakEarned), $char(LDoNPoints)
+ Updated _COMMON (thanks again to TheColonel)
   	* Added BaneDMG;
   	* Added Lore
   	* Added BaneDMGType
   	* Added InstrumentType
   	* Added InstrumentMod
   	* Added DmgBonusType
   	* Added DmgBonusVal
   	* Fixed Range
+ Added szTheme[]
+ Added szDmgBonusType[]
+ Updated ItemDisplay Plugin to include LDoN stuff (TheColonel)
+ Updated itemtypes.h with "All Instruments" as type 51 (thanks TheColonel)
+ Removed $item(lore) & $cursor(lore)
+ Added $item(LDTheme) & $cursor(LDTheme)
+ Added $item(DmgBonusType) & cursor(DmgBonusType)
+ Fixed $char(Mounted)


21 Dec 2003
+ Added MQ2Mouse2.cpp.  Don't need to compile this, it's the new mouse code.  Incomplete and inop.

21 Dec 2003 by Amadeus
- Fix for MQ2Ext

19 Dec 2003 by EqMule
+updated offsets, structs for todays patch...

15 Dec 2003 by Amadeus
- Fix for $target(sclass)
- Fix for FullClassToShort
* Thanks to Schark for these*

13 Dec 2003 by Amadeus
- Added MQ2Ext to the project

06 Dec 2003 by Lax
- Added benchmark system.
- Modified pulse behavior so that executing macro commands is separate from other pulse stuff
- Modified MQ2FPS to take the above into account (it no longer needs to know about macros)
- Updated MQ2IRC to be current with the version posted in forums
- Added /bench command which with no parameters outputs currently active benchmark stats to chat
  When used with parameters, /bench will benchmark a command.  /bench [command]
  Example: /bench /who all friends

05 Dec 2003 by Mckorr
+Fix for CTD when using /click left|right target when nothing was targetted (motd2k)

05 Dec 2003 by EqMule
+Fixed $searchspawn(pc,loc:x:y,radius:100) using Ohmz code. see
http://macroquest.sourceforge.net/phpBB2/viewtopic.php?t=3394&highlight=searchspawn+loc
for more info
+Fixed /selectitem to look in all 80 merchantslots, previously it would stop at 79
+misc small fixes

03 Dec 2003 by Lax
- Added custom windows system:
** CCustomWnd base class for your windows
** AddXMLFile, RemoveXMLFile to manage custom xml files
** More info / example coming
- Added MQ2IRC plugin to CVS with some changes
- Added MQ2EQIM plugin, which handles buddy list info (custom window soon, also auto loading buddy list)
- Updated MQ2EQBugFix plugin to solve current journal npc window crash (and it shouldnt make it not show anything this time)
- Added OnReloadUI callback, called after /loadskin command is used
- Fixed hangups compiling with VC6
- Added EasyDetour and EasyClassDetour to ease the pain of hooking functions

02 Dec 2003 by Mckorr
- Fixed SHA in short classes, is now SHM.  Added Rogue/ROG (I missed that one before)
- Added $spawn(#,sclass)

27 Nov 2003 by Lax
- / command correctly does EQ /who by default
- MQ2Telnet redone.
- Plugins using DoCommand() will execute it on the next pulse instead of immediately (corrects problems unloading the plugin)
- MQ2FPS shouldn't cause major problems when switching from absolute to calculate mode
- MQ2Template removed from VS6 workspace and .NET solution

25 Nov 2003 by Lax
- MQ2FPS now has a /fps command that can change some other settings.  Selecting "absolute" mode will switch to "cpu limiter" style, while "calculate" mode will switch to "fps limiter" style.  FPS limiter is default.  The same command will allow you to reposition the FPS indicator display.
- MQ2FPS display now shows a * if using absolute mode, and will show /MACRO if a macro is being executed that causes the limiting to be minimal
- Added aliases /g and /gu to the default list
- Macroquest2.exe now pops up a message box if the system failed to load MQ2Main.dll

20 Nov 2003 by EqMule
fix for $merchant(name)

20 Nov 2003 by Lax
*** MacroQuest2.exe is now pre-compiled, you no longer compile this yourself.  MQ2Auth implemented.  Run it before compiling on each machine.

- MacroQuest program will no longer use loadlibrary, it loads our library directly.
- The version number is now stored in MQ2Main.h as the top line, and not in macroquest.ini.  When compiled it becomes a global variable.  Comparing the global variable gszVersion with the #define in MQ2Main.h will cause the tray icon tooltip to suggest recompiling if necessary.
- Removed EQADDR_SLOTLIST, which is now ppInvSlotMgr/pInvSlotMgr
- Fixed MQ2Telnet crashes (for real)
- Added DebugSpewNoFile which does not write to file even if debugspewtofile=1.  This is useful for when we can't put up with the file access times.  All Macro commands and parser api debug spew has been changed to this form.  Note that this debug spew is still useful for when you attach a debugger.

19 Nov 2003 by EqMule
+Added new command /destroy
will destroy whatever you have on your cursor. Use with care.
example: /if "$cursor(name)"~~"rusty" /destroy
In order to get that to work I had to declare EQ_PC (MQ2Globals.h(250):EQLIB_VAR EQ_PC **ppPCData;)

19 Nov 2003 by Lax
- Fixed MQ2Telnet to not crash on unload (probably).  Critical sections were getting deleted twice.
- Fixed aliases to work when given parameters

18 Nov 2003 by EqMule
+fix: mouseto and click by changing ScreenX and ScreenY to ScrX and ScrY)
+Added  EQLIB_API VOID AddParm(PCHAR Name, fMQParm Function);
    EQLIB_API VOID RemoveParm(PCHAR Name);
to MQ2Main.h so that custom plugins will find them...
+updated $merchant(has,xxx) with HanzO's code for it, thank you.
+Updated $selecteditem() with new (count) for easier usage of /sellitem and /buyitem
example: /sellitem $selecteditem(count) self
+misc fixes...
<|MERGE_RESOLUTION|>--- conflicted
+++ resolved
@@ -1,4 +1,3 @@
-<<<<<<< HEAD
 November 16, 2022:
 - live: Updated for latest patch
 - Updated MQ2TargetInfoPHs.txt (#661)
@@ -7,13 +6,12 @@
   consumes the last charge of an item causing it to disappear.
 - plugins: Deprecated old item spell enum values. See deprecation warnings for replacements.
 - lua: Added imgui bindings for TableGetColumnFlags (#658)
-=======
+
 November 9, 2022:
 - test: Updated for patch
 
 November 3, 2022:
 - test: Updated for patch
->>>>>>> 72cd53dd
 
 October 31, 2022:
 - Added upper bounds check on ReagentID, NoExpendReagentID, and ReagentCount. The max number 
@@ -23,13 +21,11 @@
 October 26, 2022:
 - live: Updated for live patch
 
-<<<<<<< HEAD
+October 16, 2022:
+- test: Updated for patch
+
 October 15, 2022:
 - emu: Fix max pet buff count being incorrect
-=======
-October 16, 2022:
-- test: Updated for patch
->>>>>>> 72cd53dd
 
 October 14, 2022:
 - Add MaxFPS and MaxBGFPS to EverQuest TLO. Reports the settings found on the options window.
