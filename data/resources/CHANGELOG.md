<<<<<<< HEAD
July 1, 2024:
- emu: Fix CTAFrameDraw, fixes several issues with window inspector (#871)
- emu: Fix CBazaarSearchWnd, fixes several issues with /bzsrch (#872)
=======
July 3, 2024:
- Fix EverQuest.Ping, add EverQuest.ConnectionStrength - these are the value from the net meter.
- Fix UI not working after persona swap (#797).

June 24, 2024:
- Update for live hotfix patch
>>>>>>> a0f371e3

June 20, 2024:
- Fix a bug in EverQuest so the window doesn't constantly resize/restore
  itself whenever common system events happen.

June 19, 2024:
- Update for live patch

June 16, 2024:
- Update for test patch
- Fix MacroQuest.exe now shutting down properly
- FIx /removeaura not parsing macro arguments (#869).

May 26, 2024:
- Update for test patch

May 23, 2024:
- Update for live hotfix patch
- Please refrain from using MQ on truebox servers.

May 15, 2024:
- Update for live patch

May 10, 2024:
- Update for test patch

April 25, 2024:
- Adjust timestamps in chat and logging to be in local time (#853, #852).
- Add logging auto cleanup feature to launcher (#419).

March 27, 2024:
- Updated emu client to catch it up with the latest features

March 13, 2024:
- Update for live patch

March 7, 2024:
- Update for test patch

Feb 29, 2024:
- autologin: Fix bug causing the wrong account to be assigned to characters at character select.
- autologin: Fix bug causing blank password to be assigned to accounts at character select.
- autologin: Add error message when launching game if everquest path is invalid.

Feb 28, 2024:
- test: Updated for latest patch

Feb 26, 2024:
- autologin: Fix loader losing track of logged in sessions when it is restarted
- autologin: Fix several issues related to tracking the logged in state of characters
- autologin: Fix in-game commands to now use state machine to properly handle character changes.
- autologin: Menus will now indicate when a character is logged in, but on a different profile.
  Selecting that profile will apply the profile to the currently logged in character.
- autologin: Menus will now indicate when an account is already logged in, but on a different
  character.
- autologin: The "Show hidden characters" option is now persisted
- autologin: Profile groups panel is now a resizable side bar instead of a drop down menu
- autologin: Added ability to double click to expand in tree view panel
- autologin: It is now possible to switch to any character on any account on any server, from anywhere.
- autologin: Fix infinite loop that could occur during login.

Feb 23, 2024:
- autologin: Fix ini import creating blank passwords when stationnames entries exist.
- autologin: Add right click option to Characters UI to add a character to a profile group.
- autologin: Fix process tracking for loaded profiles.
- loader: Add process list to show processes currently being tracked.

Feb 22, 2024:
- live: updated for live patch
- autologin: Profile context menus can now toggle their state with ctrl+click
- autologin: Profile context menus now use a star instead of check mark. Functionality is the same.
- autologin: Profiles can now be freely re-ordered independent of star state.
- autologin: Increase default delay when launching multiple instances.
- autologin: Various improvements to context menus (still have issues with loaded state...)
- autologin: Add logged in indicators to UI

- autologin: Fix crash that could occur when the MQ launcher starts up
- autologin: Fix remove profile showing group
- autologin: Fix tray icon disappearing if explorer crashes or restarts
- autologin: Fix an issue that might cause an extra instance of EQ to start unintentionally.
- autologin: Add "Launch All" item to profile menu
- autologin: Add first pass at online indicator to context menus. More to come in the future.
- autologin: Changed check marks in autologin ui to check boxes. Single click on the check box will toggle, and tooltip will describe its behavior.
- autologin: Add text to indicate that profile rows can be reordered via drag & drop.

Feb 21, 2024:
- live: Updated for latest patch
- Add EQ cursor emulation for ImGui windows. This can be toggled in overlay settings (on by default).
  When this feature is enabled, the EQ cursor and its attachments will appear over imgui windows.

Feb 18, 2024:
- test: Updated for latest patch

Feb 16, 2024:
- Changes to AutoLogin:
- added sorting for characters that persists to context menu
- added filter to hide characters from context menu
- added ordering to profiles for login order and display
- added sorting and searching to accounts
- added some tooltips 

Feb 14, 2024:
- test: Fix Me.Platinum etc always returning 0.

Feb 13, 2024:
- test: Updated for latest patch
- Completely revamped the autologin interface and storage
- MQ's context menu is now driven by imgui
- Added an extendable window gui to MQ
- login profiles and character management is now driven through the main gui
- removed sessions and replaced station names with single-entry profiles
- passing the profile name to /login will load the first character in the profile
- removed the autologin ini, replaced with sqlite db that can be copied across computers
- a master pass has been added to provide encryption for account passwords _only_
- the user will be prompted for a master password at first startup on a computer
- the master password will be stored locally outside of the db (in the registry)
- if the autologin plugin is running, logging in a new account will store the account name and associated characters in the database
- manually editing the server list mapping is no longer needed (it is auto detected the first time you see that server in your list)

Feb 3, 2024:
- emu: Fix /timestamp showing seconds to the decimal

Feb 2, 2024:
- Add Social TLO (#825)

Feb 1, 2024
- live: Updated for latest patch

Jan 30, 2024:
- Disable jit when delaying so that delays are not optimized away (#822)
- /doability will now accept quoted or unquoted ability names
- /doability will now work for innate skills like slam (#371)
- mq.TLO.Me.Ability is now a boolean. It returns true or false based on whether you have the ability.
- mq.TLO.Me.AbilityReady will no longer say an ability is ready if you don't have that ability.
- Added mq.TLO.Me.AbilityTimerTotal which will return the total amount of time an ability takes to refresh. This is only available while the ability is in cooldown, otherwise it returns 0. Useful for converting mq.TLO.Me.AbilityTimer into a percentage. (#823)
- mq.TLO.Me.AltCurrency now works with the singular or plural name of the currency
- plugins: GetZoneExpansionName(0) would previously return "Original EQ" but now returns "EverQuest"

Jan 27, 2024:
- test: Updated for latest patch

Jan 20, 2024:
- Fix Mercenary.State reporting unknown when mercenary is active (#811)
- Fix Heading.Name/Heading.ShortName potentially going out of bounds (#813)
- Change Me.BoundLocation.Heading to return heading type instead of a 512 unit float

Jan 19, 2024:
- Fix mq.pickle not properly escaping backslashes and not properly serializing numbers. (#815, #771).

Jan 18, 2024:
- Fix issue where textures would not draw if they had not already been preloaded.
- Fix FPS plot in benchmark window to use its own axis.

Jan 17, 2024:
- live: Updated for latest patch
- live: DirectX 11 is now on the live client, some visual features may be
  missing or not working correctly.

Jan 15, 2024:
- Update CrashDetected popup with reminder that text can be copied and also add PID (#765).
- Update faction names by using dbstr_us.txt (#806)
- Fix Me.Origin (#807)
- Fix several window properties that had been swapped (Click Through, Show Border, Escapable)

Jan 14, 2024:
- test: Updated for latest patch

Jan 11, 2024:
- Prospective fix for map crash (#798)
- PackageMan now accepts the debug parameter (see docs)
- luarocks cache has been moved to the modules folder

Jan 8, 2024:
- Fix clipping of ImGuiConsole, add opacity. (#805)
- Fix Window.SetText correctly sending change event.

Dec 18, 2023:
- Update ImGui to 1.90
- Update ImPlot to 0.17
- lua: ImGui and ImPlot lua bindings fully refreshed with 100% coverage of definitions.
- lua: mq-definitions VSCode extension available at https://marketplace.visualstudio.com/items?itemName=ZenithCodeForge.mq-defs
- datatypes: add TradeskillDepot.DepositItem
- datatypes: add Type.InheritedType
- datatypes: add Me.LaurionInnVoucher, Me.ShalowainsPrivateReserve

Dec 13, 2023:
- test: Updated for latest patch

Dec 12, 2023:
- live: Updated for latest patch
- live: Updated for latest patch (again)

Dec 9, 2023:
- Fix formatting of links in console when line contains multiple links

Dec 8, 2023:
- live: Fix spawn manager crash
- test: Fix spawn manager crash

Dec 5, 2023:
- live: Updated for latest expansion

Dec 4, 2023:
- test: Fix ZoneGuide
- Add Me.PersonaLevel - takes class shortname as param, returns level of that class persona.
  e.g. ${Me.PersonaLevel[DRU]} returns level of druid class persona.

Dec 2, 2023:
- test: Updated for latest patch

Nov 28, 2023:
- Actors are now live for use in plugins, see https://docs.macroquest.org/plugins/developing/actors/
- Actors are also now live for use in lua scripts, see examples/buffbeg.lua for example usage.

Nov 22, 2023:
- Update vcpkg dependencies

Nov 19, 2023:
- Add ability to create textures from image files. See examples/texture.lua for example usage.

Nov 15, 2023:
- live: Fix spell display window (#782).
- autologin: Enable /camp fast when switching characters
- live: Updated for latest patch

Nov 11, 2023:
- test: Fixed some crashes involving the buff window

Nov 9, 2023:
- Lua modules will no longer be loaded relative to the lua folder.
- Developers should use PackageMan or (for their own internal use) the modules folder.

Nov 8, 2023:
- Fixed some issues with autologin
- Fixed some crashes related to target window
- test: Updated for latest patch

Nov 7, 2023:
- Added support for datatypes implemented in lua scripts. This includes support
  for lua tables in lua datatypes. See examples and definitions for details.
  Detailed documentation coming soon. (#716)
- Added preliminary support for actors in c++ plugins. (#674)
- Exposed ConsoleWidget to c++ and lua (see definitions for details)
- lua: Added Set helper class (#770)

Oct 21, 2023:
- tlo: Add Inventory TLO (currently only has the Bank datatype)
- Inventory.Bank has members: BagSlots, FreeSlots, TotalSlots, and each currency
- See https://docs.macroquest.org/reference/top-level-objects/tlo-inventory/

Oct 18, 2023:
- live: Updated for latest patch
- live: Additional servers that are no longer flagged as truebox are now supported

Oct 15, 2023:
- Fix double input on imgui windows

Oct 14, 2023:
- test: updated for latest patch
- Added DX11 support and re-enabled the ImGui overlay. Nav rendering is still disabled.

Sep 25, 2023:
- live: Update eqlib, should fix reading some game options. (#755, #756)

Sep 21, 2023:
- Fix crash in CDragonHoardWnd and CBarterSearchWnd.
- test: Fix crash in GetMembershipLevel

Sep 20, 2023:
- live: updated for latest patch
- Fixed calculation of HasSPA, which should fix some properties such as Me.Silenced (#739)
- Expand the coverage of game feature and claim data (developer tools)
- Lifetime All-access should now appear as GOLD in ${Me.Subscription} instead of UNKNOWN

Aug 26, 2023:
- test: updated for latest patch

Aug 24, 2023:
- live: updated for latest patch

Aug 16, 2023:
- live: updated for latest patch

Aug 12, 2023:
- test: updated for latest patch

Aug 10, 2023:
- autologin: Add AutoLogin TLO to provide access to profile data (#737)
- lua: add mq.getAllGroundItems (#740)
- lua: Fix some issues caused by errors while requiring a file
- window datatype: Add Window.SetText, which can be used to change the
  contents of edit controls

Jul 19, 2023:
- live: Updated for patch
- Add FreeGrab to AdvLootType (#733)
- Hotkey will now restore minimized window (#735)

Jul 10, 2023:
- test: updated for test patch

Jul 8, 2023:
- Fix PackageMan issue with loading submodules in a single line

Jul 6, 2023:
- Fix scoping issues in PackageMan causing lua errors (#731)

Jun 29, 2023:
- test: updated for test patch

Jun 26, 2023:
- Fix CTextureAnimation (#729). This should fix ImGui drawing of game icons
- Fix MQMouseInfo, should fix crashes with /mouseto (#698).
- Fix overlay blocking input while it is hidden (#699).
- lua: Disallow the use of mq.delay while a module is being imported (#730)
- Add spell.MinCasterLevel to report the minimum class level of a spell (#722).

June 21, 2023:
- live: Updated for live patch

June 19, 2023:
- test: Updated for test patch

May 24, 2023:
- live: Updated for live patch

May 19, 2023:
- live: Updated for live patch

May 17, 2023:
- test: Updated for test patch
- live: Updated for live patch. This patch introduces the new UI system,
  there may be issues involving UI components.

May 14, 2023:
- test: Updated for test patch
- test: Fixed Me.Combat again

May 13, 2023:
- Fix issue where OnRemoveSpawn would be called twice in some instances

May 4, 2023:
- Disable previous launcher change pending further refinement. For now, the log
  spam should be disabled. (#717)

April 26, 2023:
- test: Updated for patch

April 24, 2023:
- Fix an issue where the loader would spam the log file with an error if more than
  64 eqgame.exe processes were running. Instead, it will swap to the WMI process
  monitor to retain functionality.
- Add experimental feature that resizes the game's render viewport to fit the central
  docking area when imgui windows are docked to edges of the screen. This can be enabled
  in Settings under Overlay (/mqsettings overlay).

April 19, 2023:
- live: Updated for patch

April 12, 2023:
- test: Updated for patch
- test: Fixes for autologin
- test: Fix Me.Combat, add EverQuest.UiScale

April 2, 2023:
- test: Fix WindowOverride implementation. Fixes crashes in MQ2Map, MQ2ItemDisplay, etc.

April 1, 2023:
- Happy april fools
- test: Updated for patch

March 15, 2023:
- live: Updated for patch
- live: fixed zone guide structure

March 8, 2023:
- test: Updated for patch

February 24, 2023:
- Fix CryptAcquireContext error when importing Autologin profiles

February 23, 2023:
- test: Updated for patch

February 21, 2023:
- GetSpellDuration now returns correct duration. Deprecated EQGetSpellDuration.

February 20, 2023:
- emu: MQ Console will now allow GM commands (#zone)

February 15, 2023:
- live: Update for patch

February 10, 2023:
- Made some improvements to the performance of the mq console window.
- Added an option to the mq console window to adjust the number of lines
  of history that are stored.
- Fix bug where a file dialog could be docked in another window, resulting in
  the window flickering and becoming unusable.
- lua: Calling mq.delay in an ImGui callback will now trigger an error instead
  of silently failing.

January 30, 2023:
- lua: calling mq.delay from an imgui thread will now throw an error (#692).
- added missing RecommendedLevel to item (#691).

January 28, 2023:
- Frame limiter is now called Frame Limiter in the settings panel (previously FPS Limiter)
- MQ Console: Fixed last \ax so that it uses the previous default color instead of white
- Missing plugins will now report when the file is not found rather than the LoadLibrary error

January 23, 2023:
- Add /executelink command that will simulate a click from raw link text.
- spell datatype: Add Link member to generate clickable link text.
- spell datatype: Add Inspect method to open the spell display window.
- spell datatype: Added /vardata and /varset support for spell variables. Assigning
  a string or number will reassign the spell variable by spell name or id.
- achievement datatype: Add Inspect method to open achievement display window.
- emu: Fix crash when declaring a spell var (#688).

January 19, 2023:
- live: Fix for broken world container

January 18, 2023:
- live: Updated for live patch

January 17, 2023:
- item datatype: Add Item.Inspect method to open item display window on a particular item.

January 10, 2023:
- test: updated for patch

January 8, 2023:
- fix /removeaug (#669).
- imgui: Fix nested BeginDisabled calls (#672).
- emu: Fix TradeReady flags (#666).
- emu: Fix /itemnotify when matching invslot is also in a hotbutton.

January 6, 2023:
- lua: Added mq/Icons.lua for Icon usage in imgui
- tlo: Added Spell.Dispellable which returns true if a spell can be dispelled (#655)

December 14, 2022:
- test: updated for patch

December 8, 2022:
- live: updated for patch

December 6, 2022:
- live: Update for expansion patch
- live: Fixed Switch ids and names
- Added currency for NoS
- Added ${TradeskillDepot}, see the docs for full description of the members:
  https://docs.macroquest.org/reference/top-level-objects/tlo-tradeskilldepot/
- lua: Running "/lua run scriptname" will now prefer lua/scriptname/init.lua over
  lua/scriptname.lua. this is to make it easier to transition to the new directory layout.

November 29, 2022:
- emu: Fix PctExp and PctAAExp calculations
- tlo: Added BazaarItem.FullName
- lua: Fixed bug where /lua pause would not pause imgui thread
- lua: added -on and -off arguments to /lua pause

November 28, 2022:
- Huge update to settings window for MQ2Map plugin settings - /mqsettings plugin/map (#657)
- lua: Many more improvements to imgui bindings for lua.
- lua: Consolidated imgui demo scripts into examples/imgui_demo
- lua: Scripts can now be started by specifying a folder name if the folder contains init.lua.
- lua: Scripts can now require files relative to the directory that the script runs in.

November 24, 2022:
- test: fix zone count
- test: fix keybinds

November 23, 2022:
- test: updated for test patch
- Message box will now appear when overlay is stopped due to an error.
- lua: Many improvements to imgui bindings for lua. Notably, ImDrawList support has been
  added. Some of these features are evolving, check out examples/imgui_demo.lua for example lua code.
- lua: Added support for converting macro array types to lua tables (#641).
- lua: event and bind add/remove will now return true/false based on if the action was successful.
  These actions may fail if the event already exists with the specified name, for example.

November 16, 2022:
- live: Updated for latest patch
- Updated MQ2TargetInfoPHs.txt (#661)
- Updated Fish.mac (#605)
- Added refcounting to item and itemspell datatypes. This should fix a crash where a lua script
  consumes the last charge of an item causing it to disappear.
- plugins: Deprecated old item spell enum values. See deprecation warnings for replacements.
- lua: Added imgui bindings for TableGetColumnFlags (#658)

November 9, 2022:
- test: Updated for patch

November 3, 2022:
- test: Updated for patch

October 31, 2022:
- Added upper bounds check on ReagentID, NoExpendReagentID, and ReagentCount. The max number 
  of reagents for a spell is 4. ReagentCount[n] explains how many ReagentID[n] you need.
  For NoExpendReagentID is always just need 1 of the item.

October 26, 2022:
- live: Updated for live patch

October 16, 2022:
- test: Updated for patch

October 15, 2022:
- emu: Fix max pet buff count being incorrect

October 14, 2022:
- Add MaxFPS and MaxBGFPS to EverQuest TLO. Reports the settings found on the options window.
- Improved Macro TLO functionality to be able to retrieve some values while a macro isn't running.
- Fixed achievement categories not being found properly.

October 10, 2022:
- emu: Improved ability to capture crash reports.
- emu: Fixed CharSelect data (#627).

October 9, 2022:
- emu: Fixed issue causing custom UIs to create instability and other problems (#639).

October 6, 2022:
- Remove Spell.SPA - this wasn't actually a SPA and was some other meaningless value.
- Add Spell.CategoryID and Spell.SubcategoryID - the integer values of Category and Subcategory

October 2, 2022 (test):
- Updated for test patch

October 2, 2022:
- Autobank and related functionality has been moved from mq2main into its own autobank plugin. (#580)
- autobank: Added tradeskill item filter
- framelimiter: Fix framelimiter not bypassing built-in limiter when it is enabled.

September 26, 2022:
- Fix Me.Levitating (#632)
- Add more robust ini handling options - see http://docs.macroquest.org/reference/data-types/datatype-inifilesectionkey
- Add .StripLinks memember to string types which will return the plain text version of a string containing links

September 21, 2022 (live):
- Fix achievement crash (#629).
- Updated for live patch

September 18, 2022:
- emu: Added back /timestamp for emulator builds to add timestamps to chat. Added checkbox
  to the mq settings window under a new "Chat" section. (#618)
- emu: Fix title bar click events on MQ2ChatWnd. (#616)
- emu: Fix tabselect crash. (#622)
- emu: Fix crash when checking spell stacking. (#624)
- emu: Fix crash when interacting with merchants. (#626)
- emu: Re-introduce GroupLeaderExp, GroupLeaderPoints, PctGroupLeaderExp, RaidLeaderExp,
  RaidLeaderPoints, PctRaidLeaderExp. (#625)
- emu: Re-introduce support for LAMarkNPC, LANPCHealth, LADelegateMA, LADelegateMarkNPC,
  LAInspectBuffs, LASpellAwareness, LAOffenseEnhancement, LAManaEnhancement, LAHealthEnhancement,
  LAHealthRegen, LAFindPathPC, LAHoTT (#625)

September 16, 2022 (test):
- Updated for latest test patch

September 7, 2022:
- /captioncolor will work when typed in EQ chat windows again (#619)
- Autologin profiles launched from MQ will now work properly for servers with spaces in
  their shortname
- Fixed a crash that would occur in macros when declaring an array of invalid size
- The "noparse" parameter in the Ini TLO is no longer case sensitive

Aug 19, 2022:
- Add ${MacroQuest.BuildName} to get the name of the build target (Live/Test/Emu)

Aug 17, 2022:
- Fix autoskills not returning proper values

Aug 17, 2022 (live):
- Updated for patch

Aug 12, 2022:
- /mapfilter will now store Radius values instead of toggle information (Fixes #600)
- Lua: Added mq.getAllSpawns and mq.getFilteredSpawns to return tables of spawns.
- LuaRocks is now distributed with MQ for using prebuilt Lua Modules from the MQ repo
- PackageMan is now distributed with MQ for a method of using LuaRocks in lua scripts
- Plugins that fail to unload will now be flagged as having failed and will not allow reload
  of the plugin or unload of MQ.  With this change, /unload now has the parameter "force"
  which will try to force unload stuck plugins and prompt for action if that cannot be
  accomplished.
- The tray util has a new option to "Unload All Instances (Forced)" which will send the
  "/unload force" command to all registered MQ instances.
- More info can be found at docs.macroquest.org

Jul 29, 2022:
- Added a modules folder primarily for storing architecture dependent lua modules
- mq.TLO.Lua.Dir now supports arguments (lua, and modules) to return the corresponding folder

Jul 27, 2022:
- Fix item statistics not matching item

Jul 22, 2022:
- Fix Corpse type to properly inherit from Spawn. Support checking for .ID and .Open when no
  corpse is currently active.

Jul 21, 2022:
- Fix achievements

Jul 20, 2022:
- Updated for patch

Jul 12, 2022:
- Fix MyRange Spell member (#563)

Jun 29, 2022:
- Fix EQ Exiting when MQ is loaded and an invalid UI is loaded (#572)
- Add parse function for lua scripts.  You can now parse any arbitrary macro data.
  - Usage Example:  mq.parse("${Me.Name}")
  - The return will always be a string and you will always be using the version 2 parser
  - It is still preferable to use the mq.TLO syntax when retrieving data from an existing TLO
  - The purpose of this function is to allow you to perform more complex operations when doing
    macro/ini conversions.

Jun 15, 2022:
- Updated for live patch.
- Potential fix for WinEQ2022 interoperability

Jun 9, 2022:
- ${Int[x]} is now capable of parsing numbers up to 64-bits, and will truncate the result.
- Fix reporting of spell buff counters.

Jun 8, 2022:
- Fix detection of aura and campfire spawns (#561)
- Fix ${Target.ID} now returns 0 instead of NULL to be consistent with
  other spawn type objects.

Jun 1, 2022:
- Fix ${Me.SkillCap} (#568)

May 27, 2022:
- datatype: ItemSpell: add members OverrideName, OverrideDescription.
  - OverrideName replaces the OtherName member. This is a name that overrides the spell name
    when the spell is on an item.
  - OverrideDescription overrides the description string from the spell, similar to OverrideName.
- datatype: Item: fixed off-by-one error with AugSlot. The Correct range is now 1-6 and now
  matches the Slot value as expected.

May 26, 2022:
- lua: Throw error if string argument to mq.delay contains no time unit.

May 20, 2022:
- Fix /drop (#564)

May 18, 2022:
- Updated for patch
- Number of buffs has changed for player and target. Buff arrays are now dynamically sized,
  and require some attention when using them in plugins:
  - Use GetPcProfile()->GetMaxEffects() to get the total number of effects (short and
    long buffs) for player
  - Use pPetInfoWnd->GetMaxBuffs() for the max number of buffs on the pet window.
  - Use pTargetWnd->GetMaxBuffs() for the max number of buffs on the target window.

May 13, 2022:
- Add Fellowship.Exists
- Move Inviter, Invited and IsBerserk from Spawn to Character (Me).
- Removed a bunch of unused members from Spawn
- plugins: Converted a bunch of globals into members of the pEverQuestInfo class. This
  includes a lot of globals that start with EQADDR_ and a few that don't. See the commit
  log for the full list.
- plugins: the keyboard movement defines __pulForward, __pulBackward etc have been removed.
  these are primarily used for movement. They are replaced with pEverQuestInfo->keyDown[cmd].
  cmd is a member of the KeybindCommand enumeration. For example: __pulForward can be replaced
  with pEverquestInfo->keyDown[CMD_FORWARD]

May 5, 2022:
- /exec no longer requires the fg or bg parameter.  The syntax has been updated and
  the functionality corrected to match what the previous syntax showed.

April 25, 2022:
- Updated for live hotfix patch.
- Fix potential issue with pcnames.

April 20, 2022:
- Updated for live patch.
- Fix netstat/hud display
- Fix /makemevisible
- Fix issue with Me.CombatAbility (and maybe others) not returning the correct values.
- plugins: PcProfile.Buff and PcProfile.ShortBuff have been deprecated and replaced with
  accessor functions GetEffect and GetTempEffect, respectively. Deprecation warnings have
  been added for this change. For accessing all buffs, both short and long, GetEffect can
  be used with MAX_TOTAL_BUFFS as the upper bound.

April 13, 2022:
- Fix Group.Members: Empty group will now report 0 instead of nil/NULL (#481).
- Fix Math.Rand: Replace with new number generator. There are no longer any limits on the
  upper or lower bounds of the random number range. The only requirement is that the
  minimum value must not be greater than the maximum.
- Fix Spell.Stacks to now only consider a duration if a nonzero value is provdied,
  otherwise the stacks check will ignore duration. Also applies to StacksPet.
- Fix crash in MapObject.cpp (#455).
- Fix Macro TLO to allow IsTLO and IsVariable while a macro is not running (#452).
- Fix non-functional /removeaug, and cleaned up the usage message (#485).
- Fix /mqanon cause hp bars to be empty (#483).
- Fix errant deprecation message when using ${Ground} (#445).
- Fix MacroQuest.LastTell (#463).
- Fix passing nil to mq.event or mq.bind causing crash. A lua error will be generated instead (#451).
- Add double click to select file in imgui file dialog (#453).
- Add Group.LowMana to report group member with lowest mana below threshold. Works like
  Group.Injured (#477).
- Add /alias reload (#478).
- lua: event text will now have mq color codes stripped (#486).

March 9, 2022:
- Updated for patch.
- Me.AssistComplete is temporarily disabled. Its been broken since x64 but
  the disabling is purposeful now to avoid crashing.

March 8, 2022:
- Spell SPA data for base, base2, and max are now 64 bit values.
- Spell Buff counters are now 64 bit values.
- GetSpellBase, GetSpellBase2, GetSpellMax, CalcValue all return int64_t now.
- GetSpellCounters, GetMySpellCounters, GetTotalSpellCounters, GetMyTotalSpellCounters all return int64_t now
- The associated macro data members for these return Int64 instead of Int datatypes.
- Plugins may exhibit warnings due to int64_t -> int conversions. These warnings ought to be addressed
  as appropriate by utilizing int64_t where arbitrary values may occur (like damage or healing values)
  and cast to int where they do not (like SPA or spell id values).

March 2, 2022:
- Fixed an issue with chat events cutting off chat
- Added Spawn types for BodyWet and HeadWet to complimenet FeetWet
- Updated FeetWet to include when standing in other liquids like lava or slime.  Underwater is still just water.
- Added WritePrivateProfileValue for plugin authors

February 25, 2022:
- Fixed some potential issues with detours. Possibly fixes issue with unloading/reloading
  causing problems with commands
- Moved GetSubscriptionLevel to core. If you have a copy of this function in your plugin,
  you can remove it now.
- Added GetClass(), GetClassString(), GetRace(), GetRaceString(), GetClassThreeLetterCode()
  to PlayerClient (SPAWNINFO) as convenience helpers for plugin code.
- Reverted an earlier change to MQ2Map during 64-bit conversion to potentially address an
  issue with the map.
- Fixed an event crash when text is marked as Spam

February 15, 2022:
- Updated for patch. Welcome to 64-bit MacroQuest.

January 25, 2022:
- Fix crash in ItemDisplay when viewing new merchant perk bag.

January 19, 2022:
- Updated for patch.
- Add missing ToL entry to GetZoneExpansionName() (#444)
- Fix Me.AmIGroupLeader not returning a proper bool.
- Fix a bug with /itemnotify and rightmouseup
- Fix /plugin command so that it parses the command line
- Add settings panel for ChatWnd
- lua: Added mq.gettime() which returns current time in microseconds

- Add DynamicZone.MinMembers
- Fix crash when reading DynamicZone.Leader and maybe others
- Fix crash casued be Me.Aura[0] (#449)

December 31, 2021:
- lua: Fix crash when using format string with ImGui.Text (hint: Format your string in lua instead)
- lua: Update table flags from latest integration of imgui
- lua: Fix ImGui.GetClipboardText bug
- main: /mqsettings now takes an optional parameter, the name of a section to focus.
    example: /mqsettings plugins/lua
- devtools: implement new switch inspector. This is a work in progress but is fully functional. Working on
    bringing over functionality that was originally implemented in Nav

December 27, 2021:
- Added IsSpellTooPowerful utility function that mimics client logic and incorporated it into StacksTarget and StacksSpawn

December 25, 2021:
- Added "clear" to /itemtarget and /doortarget to individually remove those targets

December 16, 2021:
- Fixed ${Me.SpellRankCap} (#430)
- Added Option to toggle Local Echo to the MacroQuest Console (#117)
- Toggling AutoScroll in the MacroQuest Console will now persist through subsequent loads

December 15, 2021:
- Fix ${Me.Invis[SOS]} showing true for rogues who have Rk 2 of SoS (#416)
- Fix an issue where ${Me.Moving} reported false when moving backwards
- Added ${Me.VitalityCap} and ${Me.AAVitalityCap} for parity of numerical output

December 9, 2021:
- Updated for patch

December 7, 2021:
- Happy Terror of Luclin Day!
- Added full support for the merchant perk and bag slot 11 and 12.
- Added ${Me.NumBagSlots} which returns the number of bag slots enabled in main inventory.
- Added ${TeleportationItem} TLO to access the teleportation item keyring.
- Fix crash when selling items using button from find item window (#426).
- Fix spell display for SPA_TRIGGER_SPELL_NON_ITEM
- Fix ${DisplayItem.Collected} (#420).

November 30, 2021:
- MacroQuest tray utility will now check Application Compatibility layers on startup.  To disable this check set
  DisableAppCompatCheck=true in the MacroQuest section of your MacroQuest.ini
- Added ShowAnon setting to TargetInfo - this will allow toggling displaying "ANON" or "ROLEPLAYING" in the window

November 17, 2021:
- Updated for latest patch
- Fixed crash where the running vector is modified during execution and invalidated the iterator

November 16, 2021:
- Add a potential workaround for a graphics engine crash
- Fix typo in XTARGET_MY_MERCENTARY_TARGET. Use XTARGET_MY_MERCENARY_TARGET instead (#409)
- Fix Me.Song not returning proper value when Me.Buff also has a match (#411).
- Add BaseEffectsFocusCap (SongCap) as a member of the Spells TLO

November 10, 2021:
- Changed the operation of delays in lua so that a delay will no longer block the entire script, only the running thread

November 8, 2021:
- Fixed the lingering lua crash issues caused by events with delays

November 2, 2021:
- When performing a spawn search, NPC Pets are now also considered NPCs (use nopet if you do not want this when searching NPC)
- The timestamp data type will now interpret correctly in Lua
- Bards are now considered "Slowers"

October 27, 2021:
- Restored hooks on Find Item window
- Implement more robust method of window switching. This improves /foreground behavior and
  profile keybinds from the launcher. This method utilizes the launcher to assist in foregrounding
  background instances of EQ. If this method fails, then it falls back to the existing method (#380)
- itemdisplay: Fix hang when inspecting items with certain kinds of spells.

October 26, 2021:
- Lua command is no longer case sensitive about script names (#403).
- Removed debug message from ItemDisplay
- Bzsrch: Fixed berserkers and searching for things that start with numbers (#398).
- Bzsrch: Better handling of queries that return no results (#335).
- Map: fix /mapshow not displaying map objects properly (#225)

October 26, 2021:
- ItemDisplay plugin has been rewritten with a focus on improving existing features:
  - Loot and Lucy buttons have been relocated nearby to an area that shouldn't overlap with existing controls
  - Spell and Item display information now updates correctly when the last window is recycled. This info
    will also be properly removed when the plugin is unloaded.
  - ${DisplayItem} will now track the most recently opened item display window, and will
    fall back to the next-most-recently-opened window if that one is closed, and so on.
  - ${DisplayItem[x]} is now 1-based, with valid values ranging from 1-6 representing one
    of the six possible item display window.
  - ${DisplayItem[<itemname>]} is now supported and will return the Item display window for
    the specified item name, if one exists.
  - Added Item and Window members to DisplayItem, which will return the related item and window.
    This can be used to do something like /invoke ${DisplayItem.Window.DoClose}
  - A settings menu in /mqsettings has been added with a whole bunch of options.
  - Added /itemdisplay reload to reload settings from ini.
  - Spell links in item display text will now link to spells. (Note, spell names in spell slots is not yet supported).
- /convertitem, /insertaug, /removeaug moved to main from ItemDisplay
- core: Removed reliance on undefined behavior from AddDetourf, now uses a type-checked implementation
  that can detect errors in setting up detours, and supports proper pointer-to-member and class hierarchies.
  If type-checking is problematic, an EzDetourUnchecked has been added.
- core: moved detour api declarations to include/mq/base/Detours.h
- spell display: Improved the behavior of finding spell names by category.
- autologin: Cancel autologin if cannot enter premium server due to free-to-play status. (#401).


October 21, 2021:
- Update for latest patch

October 20, 2021:
- Update for latest patch
- Fixed Map

October 9, 2021:
- Upgrade ImGui to 1.84 with new font renderer (FreeType) enabled
- overlay: VIEWPORTS feature is now OFF by default. Visit the overlay settings (/mqsettings)
  to turn it on.
- overlay: Implemented new revision of the ImGui overlay, hopefully squashing a bunch of
  issues and not creating very many new ones...
- overlay: /mqoverlay command has a couple new arguments: reload, resume, debug, stop, start
- Fix flickering issue caused by frame limiter when rendering UI at sim rate
- framelimiter: Restructured the framelimiter settings. Added some help tooltips too.
- framelimiter: Moved some options to only take effect when the frame limiter is active in the background.
- framelimiter: Added separate option for enabling frame limiting when in the foreground.

October 7, 2021:
- eqbugfix: Possible fix for "Mage" crash when casting spells from items.

October 5, 2021:
- Improved buff removal handling (#182).
- plugins: Added RemoveBuffByName, RemoveBuffBySpellID
- plugins: Renamed FindBuffID to FindBuffIndex, renamed RemoveBuffAt to RemoveBuffByIndex
- plugins: Removed RemoveBuff

October 1, 2021:
- Fix EverQuest.CurrentUI not getting updated after reinjection (#388).
- Add Stat and Count members to Keyring types (Mount, Familiar, Illusion) (#393).
- macros: keyring datatype renamed to keyringitem.

September 29, 2021:
- Added per-character settings for frame limiter. per-character settings are stored in
  servername_charactername.ini (#210).
- Added `/framelimiter reloadsettings` to re-read settings from ini.
- Fix ResetDevice crash after reloading mq
- Fix mouse scroll in imgui leaking into eq (#242).
- Fix imgui leaking into other render targets and causing issues (#286).

September 22, 2021:
- SpawnSearch:  Pets without PC masters will be assumed to be NPC Pets.  This fixes an issue where a
  spawn search for npcpet would fail to find a pet whose master was killed.

September 21, 2021:
- zoned.cfg and any of the Zone ShortName cfg files will no longer activate unles you're in game (#214)

September 19, 2021:
- lua: Fix plugin not initializing properly when an exception occurs while loading settings
- framelimiter: Fix UI not drawing when blind. (#285)
- framelimiter: Fix UI not drawing correctly when tied to simulation rate.
- framelimiter: Fix crash when logging out while in the background
- overlay: Fix edge case crash when graphics device is null (#363).

September 16, 2021
- Plugins can now be loaded via commands without requiring a MQ2 or MQ prefix.
  For example: "/plugin easyfind toggle" works to toggle the easyfind plugin.
- Fix /cleanup making inventory window appear instead of disappear
- Fix a crash that might occur if a plugin tries to execute a keypress when
  not in game.
- Fix a crash when /unload causes nav to unload before easyfind.
- Fix issue with RankName returning incorrect spell (#383) - really this time.
- Fix framelimiter not properly replacing the built-in throttler (#385).

September 15, 2021
- Updated for patch. Released before servers are up, there could be issues!
- Fixed issue with RankName returning the incorrect spell (#383)
- lua: fixed error message when script file doesn't exist
- lua: fix crash when checking for paused threads during OnWriteChat calls
- devtools: Added initial version RealEstate inspector that shows raw data about real estate
  plots and items. More work real estate capabilities coming in the future.
- devtools: added memory viewer to window inspector. Right click a window in the tree to access it.
- itemdisplay: Remove compare window. Use the one that is built in!

September 8, 2021
- eqlib: New code supporting mercenary aa's added, making mercenary aa access available to plugins.
- devtools: New alt ability inspector added for viewing data from player aa's and merc aa's.
- plugins: Added GetAAById to replace GetAAByIdWrapper.
- AltAbility type: Added Category (string), ShortName2 (string), GroupID (int)
- Switch type: Added state (int).

August 30, 2021
- Fix incompatibility with Innerspace/WinEQ when loaded at startup (#304)

August 29, 2021
- Added the following members to Window type for accessing tabs in a tabbed window: (#369)
   - TabCount, Tab, CurrentTab, CurrentTabIndex
- Added SetCurrentTab method to Window type for changing the current tab.
- More details on these can be found in the datatype docs at docs.macroquest.org

August 27, 2021
- Updated /mqanon command so that commands now work.  (Fixes #277, #280)
- Shortened the /mqanon "class" strategy to just the level and the class short name (Partially addresses #282)
- Added self (me) to the /mqanon all strategy for quick setup

August 25, 2021
- lua: **breaking** ImGui.Begin with flags now always requires a ImGui.End, unconditionally. Sorry, I
  missed this one the last time I was updating ImGui.Begin
- imgui: Fix a crash when too many End() calls occur
- autologin: Clean up duplicate logic and fix /switchchar (Fixes #311)
- autologin: Allow /switchchar and /switchserver to work if you didn't initally log in with Autologin
- autologin: Update Pause and Unpause to only work if the state machine is on (Fixes #151)
- autologin: Add Override for stopping at character select for Sessions and Station names (Partially addresses #145)
- autologin: Add new setting for CharSelectDelay with override for Sessions and Station names (Fixes #146)
- autologin: Change /relog command to only be available when logged in (it previously only WORKED when logged in)
- autologin: Add writing of global config when WriteAllConfig is set to true

August 24, 2021
- Added some error handling to catch imgui errors before they crash the game. These errors will
  suspend plugin ImGui usage. Fix the error and then run the command "/mqoverlay resume" 
- lua: Added missing overload for ImGui.SameLine(number, number)

August 20, 2021
- Added command for clearing mq console - /mqconsole clear
- Fix issue where /advloot shared # giveto name would not work when master looter was ungrouped in a raid

August 19, 2021
- Potential fix for mouse buttons getting stuck and causing issues with imgui
- Fix crash when performing /lua commands from within an imgui window.

August 15, 2021
- Fix ImGui lua threads from yielding after calling a command. ImGui thread isn't designed to yield. (#373).
- Fix MQCopyLayout command

August 14, 2021
- New TLO: ${Achievement} is now available for accessing achievements, achievement categories, and objectives.
- New DataTypes: achievementmgr, achievement, achievementcat, achievementobj
- For more details on these new types, please see the documentation at https://docs.macroquest.org

August 9, 2021
- Developer Tools: implemented new achievements inspector. Accessible from inspectors menu on the console.

August 8, 2021
- Added InGame.cfg which will execute for all characters once they are in game (#189)
- The cfg file search path will now search in Config\AutoExec before falling back to Config so that cfg files can be organized better (#170)

August 7, 2021
- lua: Further fixes for evaluating TLO object data members.
- lua: Partially reverted nil changes. see comments in #362 .
- lua: added mq.gettype to inspect the underlying data type of a data member usertype.
- Possible fix for a crash when the imgui overlay gets reset due to a lua exception.

August 6, 2021
- lua: /lua parse now prints the result of an expression to the console. (#365)
- lua: Empty/Invalid Macro data objects will now evaluate to nil, instead of "null" (#362)
- lua: os.exit will no longer crash the client and will instead exit the script (#297)

August 5, 2021
- Removed some old hooks for EQPlayNice. Consider using the built-in performance tools instead.
- Fix Target.bShowHelm (#331).
- Remove Spawn.BearingToTarget (#330). This is an internal state that is only updated when using /follow
  and its purpose or usage is extremely unclear.
- Fix Item.StackCount (#342).
- Fix Indexing group members in Group TLO (#346).
- Parse array index in Macro.Variable (#347).
- Fix Me.CashBank (#360).
- Fix Initialization of the lua directory (#361).
- dev tools: Added ZoneGuideWnd and ZonePathWnd customizations to WindowInspector
- dev tools: Added friendly tooltip to zone names in WindowInspector
- Evaluating Spawn.ID on a NULL Spawn will now return 0 instead of a parse error. This is intended as
  a convenience for utilizing Spawn variables that are set via ID.
- Fix auto scroll menu item in console window (#140).

July 31, 2021
- Added /mqsettings command to toggle the MacroQuest Settings window (you can still get to it from the EQ button as well)
- Added ShowMacroQuestConsole option to the MacroQuest.ini which allows you to default the Console to On if you'd like
- Fixed custom filters not being added properly (#327)
- Fixed /itemnotify (by name) choosing the wrong item when the item name started with a number, even though it was quoted ("1 lb. Cragbeast Meat" for example)

July 30, 2021
- Adding missing imgui mouse button enum values (#354).
- Reset the imgui overlay when a lua exception occurs on the imgui thread (#355). This will
  help prevent crashes when encounding lua errors, but not in all cases.
- Fixed some issues with type conversions in lua (#359).
- Fixed console commands not working at login.
- Refactored of MQ2Lua, please report any new bugs that might come up as a result!

July 24, 2021
- Added back the String TLO after a 16 year hiatus. Usage: ${String[foo].Right[2]} etc.

July 21, 2021
- Updated for patch

July 19, 2021
- Comands executed from console are now deferred so that they do not inherit the
  temporary floating point state of the imgui renderer (#351).
- Fix skeleton and other similar race checks when computing if character can mount.
- Fix ${Zone[xyz]} not returning correct value when 'xyz' is the current zone.

July 17, 2021
- Added /mqtarget and /eqtarget commands.  /mqtarget is the equivalent of the current /target commmand while
/eqtarget will use the game's existing command.  Macro authors can begin migrating to /mqtarget when they want
to use MacroQuest specific targeting.  Partially addresses #298

July 9, 2021
- Fixed /removebuff and /removepetbuff so they now accept quoted or unquoted strings (#184, #344, #345)
Updates to MQ2Lua:
** BREAKING CHANGE **
- If you are a Lua script author, a change has been made to ImGui.Begin: it must now
  **always** be followed by a ImGui.End, even if it returns false values. This
  was necessary to resolve the issue where it was ambiguous whether End should be
  called or not. Now, we just always expect you to call it if you called Begin.

- Added bit32.bnot, bit32.band, bit32.bor, bit32.bxor, bit32.lshift, bit32.rshift, bit32.ror, and bit32.rol
  These functions are provided to allow bitwise operations on 32bit integers.
- Exposed the following general functions to lua:
    PushStyleVar, PopStyleVar, TreeAdvanceToLabelPos, PushID (with arbitrary object), CheckboxFlags, GetStyle
- Exposed the ImGui Tables API to lua. It includes access to the following functions:
    BeginTable, EndTable, TableNextRow, TableNextColumn, TableSetColumnIndex, TableSetupColumn,
    TableSetupScrollFreeze, TableHeadersRow, TableHeader, TableGetColumnCount, TableGetColumnName,
    TableGetColumnIsVisible, TableGetColumnIsSorted, TableGetHoveredColumn, TableGetSortSpecs, TableSetBgColor
- Added the following enum types to lua:
    ImGuiSortDirection, ImGuiTableFlags, ImGuiTableColumnFlags, ImGuiTableRowFlags, ImGuiTableBgTarget, ImGuiStyle
- Added the following user types to lua:
    ImVec2, ImVec4, ImGuiListClipper, ImGuiTableSortSpecs, ImGuiTableSortSpecsColumn
- Added new way to import and ui ImGui. This has the advantage of allowing the use of ImGui in
  a global context

    require 'ImGui'
    local TEXT_BASE_WIDTH, _ = ImGui.CalcTextSize("A")
    function DemoFeatureImGui()
        -- do update
    end
    ImGui.Register('DemoFeature', DemoFeatureImGui)

- For an example of how to use most of these new apis, see lua/examples/demo_tables.lua

Updates to Timestamp type:
- Added TimeDHM to Timestamp type to express Days:Hours:Minutes
- Added Days to Timestamp type.
- Added MaxTimers and Timer to DynamicZone. Timer returns a type dztimer:

updates to DynamicZone:
* ${DynamicZone.MaxTimers}
  - returns the number of timers
* ${DynamicZone.Timer[N]}
  - access the timer by index
* ${DynamicZone.Timer[ExpeditionName|EventName]}
  - access a specific timer by its expedition and event name. Event
    name is optional and it will return the next expedition timer to
    expire if it is omitted.
- Added dztimer type with the following members: ExpeditionName, EventName,
  Timer, EventID.
- Fixed DzMember access

July 3, 2021
- Fix chat events in other languages not being able to use .equal for the matched text (#333)
- Fix ctrl+c to copy in the console window

June 24, 2021
- Fix crash that would occur for some characters while zoning
- Fix Task.Select and Task.Timer (#329)

June 12, 2021
- Added Macro Expression Evaluator tool. Can be used to display the result of a macro expression
  in real time. Find it underneath the Tools menu in the console.
- Added the following int members to Me: AirSupply, MaxAirSupply, PctAirSupply.
- Fix GetSpellByName returning wrong spell when multiple options are available with the same name
  by preferring a spell with a category over one that does not. (#321).

June 11, 2021
- Fix issue where invalid escape sequences would crash when printing to console (#322).
- Fix /doors not searching text properly
- static library build outputs are now written to build/lib in order to remove them from the
  output folder and also separate 32-bit and 64-bit versions.

May 28, 2021
- Fixed issue with keyboard input not working on popped-out windows
- Implemented new console editor with support for word wrap and item links.
- Fixed buyer window sorting (#238)

May 24, 2021
- Added the ability to render EQ icons in lua imgui bindings

May 23, 2021
- Corrected a long standing issue where you couldn't store mq userdata in lua variabls (#252)

May 17, 2021
- Added specific updates in frame limiter to allow for scribing and memming with no rendering (#279 & #167)

May 15, 2021
- Added variadic string arguments to mq.doevents() to allow for a list of specific events processing (#292)
- Added a command mq.flushevents() that takes variadic string arguments to drop events without processing them (#292)

May 14, 2021
- Added drag/drop interface to lua imgui bindings

May 7, 2021
- Plugins using pLocalPC->zoneId (GetCharInfo()->zoneId) will once again function properly (#287)

May 5, 2021
- Fixed InputText ImGui functions in the lua binding, also removed the buffer size argument.
- /mqlog will no longer force a parse on items sent to the log (#177)

May 1, 2021
- Fixed an issue with inventory slots being out of order due to ui load order (#247)
- Updated MQ2Bzsrch structure and fix bzsrch crash (#108)
- Fixed /maploc
- Fixed MQ2LinkDB and improved item link behaviors in general
- Misc fixes to mqanon (#278, #275)
- Add Select method to MQ2Bzsrch: /invoke ${Bazaar.Item[1].Select} (#202)
- Add SortedItem to MQ2Bzsrch, to return results sorted the same way as the search window.
    ${Bazaar.SortedItem[1]} returns first item in the bazaar search results.

April 26, 2021
- Allowed access to TreeView members as if they were list entries
- Added ${Macro.Variable[]} member to get macro variables outside the macro environment

April 18, 2021
- Fixed spawn datatype Buff member index to use MaybeExactCompare (and allow for =)

April 11, 2021
- Added file dialog to imgui infrastructure
- Added Lua gui that can launch scripts and observe script status

April 7, 2021
- Changed the Lua event callback signature to take the entire matched line as the first argument

April 6, 2021
- Fixed LineOfSight (#260)
- Various fixes to the assignment of macro data to spawn variable types.
- Removed blanket [MQ2] from WriteChat lines (#112)

Mar 26 2021
- Fix noauto being missed when using /plugin someplugin load noauto
- noauto in the engine command and in the plugin command is no longer case sensitive
- Fix loading of config for MQ2CustomBinds (#243)

Mar 20 2021
- Fix ${MacroQuest.Version} (#232)
- Fix News window not appearing at character select
- Fix coloring on the news window after date format change in changelog

Mar 17 2021
- Fix cached buffs not being able to look up buffs (#229)
- Fix ${Pet} defaulting to my pet (#230)
- Fix a crash in mq2chatwnd if /style is used before window is created (#231)
- Added right click menu to window inspector tree which gives the option to copy the window TLO
  text as well as opening up a new window inspector. (#224)

Mar 16 2021
- Fix Me.Pet (#227)
- Fix /face fast (#226)
- Add ${Me.Pet.Focus} - bool type, reflects the Focus state if your pet. (#228)

Mar 14 2021
- Implementation of SPAWNINFO has been switched over to use the new class hierarchy
  based on PlayerClient. SPAWNINFO and PlayerClient are now synonymous. Typecasts
  should no longer be needed.
- SPAWNINFO can now be assigned and copied between macro vars using the "spawn" type.
- An int can be assigned to a spawn var to look up the spawn by id.
- SPAWNINFO is no longer copyable or createable, all existing code paths that used
  SPAWNINFO as a container for mq2 data has been rewritten.
- Work-in-progress iteration of settings window for MQ2Map added. more to come in the
  future.
- ItemTarget no longer returns Spawn type. It now returns Ground type. It behaves the
  same way as Ground except that the default search is of the current ground item target.
- Certain SPAWNINFO global such as EnviroTarget or DoorEnviroTarget are now removed
  and no longer supported.
- Fixed FindItem window column sorting. Fixed money sorting to teach items with
  no vendor value as being the least valuable.
- Added bounds check to /notify to avoid crashing

Mar 07 2021
- Fix EQ_Spell structure misalignment
- Changed /doability so it now takes fake ID 1-6 where it previously only took 1-5
  because people were confused when fake IDs did not work.
    I strongly recommend you never use fake ID 1-8, it's incredibly stupid, just use the real
    name, for example /doability Hide or the REAL ID which in the example of Hide is 29, so /doability 29.
- Fix ${Me.PctExpToAA}
- Added sorting capability to the /buyer buy lines list
- Added sorting capability to the /barter inventory list
- Added Value column to the /barter inventory list so we can sort by merchant value.
- Added Rightclick on item feature to /barter inventory list so it opens up the item inspect window.
- Added FellowshipMember.Sharing

Mar 01 2021
- Fix :OnExit so that it processes even while paused.  This also fixes the behavior where you
  would have to /endmac twice on a paused macro with an :OnExit routine

Feb 16 2021
- Added Plugin TLO boolean member IsLoaded
  Example:  ${Plugin[mq2lua].IsLoaded}
- Added Me TLO int member MaxLevel to get the current max level based on your expansion
  This should help with TLP Max Level checks in scripts
  Example:  ${Me.MaxLevel}
  Would return 60 if you were currently on a TLP in Kunark/Velious/Luclin

Feb 12 2021
- Split MQ2TargetInfo into individual window components
  - MQ2TargetInfo deals with the target window
    - Use /targetinfo to see help
    - Use MQ2TargetInfo.ini to adjust UI specific settings
    - Added command line arguments perchar, distance, info, placeholder, and sight toggle options to modify each of the options.
  - MQ2XTarInfo deals with the Extended Target Window
    - Use /xtarinfo to see help
    - Use MQ2XTarInfo.ini to adjust UI specific settings
    - Added command line arguments perchar and distance toggle options to toggle options.
    - Fixed an issue where your Extended target window would be extended even if you did not have the slots available yet
  - MQ2GroupInfo deals with the Group Window
    - See MQ2GroupInfo Changelog

Feb 4 2021
- Fixed issues with custom UIs being reset when /reloadui is issued
- Fixed issues with having to reload plugins that modify the UI when using a custom UI
- Fixed issues with /multiline appending extra characters
- Deprecated IsXMLFilePresent -- this doesn't give you any indication of whether the XML
  file is usable, so we can rely on file checks for that and AddXML for the error messages.
- Added a helper function IsScreenPieceLoaded that can be used to check to make sure your
  custom UI addition is loaded (or not).

Jan 24 2021
- Implementation of CHARINFO has been switched over to use new class hierarchy based
  on PcBase and CharacterBase. Removed old CHARINFO/CHARINFONEW definitions. There should
  be no functional changes.
- Update /ini to create folder if it doesn't exist
- Fix PickupItem/DropItem (function used by itemnotify) to allow picking up and dropping
  items when they are in a closed bag.

Jan 20 2021
- Removed HTML Window code that was deleted from EverQuest.
- Added CLICKABLE parameter to Item.ItemLink datatype member.
- Update filename references from MacroQuest2 to plain MacroQuest.
- Fix listselect/comboselect: selecting out of range will deselect current item. Enables
  comboselect without using screen coordinates or opening combobox popup first.
- Fix /ini improper handling of NULL or absent parameters.
- Deleted gearscore code from MQ2ItemDisplay. Use the standalone plugin instead.

Jan 8 2021
- Fixed raid assist indexing
- Added WillLand and WillLandPet to Spell datatype. Checks if the buff will stack but without
  a duration component. This provides a raw "this will land on your target" check.
- Fix bool properly handling empty string as falsey
- Add warning when invalid datatype conversion is happening
- Added chance spells to Spell.Trigger member

Dec 10 2020
- Fixes to new alt currency
- Fixes for num expansions
- Fixed ZONE_COUNT, this should fix misc plugins that rely on it being correct.

Dec 08 2020
- Added .Move to the Window TLO Methods
	Usage: /invoke ${Window[GroupWindow].Move[100,200,300,400]} ([x,y,width,height])
	Omitting a parameter will use the existing value
- Added .SetBGColor to the Window TLO Methods
	Usage: /invoke ${Window[GroupWindow].SetBGColor[FF000000]} ([argb])
- Added .SetAlpha to the Window TLO Methods
	Usage: /invoke ${Window[GroupWindow].SetAlpha[255]} (0-255)
- Added .SetFadeAlpha to the Window TLO Methods
	Usage: /invoke ${Window[GroupWindow].SetFadeAlpha[255]} (0-255)

Dec 07 2020
- Fixed malo/tash detection problems

Dec 05 2020
- Chatwindow at charselect now saves it's position independently from in game

Dec 03 2020
- Added WarforgedEmblem and RestlessMark Currencies
- Added .Sharing to the fellowship tlo it returns true of false if exp sharing is on for the member
	Usage: /echo ${Me.Fellowship.Sharing[x]} where x is fellowship member 1-12

Dec 02 2020
- Added MarkNPC to the raid tlo

Nov 19 2020
- All instances of CFacePick has been changed to CPlayerCustomizationWnd

Nov 06 2020
- Update RaidType.MainAssist to support index by number or name.

Oct 31 2020
- Fixed a few spell and spellmgr bugs

Oct 21 2020
- Added raid to chat events - Cred Kaen01

Oct 13 2020
- Added a fix for stopping movement in mq2targetinfo

Aug 20 2020
- Fixed the findwindow feature

Aug 19 2020
- Fixed CButtonWnd::SetCheck
- Added CHotButton::SetCheck

May 14 2020
- Filled in the CGuild class

Apr 30 2020
- Me.Invis now takes an optional index or a name to return invis vs undead and animals
  Example 1: /echo ${Me.Invis} just return the normal one like before, are u invis of any kind.
  Example 2: /echo ${Me.Invis[ANY]} or just ${Me.Invis[0]} returns true if you are invis of any kind, same as just doing ${Me.Invis}
  Example 3: /echo ${Me.Invis[NORMAL]} or just ${Me.Invis[1]} returns true if you are normal invis.
  Example 4: /echo ${Me.Invis[UNDEAD]} or just ${Me.Invis[2]} returns true if you are invis vs undead
  Example 5: /echo ${Me.Invis[ANIMAL]} or just ${Me.Invis[3]} returns true if you are invis vs animal
  Example 6: /echo ${Me.Invis[SOS]} or just ${Me.Invis[4]} returns true IF you are a ROG AND in fact hidden AND have a skill of at least 100 in HIDE AND have the AA for SoS

Apr 29 2020
- Added ms to /delay
  Usage: /delay 1500ms
  will delay 1.5 seconds...

Apr 28 2020
- Optimized the GetGroupMainAssistTargetID inline.
- Fixed /foreground to respect maximizzed window pos - bug reported by Kaen01
- Added .SpellRankCap to the character TLO. It returns an in representing your characters spell rank cap.
  if it returns:
  1 = you CAN cast Rk. I spells
  2 = you CAN cast Rk. II spells
  3 = you CAN cast Rk. III spells

Apr 24 2020
- Optimized GetRaidMainAssistTargetID.

Apr 15 2020
- Fixed ${Me.CanMount} for some indoor zones that where not flagged as nomount and added bazaar, nexus to zones where its ok to mount.

Apr 14 2020
- Updated the FellowShip struct for LIVE

Apr 06 2020
- Added .MyDuration to the Spell TLO. It returns a ticktype of YOUR duration for the spell in question.
- Caption redrawing has been optimized to use less cpu cycles.

Apr 02 2020
- Add bSeeInvis, bSeeSOS and bSeeIVU to SpawnSearch - CTWN

Apr 01 2020
- Fixed ZoneFlags
- Fixed the _ZONELIST struct
- Added .CanMount to the Character TLO it's a bool it returns true if u can mount in the zone u are in and if it won't collide with an illusion u have on. 
- Added .ToiletPaper to the Character TLO it returns true if you need to go out and get more.

Mar 31 2020
- Fixed all Spell Stack checks. (yes again, hopefully for good this time.)

Mar 28 2020
- Removed a WriteChatf from Task.Timer
- Added a function which can be used by plugins to format numbers:
    EQLIB_API void PrettifyNumber(char* string, size_t bufferSize, int decimals = 0);
  If the given string is a number, it will add commas and set the desired number of decimals.
  For integers, leave decimals as 0. For floats, a value of 2 is recommended. Min is 0, max is 9.
- Added .Prettify to Int, Int64, Float and Double types. 
    Example: ${Me.MaxHPs.Prettify} => 30,103
    Example: ${Target.Distance.Prettify} => 1,151.24
  Prettify takes a number of decimals of precision as a parameter:
    Example: ${Target.Distance.Prettify[4]} => 1,151.2395

Mar 26 2020
- Added CAAWnd__UpdateSelected_x
- Added CAAWnd__Update_x
- Changed ShowSpellSlotInfo so it takes a custom linebreak.

Mar 25 2020 by ChatWithThisName
- MQ2ChatWnd: Added ingame toggles for SaveByChar, Autoscroll, NoCharSelect to the /mqchat command
  Available options are:
    no parameter, will output what it's currently set to. Example: /mqchat SaveByChar
    On - Turn on the option. Example: /mqchat autoscroll on
    Off - Turn off the option. Example: /mqchat NoCharSelect off

Mar 19 2020
- Added CXRect__operator_and
- Fixed CTextureFont::DrawWrappedText
- Added CTextureAnimation::Draw
- Added CTAFrameDraw::Draw

Mar 19 2020 by brainiac
- Made a couple additional changes to /taskquit from the update on Mar 16 2020:
    fix /taskquit <name> to search solo tasks when a shared task is present.
    fix /taskquit <name> to be exact match only
    change /taskquit <name> to no longer use quotes.

Mar 16 2020
- Extended the /taskquit command. It now takes an optional argument, "Name of Task" so we can use it to remove solo tasks as well. -Feature Cred: drwhomphd
   /taskquit without any argument works like before, i.e it removes the shared task if there is one.
- Usage /taskquit "Basic Training"

Mar 15 2020
- Fixed a bug with ${Macro.CurSub} it will now correctly return the sub its used in.
- Fixed a bug where tells you would not be detected in all languages. Thanks Kaen01 for report.

Mar 14 2020 by Sic
- Added ParcelStatus to the character TLO.
  Usage: /echo ${Me.ParcelStatus}

Mar 09 2020
- Updated for TEST
- Updated for LIVE
- Fixed ${Spell[permanent spell here].Stack} so it actually returns true when they DO stack.

Mar 06 2020
- Added CTabWnd::RemovePage
- Fixed CXWnd::DrawColoredRect crash

Mar 03 2020
- Updated for TEST
- Updated for LIVE
- Added CPageWnd::FlashTab

Feb 27 2020
- Updated for TEST
- Updated for LIVE
- Added support for spaces in /hotbutton Name. Use /hotbutton "Button Name With Spaces" in quotes.
- Fixed GetChildWndAt
- Updated CAAWnd::ShowAbility
- Filled in CPageWnd members
- Updated CHARINFO struct etc.
- Previously Updated:
- Fixed the CursorAttachment Struct
- Macro Authors, take notice: Fixed ${Me.AltAbility[blah].Rank} it now properly returns 0 if you don't have any points spent in a AA.

Feb 18 2020
-Updated for TEST
-Updated for LIVE

Feb 14 2020
-Updated for LIVE

Feb 11 2020
-Updated for LIVE

Feb 09 2020
- Fixed a bug where our version of /hotbutton would not save the button to the ini. - reported by DrWhomPhd

Feb 06 2020
- Updated for TEST

Feb 05 2020
- Updated for TEST

Jan 25 2020
-// ***************************************************************************
-// Function:    DoHotbutton
-// Description: our '/hotbutton' command
-//              Extends the built in /hotbutton command with multiple lines support
-// Usage:       /hotbutton [Name] <color> <Line:><Cursor:>[Text]
-//				<Line can be 1-5
-//				<Cursor can ONLY be 0 which means DO NOT put the hotbutton on the cursor.
-//				Usage:
-//				/hotbutton TheName 14 1:0:/echo hi	(Where 14 1:0: in this case means use color 14, then place /echo hi on LINE 1 and NO Cursor Attachment.)
-//				/hotbutton TheName 14 1:/echo hi	(Where 14 1: in this case means use color 14, then place /echo hi on LINE 1.)
-//				/hotbutton TheName 1:0:/echo hi		(Where 1:0: in this case means place /echo hi on LINE 1 and NO Cursor Attachment.)
-//				/hotbutton TheName 1:/echo hi		(Where 1: in this case means place /echo hi on LINE 1.)
-//				/hotbutton TheName 0:/echo hi		(Where 0: in this case means NO Cursor Attachment.)
-//				Finally, just doing /hotbutton TheName 14 /echo hi OR /hotbutton TheName /echo hi just calls the eq function like before.
-// ***************************************************************************

Jan 21 2020
- Added .Size to the Window TLO, it returns a string x,y
  Usage: /echo ${EverQuest.LastMouseOver.Size}
  Output: 100,200
- Added feature to be able to load tga files (animations) from local uifiles directory. -brainiac

Jan 20 2020
- Misc Fixes to triggers etc - braniac
- Me.CountersXXX now also count ShortBuffs (${Me.Cursed} now returns Restless Ice, for example.)

Jan 15 2020
- Added /invoke to the list of commands that can trigger a bind.
- Updated for LIVE

Jan 14 2020 by Sic
- Updated MQ2Melee
- If you use builder don't forget to recheck it.

Jan 13 2020
- Updated max level to 115
- Updated the skillmanager for all builds.

Jan 13 2020 by Chatwiththisname
- Added MQ2SpellType Members: HastePct, SlowPct.
- Added GetMeleeSpeedPctFromSpell(PSPELL, bool) (Exported in Main)
- Added GetMeleeSpeedFromTriggers(PSPELL, bool) (not exported)
- Added HasTrigger(PSPELL) (not exported)
		GetMeleeSpeedPctFromSpell is used in HastePct and SlowPct.
		If the pSpell has a trigger it will automatically check the triggers for the modification speed. 
		Examples: 
			${Target.Slowed.SlowPct}
			${Me.Hasted.HastePct}
			${Spell[Slowing Helix].SlowPct}
			etc etc.
- Fixed GetSelfBuffBySPA(int, bool, int);
- Fixed GetTargetBuffBySPA(int, bool, int);
- Fixed GetSelfShortBuffBySPA(int, bool, int);
- Fixed HasCachedTargetBuffSPA(int, bool, PSPAWNINFO, PcTargetBuff);

	In all the above SPA buff checks if the SPA matched, but wasn't the increase or decrease
	desired, it would stop checking anymore buffs. 
	Example: ${Target.Slowed} should return a pSpellType of a slow debuff on the target. But
		if the target had a haste buff before the slow buff it would find SPA 11 and since it was
		an increase instead of a decrease it would return -1, or NULL. Changing it to break; for those
		SPA's allows it to continue checking the buffs and find any subsequent SPA 11's correctly.

Jan 12 2020
- Fixed the ZoneGuideManagerClient class for LIVE build.
- Updated for TEST

Jan 11 2020
- Fixed the ZoneGuideManagerClient class for TEST build.

Jan 10 2020
- ${Me.Spell[blah]} now searches for rank spells as well - brainiac
  Example:  You have Demand For Power Rk. II in your spellbook.
  Usage:    /echo ${Me.Spell[Demand for Power]}
  Output:   Demand For Power Rk. II
- MQ2Melee has been updated for ToV - Sic
- (If you use builder don't forget to recheck it.)

Jan 09 2020
- Added Me.Spell it return a SpellType selecting spells only from YOUR SpellBook. - brainiac
  Usage: /echo ${Me.Spell[Spirit of Wolf].ID}
  Output: 278
  Usage: /echo ${Me.Spell[278].Name}
  Output: Spirit of Wolf
- Fixed a wrong offset for pinstCBlockedBuffWnd_x for TEST build - SwiftyMuse
- Book Icon and Gem Icon IDs will no longer be shown in ItemDisplay when they are 0 - SwiftyMuse

Jan 08 2020
- Updated for TEST
- CONTENTS changed by dbg. The evolving stuff is now in its own struct, plugins that use it need to be edited.
  Example: PrePatch: pCont->EvolvingCurrentLevel
  Now: pCont->pEvolutionData->EvolvingCurrentLevel
  The Following are members of pEvolutionData: GroupID, EvolvingCurrentLevel, EvolvingExpPct, EvolvingMaxLevel, LastEquipped;
- ItemColor is now gone from CONTENTS.

Dec 21 2019
- Fixed a crash in mq2chatwnd.cpp on /camp desktop
- Fixed the chatwindow disappearing act.
- Fixed mq2eqbc window disappearing act.
  Don't forget to recheck it in builder.

Dec 20 2019
- Updated for LIVE
- If your chatwindow does not show up type /mqchat reset

Dec 19 2019
- Updated for TEST
- /plugin without specifying unload now acts like a toggle, if plugin is loaded it unloads it.

Dec 18 2019 Torment of Velious Build
- Updated for LIVE

Dec 06 2019
- Added .SpellIcon and .GemIcon to the Spell TLO.
- Fixed the Button structure

Nov 26 2019
- Added SubscriptionDays to the Character TLO it returns an int. Cred request: @sic
  Usage: /echo I have ${Me.SubscriptionDays} left before my all access expires.
- Updated MQ2AutoForage at https://www.macroquest2.com/phpBB3/viewtopic.php?f=50&t=9588&p=70471

Nov 23 2019
- MQ2Main (ChatWithThisName) Add /removelev command. typing /removelev will remove any levitation in the buff or shortbuff window. 

Nov 22 2019
- Fixed a bug where /aa wouldn't parse input

Nov 20 2019
- Fixed ${Me.SpellInCooldown}
- Fixed ${Me.InInstance}

Nov 20 2019
- Updated for LIVE
- Added .LeaderFlagged to the DynamicZoneType TLO it returns true if the dzleader can successfully enter the dz (this also means the dz is actually Loaded.)
- Usage: ${DynamicZone.LeaderFlagged}
- Added .Flagged to the DZMemberType TLO it returns true if the dzmember can successfully enter the dz.
- Usage: ${DynamicZone.Member[x].Flagged} where x is either index or the name.

Nov 14 2019 by brainiac
- Re-fixed EQINVSLOTWND
- Added ALT_MEMBER_GETTER macro that defines an alternate name that a member can be
  accessed with, thereby removing the need to immediately update all code to use new
  variable names.
- You can now use the old, or the new names for Slot1, Slot2, Slot3, Location and *suprise* Wnd.

Nov 13 2019
- Fixed EQINVSLOTWND.
- Renamed WindowType in the EQINVSLOTWND struct to Location
- Renamed InvSlot in the EQINVSLOTWND struct to Slot1
- Renamed BagSlot in the EQINVSLOTWND struct to Slot2
- Renamed GlobalSlot in the EQINVSLOTWND struct to Slot3

Nov 05 2019
- Right Clicking the Lucy button on the item display window will now open Lucy in your external default browser.
  Left Click opens it inside of eq as usual.

Nov 04 2019
- Task TLO can now be accessed by index to make iteration possible.
  Example: /echo ${Task[2].Title}
  NOTE: THIS INDEX IS NOT THE SAME INDEX AS THE ONE YOU SEE IN THE QUEST WINDOW LIST.
        We are iterating through the IN MEMORY quest entries, we are NOT
		iterating the window list, if you want to do that, use the Window TLO.
- Added .WindowIndex to the Task TLO it returns the Quest Window List Index. (if the window actually have the list filled...)
  Usage: /echo ${Task[3].WindowIndex}
  Usage: /echo ${Task[Into The Muck].WindowIndex}

Nov 02 2019
- Added item search by number to the ${Ground} TLO
- Example: /echo ${Ground[4]} will return the 4th closest item it finds.
- You should probably check that there actually are 4 items on the ground 
  with ${GroundItemCount} though, or it will obviously return NULL if there is'nt.
  I don't know how useful this feature is since we can iterate through .Next anyway, but someone asked for it so...

Nov 01 2019
- Added ${Me.Origin} which returns a pZoneType of your starting city.

Oct 26 2019 by SwiftyMUSE
- Fixed ${Spawn.State} so DEAD spawns don't show as STUN

Oct 22 2019 by Eqmule
- Fixed ${Task[blah].Select}

Oct 21 2019 by Eqmule
- Fixed SetEscapable and SetEscapableLocked

Oct 20 2019 by Chatwiththisname
- More /caption anon fixes.

Oct 16 2019 by Eqmule
- Updated for LIVE
- I am aware the .Select for the task tlo needs a fix, I can't get that in right now but will be looking at a fix the next couple days.
- Use the window tlo meanwhile if u need to select in that window.

Oct 09 2019 by Chatwiththisname
- Added two new /mapfilter options for CampRadius and PullRadius.
- They add two new circles that work like SpellRadius except it's stationary where set.
- Type /mapfilter for help.

Oct 02 2019 by Eqmule
- Made some changes to the ${Task} TLO
- It's likely some macros will break due to these changes, but
  I felt the upside with not having to rely on the window warrants that.

- New Feature: It's no longer needed to have the task window open to access the TLO.
- Added .Type to the TaskObjective TLO
  It returns a string that can be one of the following:
  Unknown,None,Deliver,Kill,Loot,Hail,Explore,Tradeskill,Fishing,
  Foraging,Cast,UseSkill,DZSwitch,DestroyObject,Collect,Dialogue
- Added .CurrentCount which returns the current count of the .Type needed to complete a objective.
- Added .RequiredCount which returns the required count of the .Type needed to complete a objective.
- Added .Optional which returns true or false if a objective is optional
- Added .RequiredItem which returns a string of the required item to complete a objective.
- Added .RequiredSkill which returns a string of the required skill to complete a objective.
- Added .RequiredSpell which returns a string of the required spell to complete a objective.
- Added .DZSwitchID which returns a int of the switch used in a objective.
- Example: /echo ${Task[The Grand Illusion].Objective[1].CurrentCount}
- Added .ID to the ${Task} TLO it returns an int of the task ID
- Example: /echo ${Task[The Grand Illusion].ID}
- Ok so fair warning, the taskwindow doesn't add items by index, unless sorted by first column,
  and even then, it can be "off" (because reasons)
  so... if you are smart don't use ${Task[1].ID} and expect it to be whatever is the first list item.
  ALWAYS refer to taks by their NAME.
  so like: ${Task[The Grand Illusion].Step.Index} WILL absolutely always return the correct index
  as returned by the taskmanager, but it might not be the index you "see" in the window.
  Bottomline, we should not rely on the window anymore.
  It's useful to look up the name of the tasks, basically.

Sep 18 2019 by Eqmule
- Updated for LIVE

Aug 26 2019 by Knightly
- Removed #knightlyparse
- New TLO ${MacroQuest.Parser}
- New slash command /engine parser <x> [noauto]      (where X is the version of the parser, right now 1 or 2 and noauto if you don't want it in your ini)
- New macro command #engine parser <x> 
- Parser gets reset to the default in your ini whenever a macro ends
- Full documentation at https://gitlab.com/Knightly1/mq2-parser-changes

Aug 21 2019 by EqMule
- Updated for LIVE
- Fixed the parser so it can run at charselect again. (Don't run macros there that need access to ingame variables...)

Aug 16 2019 by EqMule
- #knightlyparse is now a macro keyword, add it to the top of your macros if you want to use this version of the parser.
- Previously Fixed: EQGroundItemListManager

Aug 15 2019 by EqMule
- Fixed a zoning crash
- Fixed a crash on TEST in mq2itemdisplay when inspecting spells.

Aug 13 2019 by EqMule
- Updated for TEST

Jul 31 2019 by EqMule
- Fixed a clear target bug in mq2targetinfo -dannuic -knighty
- Next release:
- TODO: Fix EQGroundItemListManager so we can get /itemtarget working for guild objects again.

Jul 27 2019 by EqMule
- Turned on Knightlyparse.
- Added support for mq2dannet to mq2targetinfo.
- You can now confgure the mimic me feature in mq2targetinfo.ini to use dannet (or any other plugin u use for it's commands.)
- Added ${Me.LastZoned} to the character TLO. It returns a timestamp of last time you zoned.
- Removed EQ_END_ZONE and EQ_BEGIN_ZONE.
- Added new detours for zonechange detection.
- ${Me.Zoning} is depreciated, use ${Me.LastZoned} or just wait for ${Zone.ID} to change.

Jul 17 2019 by EqMule
- Updated for LIVE

Jul 15 2019 by EqMule
- Updated for TEST

Jul 11 2019 by EqMule
- Updated for TEST
- Updated for LIVE
- updated for EMU
- Fixed a crash when /echo ${InvSlot[enviro1].Item.ID} - cred report kaen01

Jun 22 2019 by EqMule
- Updated for TEST
- Updated for LIVE

Jun 20 2019 by EqMule
- Fixed Me.PctExp and Me.PctAAExp
- Fixed /advloot
- Fixed a mq2ic crash. cred: psxoxo

Jun 19 2019 by EqMule
- Updated for LIVE
- Added ${Macro.CurSub} returns the name of the current Sub being executed. -cred alynel
- Added ${SubDefined[blah]} it returns a bool if a Macro Sub is defined. -cred alynel
- Previously Added: .CachedBuff[x] to the spawn tlo where x is a spellid if its a number and a spell name if not. It returns a MQ2CachedBuffType.
- Previously Added: .CachedBuff[#x] to the spawn tlo where #x is a buffslot between 1-97. It returns a MQ2CachedBuffType.
- Previously Added: .CachedBuff[*x] to the spawn tlo where *x is a index (buffslots are not sorted). It returns a MQ2CachedBuffType.
- Previously Added: .CachedBuff[^x] to the spawn tlo where ^x is a keyword. It returns a MQ2CachedBuffType.
	^x keywords: Slowed Rooted Mezzed Crippled Maloed Tashed Snared and Beneficial

- MQ2CachedBuffType has the following members:
	.CasterName .Count .Slot .SpellID .Duration

- Previously Added: .CachedBuffCount to the spawn tlo. it returns -1 if no buffs are cached for the spawn or number of buffs cached.
- Using CachedBuff to get buff info on targets, group members etc, only requires you to target the entity once. after thats done, buffs are cached.
- The upside is obviously that we don't have to target back and forth constantly.
- Usage: well lets say you are a druid and you want to know if a group members sow buff has worn off, you can just check CachedBuff without having to retarget the group member.
- /echo ${Group.Member[2].CachedBuff[Spirit of Wolf].Duration}

Jun 14 2019 by EqMule
- Updated for TEST

Jun 05 2019 by EqMule
- Fixed a crash in the TEST build.

Jun 01 2019 by EqMule
- Fixed Events for text that contain 'x12' tags
- Added Me.BlockedBuff and Me.BlockedPetBuff both return a pSpellType idea cred: chatwiththisname
- Usage: /echo ${Me.BlockedBuff[x].ID} where x is 1-40

May 30 2019 by EqMule
- Fixed /dosocial
- Some other stuff I'll documment later.

May 24 2019 by EqMule
- BuffsPopulated returns 1 for a empty buff list and a number above 1 if there was some buffs received.
  So if you do /echo ${Target.BuffsPopulated} and it returns 1 it means the target does not have any actual buffs, but the list was received (and it was empty).
  any number above 1 means the list was not empty...
  NOTE: Use ${Target.BuffCount} to get the ACTUAL VISIBLE buffs (BuffsPopulated is BuffCount + 1)
- Some other stuff I'll documment later.

May 23 2019 by EqMule
- Added the possibility to login new characters using plaintext credentials, no mq2 login profile needed:
	Usage:
	/loginchar servername^login^charname^password
	AND if you want to stop at charselect don't specify charname:
	/loginchar servername^login^password
- Made /quit command work at charselect
- Added a Syntax Error to the parser when you try to parse strings greater than 2048 instead of crashing you.

May 22 2019 by SwiftyMuse & EqMule
- Fixed ${Me.SpellInCooldown}
- Fixed some parsing bugs.
- 
May 17 2019 by EqMule
- Updated for TEST

May 16 2019 by EqMule
- Fixed Get Current Mana and Get Current Endurance
- Fixed MQ2Rez spam (yes really this time)
- MQ2Rez will now wait 1/10 of a second before clicking rez.
- Added /rez delay #### parameter where #### is milliseconds.
  default is 100 milliseconds.
- Added a /mqchat reset command. It resets mq2 window location in case it got moved off screen.
- All instances of the CSidlScreenWnd constructor has been fixed to use CXStr& instad of CXStr* (because it should be)
  Change plugins accordingly.
  Examples:
	change:
	CEQBCWnd(CXStr* Template) : CCustomWnd(Template)
	to 
	CEQBCWnd(CXStr& Template) : CCustomWnd(Template)

	change:
	class CXStr ChatWnd("ChatWindow");
	BCWnd = new CEQBCWnd(&ChatWnd);
	to
	BCWnd = new CEQBCWnd(CXStr("ChatWindow"));

May 15 2019 by Brainiac
- MQUI XML files may now be loaded from the MQ2 directory. Place them in
  the MQ2 directory under uifiles/default, or the name of your ui like you
  would in the EQ directory. When loading ui files, MQ2 will check for ui files
  in the MQ2 dir before checking in the EQ dir as it did before.

  To be clear, this is the search order for ui files:
  * <MQDir>\uifiles\<skin>
  * <MQDir>\uifiles\default
  * <EQDir>\uifiles\<skin>
  * <EQDir>\uifiles\default

  This lets you store your MQ2 ui files in your MQ2 directory, as well as giving
  you the option of storing your MQ2-specific custom uis outside the EQ folder.

- added c++ function: bool IsXMLFilePresent(const char*) for plugin authors to easily
  check if an XML file is available to be loaded. This will check all four locations where
  a ui file might be stored.
- added command: /reloadui
  It works just like "/loadskin <skinname> 1" but with less typing

May 15 2019 by EqMule
- Updated for LIVE

May 09 2019 by Brainiac & EqMule
- Multiple stuff
- Fixed a bug in CListWnd::AddString
  ALL instances of: AddString(&CXStr
  should be changed to: AddString(CXStr

May 07 2019 by EqMule
- Updated for TEST
- Events are not caught for system messages anymore.

May 02 2019 by Brainiac
- Fixed the CXWnd__IsActive_x offset

May 01 2019 by EqMule
- Fixed a crash in /caption anon on
- Fixed a crash in /unload

Apr 30 2019 by EqMule
- TBL plavceholder info will again display correctly on the targetwindow if you use mq2targetinfo.
- Changed a bunch of stuff, plugin authors you have until next patch to update your plugins.
- If you ned help mail the plugin to me and ill send it back fixed: eqmule@hotmail.com
  ALL global plugins in builder have been updated by me already, look at them for examples.
  No more direct access to the window struct members in prep for moving to classes.
  From now on call functions to get/put data out/in:
  Example: too many to list see CSW struct.
  I'll list 4 examples:  previously pWnd->XMLIndex now: pWnd->GetXMLIndex()
                         previously pWnd->dShow==false now: pWnd->IsVisible()==false
						 previously pWnd->dShow = true now: pWnd->SetVisible(true)
						 previously SetCXStr(&pWnd->WindowText,"blah"); now pWnd->CSetWindowText("blah");
						 previously GetCXStr(pWnd->WindowText,szOut); now GetCXStr(pWnd->CGetWindowText(),szOut);
- Added .NoExpendReagentID to the Spell tlo.
  Usage: /echo ${Spell[Burst of Fire].NoExpendReagentID[x]} where x can be 1-4
  This returns the ID of the needed Reagent you have to have in your inventory but will not be spent.

Apr 22 2019 by EqMule
- Updated for TEST & LIVE
- Find Item Window is now displaying merchant sell prices.
- Added sorting to find item window for the sell value column
- Added sorting to find location window for the distance column
- Fixed .NewStacks
- Fixed a autologin bug

Apr 20 2019 by EqMule
- Added Colors to Quest items and Tradeskill items in the FindItem Window list.
  Yellow=Quest
  Magenta=Tradeskill
  (No this is not configurable, I might add an option later.)

- Added a Value(Price) column to the FindItem window.
- Enjoy marking items for sale in the FindItem Window.
  Usage: mark some items while you have a merchant open, then click the Sell Marked button.
  Still Todo: display real merchant price instead of item value.
  Maybe add sort functionallity to Price column.

Apr 19 2019 by EqMule
- Updated for TEST
- Updated for LIVE

Apr 18 2019 by EqMule
- Added ${EverQuest.ValidLoc}
  Usage: /echo ${EverQuest.ValidLoc[123 456 789]}
  it returns true or false if the X Y Z location in the world is a valid player location.
  in other words: can I go to this loc or is it inside a wall or a mountain or a tree or whatever invalid location?(those locs will return false obviously)

- Fixed the ZoneGuideManagerClient class.

Apr 17 2019 by EqMule
- Updated for LIVE
- Previous updates see Apr 12 2019 by EqMule entry below.
- Added more anonymizing to chat when using /caption anon - chatwiththisname
- Moved advloot checkboxes dynamically to not cover fuse item button on mq2itemdisplay window  - chatwiththisname
- 
Apr 14 2019 by brainiac
- Fix crash/freeze from starting macro from within another macro

Apr 12 2019 by EqMule
- Updated for TEST
- Updated for LIVE
- Uncheck and Recheck the following Builder Plugins because they have been updated:
  MQ2Cast
  MQ2Radar

- In preperation for next weeks live patch the following offsets has been removed:
	pinstAggroInfo_x
	pinstAuraMgr_x
	pinstEQItemList_x
	pinstMercAltAbilities_x
	pinstRealEstateItems_x
	pinstCTargetManager_x
	pinstCTextOverlay_x
	pinstEQObjectList_x
- All of the above offsets are no longer static in the client so I have replaced them with 
  calls to the proper Instance/Get functions instead.

- Plugin authors, you need to make a few changes to access some SPAWNINFO members from now on:
  (don't change any other struct members if they happen to have the same name!)
  All instances of ->SpellCooldownETA needs to be changed to ->GetSpellCooldownETA()
  All instances of ->spawneqc_info needs to be changed to ->GetCharacter()
  All instances of ->ManaMax needs to be changed to ->GetMaxMana()
  All instances of ->ManaCurrent needs to be changed to ->GetCurrentMana()
  All instances of ->EnduranceMax needs to be changed to ->GetMaxEndurance()
  All instances of ->EnduranceCurrent needs to be changed to ->GetCurrentEndurance()
  All instances of ->Zone needs to be changed to ->GetZoneID()


Mar 29 2019 by EqMule
- Fixed MQ2Autologin
- Added .SelectedItem to the Merchant TLO
  it returns the currently selected item in the merchant window as a pItemType

Mar 26 2019 by EqMule
- Fixed multiple problems in arrayclass.h due to client changes.

Mar 23 2019 by EqMule
- GetAACastingTimeModifier has been renamed to GetCastingTimeModifier (because it is)
- GetCastingTimeModifier and GetFocusRangeModifier has been changed to deal with a ctd.
- All plugin that call these needs to be changed, search for them and see how I fixed it in core.
- No plugins should call the EQ_Character1::GetCastingTimeModifier and EQ_Character1::GetFocusRangeModifier directly
- ALWAYS call the wrappers in mq2inlines. (well you can continue calling them directly but good luck with the crashes)
- Fixed crashes in the spell tlo members .MyCastTime and .MyRange
- CONTENTS member ItemType has been renamed to RefCount
- This member should never ever be set or changed manually in plugins,
- it's an internal eqgame counter, if you mess with it you are going to screw up checksums and get disconnected.
- MQ2Cast needs to be updated look at the builder global version if you need help.
- 
Mar 18 2019 by EqMule
- Fixed a bug when doing /ctrl /itemnotify and OpenContainer needed to be called
- Added Make Me Leader to mq2targetinfo rightclick on group member menu

Mar 16 2019 by EqMule
- Updated for TEST

Mar 14 2019 by EqMule
- Fixed a crash when doing: /echo ${Window[MarketplaceWnd].Child[MKPW_AvailableFundsUpper].Text}
- Fixed ${Math.Abs} - SwiftyMUSE

Mar 13 2019 by EqMule
- Updated for LIVE

Mar 06 2019 by EqMule
- Updated for TEST
- All instances of CWChatInput has been changed to CW_ChatInput due to a client change.
- All instances of CWChatOutput has been changed to CW_ChatOutput due to a client change.
- If your plugin uses these, YOU need to change these as well.
- Plugins affected: mq2eqbc, mq2irc, mq2moveutils

Feb 22 2019 by EqMule
- Updated for TEST

Feb 21 2019 #2 by EqMule
- Fixed /ranged crash, yes really this time. It got another parameter, don't know what it is.

Feb 21 2019 by EqMule
- Fixed the spawninfo struct this means most weird crashes in mq2main and all kinds of plugins like mq2heals,mq2posse etc are now fixed.
- I will realign address comments for it later in practice it works.

Feb 20 2019 by EqMule
- Updated for LIVE

Feb 15 2019 by EqMule
- Updated for TEST

Feb 14 2019 by SwiftyMUSE
- MQ2ItemDisplay fixes:
  Crash bug for ${DisplayItem} and fix to handle display of links via raid/group/tells.

Feb 13 2019 by EqMule
- Updated for TEST

Feb 09 2019 by EqMule
- Added .StacksTarget to the Spell TLO it returns true or false
  Usage: /echo ${Spell[Shield of the Void].StacksTarget}
- Fixed IsSTackBlocked once and for all. Yes really this time.

Feb 08 2019 by EqMule
- Added /convertitem to mq2itemdisplay
- Example: /convertitem Wishing Lamp:

Feb 05 2019 by EqMule
- Fixed a bug in /unload
- Misc Stability fixes all over the place.
- Fixed a nasty stack overflow crash in mq2log

Jan 21 2019 by SwiftyMUSE
- Resync of code with ROF2EMU

Jan 21 2019 by EqMule
- Dump file directory will now be created if it doesn't exist
  this fixes the bug where you see a crash dialog that just say "Dump saved to"
- Added a lock on tlo member and tlo method access so the maps used there wont get corrupted by plugin that use threads to query or change members.
- The above change should fix a couple crashes i have gotten dumps for.
- I spent most of the day looking at crash dumps, I made several adjustments and fixes.
  Thanks to everyone that sent in dumps, please don't send anymore until u have updated.

Jan 19 2019 by EqMule
- Fixed a crash in Find Item Window when character had more than 1000 items.
- Fixed a bug where turning off Find Item Window Checkboxes setting would not save properly.

Jan 18 2019 by EqMule
- Fixed a crash when switching character.
- Added some code to catch crashes.
  I guess I'll find out if it works once people report if they see the dialog.
  It will save dump files as well. send those to eqmule@hotmail.com


Jan 16 2019 by EqMule
-Updated for LIVE

Jan 15 2019 by EqMule
- Added a fixed up version of Inventory.mac - wired420

Jan 15 2019 by SwiftyMUSE
- Resync of code with ROF2EMU

Jan 14 2019 by EqMule
- Added a new column to the Find Item Window which will let you mark items for delete or add them to never loot filter.
  Usage: mark some items by checking the ckecboxes, then click the Never Loot button to set their never loot advloot filter.
  Usage: mark some items by checking the ckecboxes, then click the Destroy Items button to delete them.

- It goes without saying, that if you have no idea what you are doing or if you are a complete imbecile, this feature might
  be too dangerous for you to have enabled, in which case you can disable it by right clicking the Destroy Item or the Never Loot button
  and then toggle the "Cool Checkbox Feature" on the menu that pops up. Default is ON.

Jan 09 2019 by EqMule
-Updated for TEST

Jan 07 2019 by SwiftyMUSE
- Added .Dotted to ${Me} and ${Target}
- Added .MaxMeleeTo to ${Target}
- Updated .Foreground in EverQuest TLO
  While not technically required... (although it improves performance)
  Anyone using GetForegroundWindow() call should change their code
  to use the new exported gbInForeground instead of making calls in the plugin pulse function.
  These Global builder plugins are updated so as not unnecessarily using cpu in pulse:
  MQ2AdvPath, MQ2CpuLoad, MQ2FPS and MQ2Radar
  These Personal plugins should be updated, including, but not limited to:
  MQ2Clip, MQ2Focus, MQ2Nav, MQ2SoD, MQ2Task, MQ2ViewPort, MQ2WinPath

Jan 03 2019 by EqMule
- ${Me.Ability[#|X]} now return the real ID/Name of a Ability...
  Example /echo ${Me.Ability[Hide]}
  returns: 29
  /echo ${Me.Ability[29]}
  returns: Hide

  Before this change doing ${Me.Ability[Hide]} would return whatever number 1-6 you had assigned to Hide in Abilities.
  NOW it returns 29, which is the actual ability ID for Hide.

- /doability # now takes REAL ability IDs as well as the "fake ones", which are 1-6
  This means you can do /doability 29 and it will activate the Hide ability since it's REAL ID is 29...
  You can also still do /doability 1 and if you have Hide assigned as 1 in your abilities tab on the actions window, it will activate it.
  This is kinda stupid though, so I recommend just doing /doability Hide instead, and 
  don't worry about where its assigned or not assigned at all...
- Added Run To, to the groupwindow rightclick menu, it will run you over to the group member you clicked.

Dec 19 2018 by SwiftyMUSE
- Added .Feared, .Silenced, .Invulnerable to ${Me} and ${Target}
- Added new .Named checking algorithm. You can use the new version by adding UseNewNamedTest=1 to the
  [MacroQuest] section in macroquest.ini
- Updated new SPA effects and corrected display of some others
- Added .Foreground to EverQuest TLO
- Added .BaseName to Spell TLO (spell name w/o any Rk. XXX crap)
- Fixed Me.GemTimer to clamp return to 0 after spell is ready to cast 

Dec 18 2018 by eqmule
- Updated for LIVE
- Updated for TEST
- Added Quest items to the autobank button rightclick menu
- Added an option Autoinventory from bank back to inventory (reverse AutoBank basically).
- /loadskin and /camp out/in out will not break this new feature anymore.

Dec 17 2018 by eqmule
- New Fature: AutoBank Filter : idea cred Kaen01
- Basically rightclick the autobank button to set options for items you like to autobank
  Click AutoBank Button WITHOUT anything on the cursor.
  If you have something on cursor AutoBank will just work like it always have and autobank the item
  BUT if your cursor is empty it will autobank:
  Collectibles if you have that option set. (off by default)
  Tradeskill Items if you have that option set. (off by default)
  Right now those are the two types of items it works for, I'm not against other item types so if anyone has some clever ideas let me know.
  Known Issue: need to add reloadui support so it's a little bit beta still, but anyway, I'll fix that later.

Dec 13 2018 by eqmule
- Updated for LIVE
- Updated the LOOTITEM struct
  This fix will break plugins that use that struct.
  Search the source for ->LootDetails.m_array to see how it should be fixed.
- NotifyOnServerUP in mq2autologin.ini can be left at =1 or =2 now, it will only trigger on server is up after server is detected as LOCKED or DOWN when the plugin first checks it.

Dec 11 2018 by eqmule TBL Launch
- Updated for LIVE
- Placeholders in mq2targetinfo for the PH button on the target window has been updated for TBL
- Made mq2autologin not try to join a locked/down server.
- Added NotifyOnServerUP to the mq2autologin inifile in the [Settings] section.
  If you set it to NotifyOnServerUP=1 it will BEEEEEEEEEEEEEEEP when server is up.
  If you set it to NotifyOnServerUP=2 it will also email you if you have the mq2gmail plugin loaded and correctly configured.
  You can try /gmail "hi there" "test" in game, if u get that, u will also get the autologin notification.
  Or just leave the setting as NotifyOnServerUP=0 and it wont bother u at all.
  I find it useful to enable it on patchday's when servers are LOCKED/DOWN
  Under normal circumstances, it should be set to 0, unless u really like 10 seconds of BEEEEEEPING everytime u login...

Dec 10 2018 by eqmule
- Updated for TEST
- Updated mq2auth.exe so it can be run silently now using the /silent switch - idea cred: brainiac
- Right Clicking the AutoBank button brings up a menu now in TEST and EQBETA builds.
  This menu is NOT useful atm, it's work in progress, just ignore it.

Dec 10 2018 by eqmule & SwiftyMUSE
- Updated for BETA

Dec 09 2018 by eqmule
- Updated for BETA

Dec 08 2018 by eqmule
- Updated for BETA

Dec 07 2018 by eqmule
- Updated for BETA
- The following feature has been on my todo list forever and was brought to life by @Knightly, all hail Knightly!
  Thanks for your support.
- Added the ability to interact with menus - cred : Knightly
  Example: /notify "open the door to the lobby" menuselect
  It will search the currently open menu for the words "open the door" and click that menu item if it finds it.
  the search is case insensitive and sub strings are fine
  thus you could just do /notify "open the" menuselect and it would still find and click that item
- 
- Added a new TLO: MQ2MenuType it inherits the Window TLO.
  It has 1 method:
	.Select : It will select a menu item (click it)
	usage: /invoke ${Menu.Select[open the door]}
	Output: none, it just clicks that entry if it finds it.

  It has 6 members:
	.Address : pIntType it returns the address of the currently open menu.
	.NumVisibleMenus : pIntType it returns number of currently visible menus. Ordinarily this is going to be 1 if a menu is showing and 0 if not
	.CurrMenu : pIntType it returns the index for the currently visible menu. Ordinarily this will be 0 if a menu is open and -1 if not
	.Name : pStringType it returns the name of the menu or the first items name.
	.NumItems = : pIntType it returns number of items in the currently open menu.
	.Items : pStringType it returns the Itemname specified by Index
--  Usage Examples:
--	/echo ${Menu.Name}
	Output: Shabby Lobby Door
	/echo ${Menu.Open} (it inherits Window TLO, remember?)
	Output: TRUE
	/echo ${Menu.NumItems}
	Output: 4
	/echo ${Menu.Items[2]}
	Output: Adjust Placement
- Added some door defines.

Dec 06 2018 by eqmule
- Updated to include all faction names - SwiftyMUSE
- Updated for BETA
- I made some changes to /itemtarget /items and the ground tlo
  I don't want to say to much about it really there isn't much to say
  from a users perspective everything works like before.
  Basically the only difference should be that /items now display grounditems in guild halls as well.
  if ${Ground} or /itemtarget or whatever does not work as before let me know.
- Added /click right item
  this is mostly useful for like grounditems like shabby lobby door and so on that pops up
  a menu when you rightclick them.
- Work in progress -> adding a method to click menu items in the currently open menu.

Dec 05 2018 by eqmule & SwiftyMUSE
- Updated for BETA

Dec 04 2018 by eqmule & SwiftyMUSE
- Updated for BETA
- Updated for TEST

Dec 03 2018 by eqmule
- Updated for BETA
- Added /groupinfo mimicme on|off - it will do what the button does but from commandline
- Added /groupinfo followme on|off - it will do what the button does but from commandline
- Added /groupinfo cometome - it will do what the button does but from commandline
- This means if you dont want those buttons on the group window, just rightclick
  a group member and hide them, then create your own hotbuttons
  and put them wherever you like to get the same functionallity.
- Fixed a bug in mq2targetinfo that would change the alpha of the targetwindow/groupwindow/exttargetwindow
  it had no business doing that, sorry.

Dec 02 2018 by eqmule
- Updated for BETA

Dec 01 2018 by eqmule
- Updated for BETA

Nov 30 2018 by eqmule
- Updated for BETA

Nov 29 2018 by eqmule
- Updated for BETA
- Fixed Mimic Me to do /keypress HAIL instead of /say Hail, blah
  This should make hail repeating work for all NPCs.

Nov 29 2018 by eqmule
- Updated for BETA
- Fixed a issue with MQ2Hud stuttering. - SwiftyMUSE

Nov 28 2018 by eqmule
- Updated for BETA
- Updated for LIVE
- Added "Follow Me" to the rightclick menu for the groupwindow. - idea cred: sl968
  For this to work yuo need to have mq2eqbc loaded as well as mq2advpath and mq2targetinfo.
  It will issue a /bct <toon> //afollow command to the toon you rightclicked on.
- MQ2HUD Tweaks - dannuic

Nov 27 2018 by eqmule
- Updated for BETA

Nov 26 2018 by eqmule
- Let's pretend yesterday's release didnt happen, mq2targetinfo was bugged, so we try again:
- Updated for BETA, LIVE and TEST
- Added /groupinfo reset if you have ANY problem at all with default UI, just run this command it will reset to WORKING ini.
  Old settings will be saved in MQ2TargetInfo.bak

- Added /groupinfo reload
  you can use it to reload the ini when you make changes to button locations etc.
- I made a lot of changes to how mq2targetinfo adds itself to the UI
  Basically if you have a custom UI it will now save button locations and so on in it's own section of the ini file.
  Example ini:
  [code]
	[Default]
	UsePerCharSettings=0
	ShowComeToMeButton=1
	ShowFollowMeButton=1
	ShowMimicMeButton=1
	ShowHotButtons=1
	ShowDistance=1
	ShowExtDistance=1
	ComeToMeText=Come To Me
	ComeToMeCommand=/bcg //nav id ${Me.ID}
	ComeToMeToolTip=/bcg //nav id ${Me.ID}
	FollowMeText=Follow Me
	FollowMeCommand=/bcg //afollow spawn ${Me.ID}
	FollowMeeToolTip=/bcg //afollow spawn ${Me.ID}

	[UI_default]
	DynamicUI=1
	GroupDistanceLoc=0,-20,70,0
	ComeToMeLoc=61,27,6,46
	FollowMeLoc=61,27,48,88
	MimicMeLoc=61,27,90,130
	HotButton0Loc=97,64,6,46
	HotButton1Loc=97,64,49,89
	HotButton2Loc=97,64,92,132
	TargetInfoAnchoredToRight=0
	TargetInfoLoc=34,48,0,40
	TargetDistanceLoc=34,48,90,0
	ExtDistanceLoc=0,-20,70,0

	[UI_zliz]
	DynamicUI=0
	GroupDistanceLoc=0,-8,60,0
	ComeToMeLoc=41,1,1,41
	FollowMeLoc=41,1,42,82
	MimicMeLoc=41,1,83,123
	HotButton0Loc=76,36,2,42
	HotButton1Loc=76,36,44,84
	HotButton2Loc=76,36,86,126
	TargetInfoAnchoredToRight=0
	TargetInfoLoc=1,12,90,0
	TargetDistanceLoc=14,26,140,180
	ExtDistanceLoc=0,-20,70,0

	[UI_Melee]
	DynamicUI=0
	GroupDistanceLoc=-3,-15,120,-70
	ComeToMeLoc=36,2,4,44
	FollowMeLoc=36,2,46,86
	MimicMeLoc=36,2,88,128
	HotButton0Loc=36,0,134,174
	HotButton1Loc=36,0,174,214
	HotButton2Loc=36,0,214,254
	TargetInfoAnchoredToRight=0
	TargetInfoLoc=1,13,90,60
	TargetDistanceLoc=50,62,140,0
	ExtDistanceLoc=0,-20,90,0

	[UI_sars]
	DynamicUI=0
	GroupDistanceOffset=0
	UseGroupLayoutBox=1
	GroupDistanceLoc=0,12,70,-5
	GroupDistanceElementPrefix=GW_Gauge
	ComeToMeLoc=33,3,0,30
	FollowMeLoc=33,3,32,62
	MimicMeLoc=33,3,64,94
	HotButton0Loc=69,39,2,32
	HotButton1Loc=69,39,34,64
	HotButton2Loc=69,39,66,96
	TargetInfoAnchoredToRight=0
	TargetInfoLoc=74,86,140,0
	TargetDistanceLoc=112,124,0,230
	UseExtLayoutBox=1
	ExtDistanceLoc=0,12,30,-20
  [/code]



Nov 24 2018 by eqmule
- Updated for BETA
- Custom UI Extended Target Window crash fixed in MQ2TargetInfo.

Nov 23 2018 by eqmule
- Updated for BETA
- Added MORE support for custom UI's to MQ2targetInfo
  I don't know much about custom UI' as I have only used a couple of them
  and my experience with them, well i was not impressed, the reason is that they are outdated
  they dont show aggro percentages, they use hardcoded sizes and thus cant be resized, cant be moved, has no title, etc.
  Honestly, its a mess, if u have a good UI that has all the same controls as default, you are lucky.
  Now, to workaround these limitations, I have made some changes to MQ2targetInfo:
  First of all if your group window is not resizable, ill change it so it is.
  Second if it doesnt have proper .TopOffset I'll use Location.top instead and so on.
  Suffice to say, I have done my best to make this work for everyone.
  If this still isnt enough, you are going to have to actually edit either mq2targetinfo.ini
  and set the button locations there, or edit your UI's XML files.
  Well, or just unload mq2targetinfo...

  Bottomline is, the code I added now, should at a minimum not crash your custom UI
  and there is a good chance it actually works for it as well, although u might have to resize the window
  in order to see all buttons and distance etc.

Nov 22 2018 by eqmule thanksgiving edition.
- Updated for BETA
- I now disable MQ2TargetInfo for incompatible UI's
  I plan on fixing it but I dont have time today.

- Started the Task TLO overhaul, we are going to be able to access these things without having to have the window open.
  This also means we can now add some new members to it, like the type of task, reward, npc to turn into etc.
  More to come.

Nov 21 2018 by eqmule
- Updated for BETA
- Moved Mimic Me default position to where old hotbutton was.
- Moved old hotbutton to old Mimic Me default position to be more consistent because:
- I Added 2 more hotbuttons to the group window. There was unused space next to hotbutton 1... - idea cred: sl968
  Rightclick groupwindow and check or uncheck the menu for it to hide/show them.
  or use /groupinfo help
  There is no way to selectivly show only one or two, the show is either for all three or none.
  Because, well it makes the most sense and I dont want to clutter up the menu with 3 settings for it.

Nov 20 2018 by eqmule
- Updated for BETA

Nov 19 2018 by eqmule
- Updated for TEST

Nov 19 2018 by eqmule
- Updated for BETA
- Added distance for targets on the Extended Target Window
  You can control the feature by: /groupinfo show/hide extdistance
  Because distance label needs a few pixels to display, u *might* need to make the window a bit wider,
  it depends how many letters are in the mobs name that u fight.
- MQ2TargetInfo.ini now lets you customize what commands, texts and tooltips are executed/displayed for the Follow Me and Come To Me buttons
  Default entries are:
  [code]
	ComeToMeText=Come To Me
	ComeToMeCommand=/bcg //nav id ${Me.ID}
	ComeToMeToolTip=/bcg //nav id ${Me.ID}
	FollowMeText=Follow Me
	FollowMeCommand=/bcg //afollow spawn ${Me.ID}
	FollowMeeToolTip=/bcg //afollow spawn ${Me.ID}
  [/code]

Nov 18 2018 by eqmule
- Updated for BETA

Nov 17 2018 by eqmule
- Updated for BETA

Nov 16 2018 by eqmule
- Updated for BETA

Nov 15 2018 by eqmule
- Updated for BETA

Nov 14 2018 by eqmule
- Updated for LIVE
- Updated for BETA

Nov 13 2018 by SwiftyMUSE
- Updated ROF2EMU build to bring to current.
- Fixed a GetItemLinkHash crash on BETA.

Nov 13 2018 by eqmule
- Updated for BETA
- Updated InvSlotMgr for TEST and BETA it has 0x900 slots now.
  This means /itemnotify in <pack#> <slot#> rightmouseup will work again.
- FirstFreeSlot now returns -1 if no freeslot is found.
- FirstFreeSlot returns 0-whatever, it does NOT start counting on 1 anymore.
  This means: if it return 0 the FIRST slot is in fact empty.
  if it returns 1 the SECOND slot is in fact empty, etc.
  We do this because in real life, from a coders perpective, arrays start at 0. not 1.
  and, thats just the way it should be.

Nov 12 2018 by eqmule
- Updated for BETA
- Added LoreEquipped, Luck, MinLuck and MaxLuck to the itemtype tlo for BETA
- Added some more fixes to /caption anon for spawn corpses etc - chatwiththisname

Nov 11 2018 by eqmule
- Updated for BETA

Nov 10 2018 by eqmule
- Updated for BETA

Nov 09 2018 by eqmule
- Fixed a /endmacro crash in the LIVE build
- Fixed a /endmacro crash in the TEST build
- Fixed a /endmacro crash in the BETA build
- Fixed ITEMINFO wrong size crash for TEST
- Updated for BETA

Nov 08 2018 by eqmule
- MQ2TargetInfo has been updated.
  You can now set UsePerCharSettings=1 if you want that in MQ2TargetInfo.ini.
  0 is default and means it reads settings from the [Default] section.
  I realized that having per char settings is cumbersome if you have A LOT of chars.
  The buttons on the groupwindow will only show when you are in a group now.
  Except the Hotbutton which will always show unless you change its show/hide setting. see /groupinfo help for more info.
- Added a tooltip for /groupinfo help on the main groupwindow.
- Fixed a bug in mq2targetinfo which would cause the groupwindow hotbutton "hitbox" to overlap the disband button making it difficult to click.
- Added CheckMenu items for showing/hiding the groupinfo buttons to the rightclick group window menu.

- Updated for TEST
- Updated for BETA
- GLOBAL gMacroPause is gone now. Use gMacroBlock->Paused instead.

Nov 07 2018 by eqmule
- Updated for BETA
- FirstFreeSlot now returns 0 if there is no free slot found

Nov 06 2018 by eqmule & SwiftyMUSE
- Updated for BETA
- Brought ROF2 client in sync with current source.

Nov 05 2018 by eqmule & SwiftyMUSE
- Updated for BETA
- Even More Stuff

Nov 04 2018 by eqmule & SwiftyMUSE
- Updated for BETA
- More Stuff

Nov 03 2018 by eqmule & SwiftyMUSE
- Updated for BETA
- Stuff

Nov 02 2018 by SwiftyMUSE
- Updated Charinfo structure to add luck.
- Updated MQ2TargetInfo to remove compile warnings.

Nov 02 2018 by eqmule
- Updated for BETA

Nov 01 2018 by eqmule
- Updated for BETA

Oct 29 2018 by eqmule
- Updated for TEST (and LIVE)
- If you have been crashing I strongly recommend you update to this version.
- Fixed IsStackBlocked call that would corrupt the stack and lead to crashes in mq2melee etc - thanks htw for help looking into it.
- Fixed multiple problems with CHARINFO and CHARINFO2 that would cause a rare crash.

Oct 27 2018 by eqmule
- Added ${EverQuest.HWND} returns the everquest window handle.
- Added /foreground command it puts eq in the foreground.
  Usage: /bct <toon> //foreground
- Added a "Switch to..." menu item to the groupwindow rightclick menu, It will switch over to another group member easily.
  This menu only exist if mq2targetinfo is loaded.
- Fixed a ${Merchant.SelectItem[=blah blah]} bug, it should work properly now.

Oct 26 2018 by SwiftyMUSE
- Added debugging logic for stacks.
    Add BuffStackTestDebug=1 to your [MacroQuest] section of MacroQuest.ini
    to allow debugging information to be put in the log file for review by
    the developers.

Oct 26 2018 by eqmule
- Previously Added: ${Merchant.ItemsReceived} its true if the merchants itemlist has been filled in.

- Fixed a issue that prevented isboxer from launching eqgame processes without them crashing.
- Added a /groupinfo command to hide/show buttons on the group window
  Usage: /groupinfo help
- GroupWindow Button locations are now configurable in mq2targetinfo.ini
  plugin unload and reload is needed if you change button locations.

Oct 25 2018 by eqmule && Chatwiththisname
- Updated for LIVE
- Fixed /selectitem it selects items in your inventory when you have a merchant open.
  Usage: /selectitem "bottle of" will select a "bottle of vinegar" you can also do "=bottle of vinegar" to match EXACT name (its not case sensitive though)
- Added Methods to the Merchant TLO: .SelectItem .Buy .Sell .OpenWindow
  Usage:
  /invoke ${Merchant.OpenWindow} //will open the merchant closest to you, or if you have a merchant target, that mrchant
  /invoke ${Merchant.SelectItem[bottle of]} for a partial match OR ${Merchant.SelectItem[=bottle of vinegar]} if you need the name to match EXACTLY (its not case sensitive though)
  /invoke ${Merchant.Buy[100]} //buys 100 of whatever is selected with Merchant.SelectItem[blah]
  /invoke ${Merchant.Sell[100]} //sells 100 of whatever is selected with /selectitem
- Fixed /caption anon - Chatwiththisname
- Added Anon Caption string to ini file - Chatwiththisname
- Added command /caption reload to reread the ini on the fly - Chatwiththisname

Oct 23 2018 by eqmule
- MQ2TargetInfo is now part of Core.

Oct 22 2018 by eqmule
- Added some more good stuff to mq2targetinfo
- Fixed clicking playername in group window.
- Added a button called "Mimic Me" to the group window.
	If you have mq2eqbc loaded the button will work and will
	make your whole group do what you do, if u target someone they will all target your target.
	if you say something they will all repeat what you say.
	This is great for tasks etc.
- Added "Pick up nearest ground item" to the rightclick menu in the groupwindow.
    This makes the character you selected the menu on pick up the nearest grounditem to him/her
- Added "Click nearest door" to the rightclick menu in the groupwindow.
   This makes the character you selected the menu on click the nearest door to him/her
- Added a real Hotbutton to the groupwindow, you can now put a custom hotbutton there that does whatever you like.

Oct 19 2018 by eqmule
- mq2melee.cpp has been updated for Me->AAList changes in the builder go click the file and diff it to the old one to see what changed.
- MQ2TargetInfo has been updated.
- Added Distance to group members next to their name in the groupwindow.
- Added a button to the group window called "Come to Me"
	If you have mq2eqbc, mq2nav and mq2advpath and a proper mq2nav mesh loaded
	the button will work and will make your whole group come running to you.

- Added a button called "Follow Me" to the group window.
	If you have mq2eqbc and mq2advpath loaded the button will work and will
	make your whole group follow you around.

- Added a new character TLO member: Bandolier it has 4 members: Index,Active,Name,Item
    it has one method: Activate
	Usage: (assuming you have a bandoiler saved as "1HB")
	| check if its active:
	[code]
	/if (!${Me.Bandolier[${Bandolier[1HB].Active}) {
		/echo [${Time}] player want us to activate Bandolier: 1HB.
		/invoke ${Me.Bandolier[1HB].Activate}
	}
	/echo I have a ${Me.Bandolier[1HB].Item[1].Name} in my primary bandoilier slot
	Output: I have a Snowreaver in my primary bandoilier slot
	Item returns a bandolieritemtype which has 4 members: Index,ID,IconID,Name
	[/code]

- Made some adjustments to the ${Ground} TLO and added .First and .Last members to it.
	  /echo ${Ground} will now return the FIRST item in the list if you DO NOT done a /itemtarget
	  in which case it will return that item.
	  Prior to this change ${Ground} would just return NULL if an /itemtarget had not been performed.
	- Fixed a bug in ${Ground} which prevented it from be used as a type
	  Example:
	  [code]
	  |a Macro to show how to use /vardata
	|/vardata does NOT work like /varset
	|Opening and closing the dataportion must NOT use ${}

	#turbo 120

	Sub Main
		/declare MyGroundItem		ground		local
		/declare Count			int		local
	
		|Start by just setting it to the first entry found in the grounditems list:
		| NOTE that I DO NOT USE ${Ground.First}, but Ground.First that's just how /vardata works, so accept it.
		/vardata MyGroundItem Ground.First

		/for Count 1 to ${GroundItemCount}
			/echo \a-w${Count}. \awID: \at${MyGroundItem.ID} \awDist: \ay${MyGroundItem.Distance} \ag${MyGroundItem.DisplayName}
        		|move to next:
			/if (${Bool[${MyGroundItem.Next}]}) {
				/vardata MyGroundItem MyGroundItem.Next
			} else {
				/break
			}
		/next Count
	/return
	[/code]

- Fixed AAPointsAssigned in the CHARINFO2 struct, it is actually an array.
	Prior to this fix we used it like this: pChar2->AAPointsAssigned;
	Now we use it like this: pChar2->AAPointsAssigned[0];
	It contains points spent in each aa category. the first one is just total...

Oct 10 2018 by eqmule
- Updated for TEST

Oct 01 2018 by eqmule
- Fixed a bug in SpawnMatchesSearch which *could* cause group members to look like they gone offline.
- Added click to nav on map - dannuic
  Usage: hold down alt + leftclick anywhere on the mapwindow and nav will run u there if its loaded.

Sep 25 2018 by eqmule
- Updated for TEST

Sep 21 2018 by eqmule
- Updated for LIVE

Sep 19 2018 by eqmule
- Updated for LIVE
- Fixed a bug with /advloot giveto
- Cleaned up and completed the _EQCASTSPELLGEM struct, we have been using it wrong for years it seems.
- TimeStamp in the EQCASTSPELLGEM has been removed and is now (correctly) part of the CBUTTONWND struct
  it is named (correctly) CoolDownBeginTime there.

- RecastTime in the EQCASTSPELLGEM has been removed and is now (correctly) part of the CBUTTONWND struct
  it is named (correctly) CoolDownDuration there.

- The 2 above changes means plugins might need to be edited if they used the old struct.
  Here is an example of how to fix this:
  change:
  return g->TimeStamp + g->RecastTime - EQGetTime();
  to:
  return g->Wnd.CoolDownBeginTime + g->Wnd.CoolDownDuration - EQGetTime();
- Started on adding support for the UF emu client, no eta for when it will build.
- The EMU #define has been renamed to ROF2EMU
- Added a #define for UFEMU
  This means if you plugin was previously using #if defined(EMU) !defined or #ifdef or #ifndef
  it need to to properly add in defined(ROF2EMU) && defined(UFEMU) or the !defined in the proper places

Sep 12 2018 by SwiftyMUSE
- Added Banker for searches.
- Fixed .NumGems so it will give up to 14 based on your spellbar.

Sep 12 2018 by eqmule
- Updated for TEST
- Fixed /removeaug
- Added support for RewardSelectionWnd through the /notify command -Plure
- Added .StacksWithDiscs to the Spell TLO its a true/false
  I don't know if it works, its untested.
- Advloot giveto now works for raid members as well.
- Added .Collected and .CollectedRecieved and .Scribed and .ScribedRecieved to the DisplayItem TLO they return true/false

Sep 05 2018 by eqmule
- Updated for TEST

Aug 18 2018 by eqmule
- Updated for TEST

Aug 15 2018 by eqmule
- Updated for LIVE

Aug 09 2018 by eqmule
- Updated for TEST

Jul 20 2018 by eqmule
- Updated for TEST
- MQ2 contains NO active hacks, you can't warp and you can't "gank" etc.
  Now, I bring this up since there is a thread on the official forum right now about cheat programs.
  They are NOT talking about mq2, but another program which I will NOT link to or promote in any way, in fact we condemn it.

Jul 19 2018 by eqmule
- Updated for LIVE

Jul 14 2018 by eqmule
- Updated for TEST

Jul 11 2018 by eqmule
- Updated for TEST

Jul 09 2018 by eqmule
- Added support for MQ2Radar

Jun 22 2018 by eqmule
- Updated for TEST
- Fixed a bug in mq2itemdisplay that would spam uierrors.txt

Jun 20 2018 by eqmule
- Updated for LIVE
- They removed the heroic resists from iteminfo, so I did to.
  I dont think anyone was using those anyway.

Jun 19 2018 by eqmule
- Updated for TEST

Jun 18 2018 by eqmule
- Added support for emu mq2labels plugin

Jun 16 2018 by eqmule
- Fixed a bug for TEST

Jun 13 2018 by eqmule
- Fixed ITEMINFO for TEST
- Fixed invslot charm

Jun 13 2018 by eqmule
- Updated for TEST

Jun 08 2018 by eqmule
- Added ActorDef to the spawn tlo it returns the name of the actor as a string

Jun 07 2018 by eqmule
- Fixed a crash in mq2linkdb
- Fixed multiple potential null ptr crashes in core
- synced some rof2 emu code to latest live

May 30 2018 by eqmule
- Fixed a bug in .FirstFreeSlot it returned 0 if all slots in a container was empty, but it should return 1 as in slot 1 is the first empty slot
- Added support for the InvSlot TLO to return .Item (as a ItemType) for worldcontainers
  Example: /echo ${InvSlot[enviro].Item.FirstFreeSlot}
  it will echo the first free slot in the currently open worldcontainer (forge,loom etc)

May 29 2018 by eqmule
- Fixed ${InvSlot[tradex].Item} where x is 1-16 for trading with players and 1-4 for NPCs
- Fixed a potential NULL pointer crash in mq2hud
- Fixed a potential NULL pointer crash in mq2chathook
- Fixed a potential NULL pointer crash in mq2moveutils
- Fixed a rare invalid pointer crash in mq2targetinfo

May 25 2018 by eqmule
- Added .Trigger and .HasSPA to the Spell TLO
  .Trigger[x] returns a SpellType.
  .HasSPA[x] returns true or false
  Usage:
  Sub Main
	/declare i int local
	/if (${Spell[Livio's Malosenia].HasSPA[470]}==TRUE) {
		/for i 1 to ${Spell[Livio's Malosenia].NumEffects}
			/if (${Spell[Livio's Malosenia].Attrib[${i}]}==470) {
				/echo the spell Livio's Malosenia triggers ${Spell[Livio's Malosenia].Trigger[${i}].Name}
			}
		/next i	
	}
  /return

May 22 2018 by eqmule
-Fixed PCHARINFONEW

May 21 2018 by SwiftyMUSE
- Corrected stacking for changes to spa 148
- Corrected display of spa 148 to use new data format

May 18 2018 by eqmule
- Updated for TEST
- Added .Next and .Prev to the grounditem type. - cred Alynel
  Usage: /declare NextItem ground local
		 /echo ${Ground[thing i'm looking for].Next.ID}
- Fixed Me.XTAggroCount

May 16 2018 by eqmule
- Updated for LIVE
- Updated for TEST

May 13 2018 by SwiftyMUSE
- Added MQ2SoundControl to global build.
- Removed patterns from MQ2Camera, MQ2Moveutils, MQ2SoundControl
- Fixed keybinds, you can no longer bind to the 22 additional keybind names
- Changed ${Me} and ${Buff} TLO's
  Added DiseaseCounters, PoisonCounters, CurseCounters, CorruptionCounters
  Changed Counters to TotalCounters
  Updated all counters to correctly pull the spelldata values

May 08 2018 by eqmule
- Updated or TEST

May 07 2018 by eqmule
- ${FindItem} and ${FindBankItem} and ${FindItemCount} now takes item ids as well
  Example: /echo ${FindItemCount[12345]} will find how many items with the id 12345 you have.
- /itemnotify now takes item ids as well.
  Example: /itemnotify #12345 leftmouseup will pick up an item with the id 12345 if one exist.
  NOTE: the hash (#) IS mandatory when using it this way.

Apr 27 2018 by eqmule
- Added .Solvent to the Augslot TLO it returns a SolvenType and if empty just the Name :cred and nagging for weeks: maskoi
  SolventType has 4 members: Name which is a string type, ID as int, Item as itemtype and Count as int.
  Example 1: /echo ${FindItem[Cloth Cap].AugSlot[0].Solvent.Name}
  Output: Class I Augmentation Distiller
  Example 2: /echo ${FindItem[Cloth Cap].AugSlot[0].Solvent.ID}
  Output: 47001
  //if you dont have the solvent in your inventory:
  Example 3: /echo ${FindItem[Cloth Cap].AugSlot[0].Solvent.Item.Name}
  Output: NULL
  Example 4: /echo ${FindItem[Cloth Cap].AugSlot[0].Solvent.Count}
  Output: 0

Apr 24 2018 by eqmule
- Updated for TEST

Apr 23 2018 by eqmule
- Fixed Me.XTAggroCount and Me.XTHaterCount
- Added ${MacroQuest.Version} it will grab whatever version is set in the resource for fileversion for mq2main.dll
- Added ${MacroQuest.InternalName} it will grab whatever internal name is set in resource for the internalname for mq2main.dll
- Fixed a crash in /itemnotify

Apr 21 2018 by eqmule
- Updated for LIVE
- .Replace can once again take an empty second argument example ${Target.Name.Replace[mule,]} output Eq if targets name is Eqmule

Apr 20 2018 by eqmule
- Bugfixes.
- Fixed a null pointer crash in MQ2FPS thanks to almar for the report and dump file.

Apr 19 2018 by eqmule
- Fixed a bug in _SPELLBUFF, it had the wrong size and members
  this will fix any problems with casting spells etc.

Apr 18 2018 by eqmule and SwiftyMUSE
- Updated for LIVE
- You should remove DataCompare, FindOffsets and GetDWordAt from your plugins, they exist as inlines from now on in core.

Apr 17 2018 by eqmule and SwiftyMUSE
- Updated for TEST

Mar 17 2018 by eqmule
- Added .Path to the MacroQuest TLO
  Usage /echo ${MacroQuest.Path}
  returns the path to the folder mq2main.dll is in
- Added Name, Level and Count to the CharSelectList mermber of the EverQuest TLO
  Usage: /echo ${EverQuest.CharSelectList[1].Name}
  Usage: /echo ${EverQuest.CharSelectList[1].Count} yes I know it should be ${EverQuest.CharSelectList.Count} but just work with it like that.
  it returns the actual count of the characters in the list.

Mar 16 2018 by eqmule
- Updated for LIVE and TEST Fixed the ITEMINFO struct so things like StackSize works again.

Mar 14 2018 by eqmule
- Updated for LIVE

Mar 11 2018 by SwiftyMUSE
- Updated hotkey processing. You are now able to use any/all of the allowed modifiers win/alt/ctrl/shift keys.
  hotkey processing will allow characters `/~, 0-9, A-Z, NUMPAD0-9 as the keycode. For example, you might want
  win+ctrl+~ to be a valid hotkey.
  F12 is RESERVED for the debugger and can not be used as a hotkey. You can use F12 with a modifier.
- Updated XTAggroCount to return a value when only 1 mob is on xtarget.
- Added XTHaterCount as the number of mob on xtarget with AUTO-HATER.

Mar 11 2018 by eqmule
-Fixed another crash on TEST -brainiac

Mar 10 2018 by eqmule
- Updated the TEST build. If you crash use REBUILD on mq2main then build the rest again.
- mapcrash fixed - brainiac

Mar 09 2018 by eqmule
- Updated for TEST

Feb 27 2018 by eqmule
- Updated for TEST

Feb 22 2018 by swiftymuse
- Updated for LIVE
- Updated for TEST
- Fixed a crash that would occur in plugins that use the __msgTokenTextParam_x offset which was wrong. -eqmule
  If you unloaded a plugin and that stopped the crashing, you can now safely load it again.

Feb 21 2018 by eqmule and SwiftyMUSE
- Updated the TEST build.
- Updated the LIVE build.
  Look, we don't know for sure which plugins work and which don't after todays patch
  there was just too many things that changed but i can say that I know mq2cast needed an update here:
  from:
  [code]
  if (Cast->CastOnYou[0]) {
	sprintf_s(Temps, "%s#*#", Cast->CastOnYou);
  [/code]
  changed to
  [code]
		/*CastByMe,CastByOther,CastOnYou,CastOnAnother,WearOff*/
		if (char*str = GetSpellString(Cast->ID,2)) { 
			sprintf_s(Temps, "%s#*#", str);
  [/code]
  So from now on if you need the strings from spell use GetSpellString
- Updated mq2moveutils in the builder with new patterns

Feb 13 2018 by eqmule
- Added MQ2TargetInfo plugin to core
  It adds 3 features to the target window:
  1. Distance to target
  2. Can See
  3. PH - if the mob you target is a place holder for a named, it will show info on the named when clicked.

Jan 31 2018 by eqmule
- Added a toggle to the item display window to add/remove loot filter
- Moved the button so its always paralell to the modified label
- Fixed a crash when typing % in chat - cred: jimbob

Jan 24 2018 by eqmule
- Attempted to fix the empty char select list bug that pops up a window and says "Loading Characters" by going back to serverselect.
  I cant tell if the fix works or not since the bug is so rare.
- The itemdisplay window has a new button for looking up the item on lucy.
- New command: /itemdisplay
- Usage: /itemdisplay LootButton off/on if not specified its a toggle
- Usage: /itemdisplay LucytButton off/on if not specified its a toggle

- The following APIs where incorrectly named and has been changed to their correct names:
- CHtmlWnd__OpenUrl_x is now  CWebManager__CreateHtmlWnd_x
- CHtmlComponent__CheckUrl_x has is now CHtmlComponentWnd__ValidateUri_x
- pWebBrowser is now pCWebManager
- pinstCHtmlWnd_x is now pinstCWebManager_x
- All instances of CCharacterSelect are now CCharacterListWnd

Jan 23 2018 by eqmule
- Updated for TEST

Jan 17 2018 by eqmule
- Updated for LIVE Go build it at www.macroquest2.com/builder
- Added a "Add to loot filters" button on the itemdisplay window.
  Usage: click it and it will add the item as always greed and roll.
  This feature is only present if you have the mq2itemdisplay plugin loaded.

Jan 17 2018 by SwiftyMUSE
- Fix for tunare deity

Jan 15 2018 by eqmule
- Added /AddLootFilter syntax:  /AddLootFilter <itemID> <ItemIconID> \"Item Name\"
  Example: /AddLootFilter ${Cursor.ID} ${Cursor.IconID} "${Cursor.Name}"
  will add whateveris on your cursor to the advloot filters as always greed and roll.
- Added a AddLootFilter method to the DisplayItem TLO.
- Usage: /invoke ${DisplayItem.AddLootFilter} or ${DisplayItem[x].AddLootFilter} where x is 1 to 6
- this will add whatever item is in the DisplayItem to advloot filters as AG and Roll

- Added a new TLO MQ2ItemSpellType as pItemSpellType:
- Added some new pItemType members:
	Clicky,Proc,Worn,Focus,Scroll,Focus2,Mount,Illusion and Familiar
	they all return the new pItemSpellType
	which has the following members:
	SpellID,RequiredLevel,EffectType,EffectiveCasterLevel,
	MaxCharges,CastTime,TimerID,RecastType,
	ProcRate,OtherName,OtherID and Spell (Spell returns a spelltype)
- Added the .CanUse member to the itemtype.
  Usage: /echo ${Cursor.CanUse} or ${FindItem[whatever].CanUse} or ${DsiplayItem.CanUse}
  returns true or false if u can use the item on your cursor.
  NOTE: if your item does NOT have a class set, i.e. None/None it will return FALSE.
  I am just calling the original eq function so dont blame me for anomolies.

Jan 10 2018 by eqmule
- Updated for TEST Go build it at www.macroquest2.com/builder

Jan 07 2018 by SwiftyMUSE
- Corrected ${Me.Rooted}, credit Plure.
- Updated spell SPA displays with new SPA's.
- Added ${Me.MercAAPoints}, ${Me.MercAAPointsSpent}
- Corrected ${Me.CursorKrono}

Jan 07 2018 by brainiac
- Updated solution and project files to use latest Visual Studio 2017.
  If you're not using VS2017 yet, go download community edition for free: 
  https://www.visualstudio.com/downloads/

Jan 05 2018 by eqmule
- Updated for LIVE Go build it at www.macroquest2.com/builder

Jan 04 2018 by eqmule
- Updated for TEST Go build it at www.macroquest2.com/builder

Jan 01 2018 by eqmule
- Updated for LIVE Go build it at www.macroquest2.com/builder
- /tar npc now correctly targets the closest npc using distance3d.

Dec 28 2017 by eqmule
- Updated for LIVE Go build it at www.macroquest2.com/builder
- ${Group.Cleric} will now return the cleric as a spawntype if a cleric is in the group (not a mercenary but a REAL cleric)
- ${Group.Injured[90]} will return the numbers of people in the group that has a hp percent lower than 90

Dec 19 2017 by eqmule
- Updated for LIVE Go build it at www.macroquest2.com/builder

Dec 16 2017 by eqmule
- Updated for TEST Go build it at www.macroquest2.com/builder

Dec 12 2017 by eqmule
- Updated for TEST Go build it at www.macroquest2.com/builder
- Updated for LIVE Go build it at www.macroquest2.com/builder

Dec 11 2017 by eqmule
- Updated for BETA Go build it at www.macroquest2.com/builder

Dec 10 2017 by eqmule
- Updated for BETA Go build it at www.macroquest2.com/builder

Dec 09 2017 by eqmule
- Updated for BETA Go build it at www.macroquest2.com/builder

Dec 08 2017 by eqmule
- Updated for BETA Go build it at www.macroquest2.com/builder

Dec 07 2017 by eqmule
- Updated for BETA Go build it at www.macroquest2.com/builder
- Fixed the UIType enumeration so things like ${Window[MerchantWnd].Child[ItemList].List[1,2]} etc, will work again.

Dec 06 2017 by eqmule
- Updated for BETA Go build it at www.macroquest2.com/builder
- Updated for TEST Go build it at www.macroquest2.com/builder
- Fixed /loginchar server:charname it should once again work.

Dec 05 2017 by eqmule
- Updated for BETA Go build it at www.macroquest2.com/builder

Dec 04 2017 by eqmule
- Updated for BETA Go build it at www.macroquest2.com/builder

Dec 04 2017 by SwiftyMUSE
- Added new TLO member XTAggroCount to ${Me}
  Usage: /echo ${Me.XTAggroCount} or ${Me.XTAggroCount[100]}
  it returns the number of AUTO-HATER mobs on the extended
  target window where your aggro is less than the optional
  parameter N. N must be between 1-100 inclusive or it will be
  set to 100 (the default value).
  So, ${Me.XTAggroCount} and ${Me.XTAggroCount[100]} are identical.

Dec 03 2017 by eqmule
- Updated for BETA Go build it at www.macroquest2.com/builder

Dec 02 2017 by eqmule
- Updated for BETA Go build it at www.macroquest2.com/builder

Dec 01 2017 by eqmule
- Added new TLO member BardSongPlaying to ${Me}
  Usage: /echo ${Me.BardSongPlaying}
  it returns true if a bard song is playing and false if not.
- Fixed ${Me.SpellReady} to take bard songs playing into account properly so it returns true even if a song is playing.
- Added Category and Subcategory to the SpellDisplay Window.
- Updated for BETA Go build it at www.macroquest2.com/builder

Nov 30 2017 by eqmule
- Updated for BETA Go build it at www.macroquest2.com/builder

Nov 29 2017 by eqmule
- Updated for TEST Go build it at www.macroquest2.com/builder
- Updated for BETA Go build it at www.macroquest2.com/builder

Nov 28 2017 by SwiftyMUSE credit plure
- Updated all FindItem code to allow partial matches and consistently check
  your cursor, inventory (including bags), keyrings for the item. Will now
  allow partial and exact match checks for all.
- Update to consistently check bank/shared bank slots/bags and to allow
  partial and exact match checks for all.

Nov 28 2017 by eqmule
- Updated for BETA Go build it at www.macroquest2.com/builder

Nov 27 2017 by eqmule
- Updated for BETA Go build it at www.macroquest2.com/builder

Nov 26 2017 by eqmule
- Updated for BETA Go build it at www.macroquest2.com/builder

Nov 25 2017 by eqmule
- Updated for BETA Go build it at www.macroquest2.com/builder

Nov 24 2017 by eqmule
- Updated for BETA Go build it at www.macroquest2.com/builder

Nov 23 2017 by eqmule HAPPY THANKSGIVING
- Updated for BETA Go build it at www.macroquest2.com/builder

Nov 22 2017 by eqmule
- Updated for BETA Go build it at www.macroquest2.com/builder

Nov 21 2017 by eqmule
- Updated for LIVE Go build it at www.macroquest2.com/builder
- Updated for BETA

Nov 20 2017 by eqmule
- Updated for BETA

Nov 19 2017 by eqmule
- Updated for BETA

Nov 18 2017 by eqmule
- Updated for BETA

Nov 17 2017 by eqmule
- Updated for BETA

Nov 16 2017 by eqmule
- Updated for BETA

Nov 15 2017 by eqmule
- Updated for BETA
- Updated for LIVE

Nov 14 2017 by eqmule
- Updated for BETA

Nov 13 2017 by eqmule
- Updated for BETA

Nov 12 2017 by eqmule
- Updated for BETA

Nov 11 2017 by eqmule
- Updated for BETA

Nov 10 2017 by eqmule
- Updated for BETA

Nov 09 2017 by eqmule
- Updated for BETA

Nov 08 2017 by eqmule
- Updated for TEST
- Updated for BETA
- Added a new command: /usercamera - feature request by Bogreaper
  You can use it to set the current camera as well as save/load settings for user camera 1
  NOTE: "User Camera 1" is actually camera number 3 in the client...
  Cameras are defined as follows:
  0 = First Person Cam
  1 = Overhead Cam
  2 = Chase Cam
  3 = User Cam 1
  4 = User Cam 2
  5 = Tether Cam
  6 = Zoom Cam
  7 = Internal Cam (don't ask, it just is ok. It is used for things like when you edit the facial features of your character etc.)

  Just type /usercamera without any arguments to see help for it.
  It will display the current active camera in the Selector Window titlebar, this can be toggled with /usercamera on/off default is on.
  Example: switch to camrea 3 by doing /usercamera 3
           Then, adjust it how you like it, type /usercamera save
		   Ok, that's it, next time u want to get back to that EXACT camera position, you just do /usercamera load
		   You can create hotkey(s) as well.
		   Optional: you can do /usercamera save eqmule and it will save it for eqmule (or whatever your chanracter name is), same thing with load.
		   if you omit the character name, it just saves is as a global camera.


Nov 07 2017 by eqmule
- Updated for BETA

Nov 06 2017 by eqmule
- Updated for BETA #2

Nov 06 2017 by eqmule
- Updated for BETA

Nov 05 2017 by eqmule
- Updated for BETA

Nov 04 2017 by eqmule
- Updated for BETA

Nov 03 2017 by eqmule
- Updated for BETA
- Merchant Window TLO Fixed.

Nov 02 2017 by eqmule
- Updated for BETA

Nov 01 2017 by eqmule
- Updated for BETA

Oct 31 2017 by eqmule
- Updated for BETA

Oct 30 2017 by eqmule
- Updated for BETA

Oct 29 2017 by eqmule
- Updated for BETA

Oct 28 2017 by eqmule
- Updated for BETA

Oct 27 2017 by eqmule
- Updated for BETA

Oct 26 2017 by eqmule
- Updated for BETA

Oct 25 2017 by eqmule
- Updated for BETA

Oct 24 2017 by demonstar55
- Added ${Target.MyBuffDuration} it returns your buffs duration on the target.

Oct 24 2017 by eqmule
- Updated for BETA

Oct 23 2017 by eqmule
- Updated for BETA

Oct 22 2017 by eqmule
- Updated for BETA

Oct 21 2017 by eqmule
- Updated for BETA
- Updated for TEST
- We are currently testing the new build server for LIVE builds, pm me for an invite.

Oct 18 2017 by eqmule
- Updated for LIVE
- The latest zip is located here: http://www.mq2update.com/MQ2-Latest.zip

Oct 13 2017 by eqmule
- Updated for TEST
- MQ2Auth.exe now produces truly unique hashes, everyone needs to rerun it.
- You can now see what your MQ2Auth is by clicking the Show MQ2Auth menu item on the trayicon.
  this also optionally let you copy it to the clipboard.
- EQ_CHAT_HISTORY_OFFSET has been removed it was a pita to keep updated
	From now on do :
	OutputBox->MaxLines = 0x190;
	instead of
    (DWORD*)&(((PCHAR)OutputBox)[EQ_CHAT_HISTORY_OFFSET])=0x190; 

Oct 12 2017 by eqmule
- Updated for TEST
- Updated for TEST #2

Oct 11 2017 by eqmule
- Updated for TEST

Oct 03 2017 by eqmule
- /removebuff now takes parameters: -pet and -both | cred MacQ
  /removebuff -pet buffname removes the buff from your pet ( same functionality as /removepetbuff buffname)
  /removebuff -both buffname removes the buff from both you and your pet.

Sep 28 2017 by eqmule
- Added MQ2FamKiller
- Added MQ2Bandolier
- Fixed MQ2Cursor
- Removed the voice "help" in group for mq2rez.

Sep 26 2017 by eqmule
- Updated the SPELL struct:
- CARecastTimerID has been renamed to ReuseTimerIndex
- Mana has been renamed to ManaCost
- FizzleTime has been renamed to RecoveryTime
- ReagentId has been renamed to ReagentID
- DescriptionNumber has been renamed to DescriptionIndex
- SubSpellGroup has been renamed to SpellSubGroup
- Location has been renamed to ZoneType
- DurationValue1 has been renamed to DurationCap
plugins changed:
MQ2NetBots
MQ2NetHeal
MQ2Debuffs
MQ2Cast
MQ2Melee

Sep 25 2017 by eqmule
- MAXTURBO has been moved to the ini file. cred: silverj
- Set TurboLimit under the [MacroQuest] section in the macroquest.ini to whatever, it defaults to 240.

- Obviously people are going to set this to 1000000000000000
- and then completely lock up their game, cause the engine will never ever yield time to eq, but hey... its their choice now I guess.
- I suggest you dont mess with it at all, and leave it at 240 max.

- this: http://www.macroquest2.com/phpBB3/viewtopic.php?f=28&t=20394
- and this: http://www.macroquest2.com/phpBB3/viewtopic.php?f=28&t=20393
  has also been implemented, thanks silverj

Sep 24 2017 by SwiftyMUSE
- Updated FindItemCount to include items on the cursor in the count.

Sep 23 2017 by eqmule
- Updated for TEST

Sep 21 2017 by eqmule
- Added ${Spell[x].IllusionOkWhenMounted} it returns true if the illusion spell will land when you are on a mount
  you can call this using any spell, but it will always return true if the spell is NOT an illusion spell.
  in fact it wont even evaluate it further if its not a illusion spell
- Fixed the pinstCTimeLeftWnd_x offset

Sep 20 2017 by eqmule
- Updated for LIVE

There will be no more public mq2 updates until I catch the guy that released the mq2 for agnarr.

send me a pm or skype text: eq.mule
if you have information. you can be anonymous.

longtime friends and loyal users here that I know and trust will be given the updates by me only from now on. (at no charge of course.) mq2 is still open source and free, its just that equistructs.h eqgame.h and eqdata.h wont be distributed or updated by me anymore. those change every patch and everything prior to this day is under gpl and can of course be requested or downloaded, but from now on until this crap is resolved, I have my own NEW includes that are NOT under the gpl.

I'm sick of having my hard work being taken and passed of by some leech on a server that I specifically requested we stay away from. I wont tolerate it.

mq2 is free and staying off of truebox was the only price people had to pay, cant do that? no mq2 for anyone anymore.

wanna step in and update it? lol go for it, it must be "easy" if eqmule can do it in a couple hours... pfft... yeah right...

/eqmule (yeah I'm bitter)

19 Sep 2017 by SwiftyMUSE
- Modified Math.Clamp to use the parameter list of (N, Min, Max). ie, will clamp the value N between Min and Max.
- Added ${Group.AvgHPs} guess what it returns? - eqmule

18 Sep 2017 by eqmule
- Fixed an infinite loop bug and a variable parse bug in Eval functions. -cred bug report: creamo
- Eval functions that take multiple arguments MUST separate those with comma(s) from now on
  Example: (run with a cleric, war or shaman)
  [code]
  Sub Main
	/declare c_argueString string outer shm clr war
	/declare ChatSender string local ${Me} 

	/if (!${checkbot["shm war clr", ${ChatSender}]}) { <-NOTE the COMMA
		/echo ${Time} Only Func3: FALSE, this should be TRUE
	} else {
		/echo ${Time} Only Func3: TRUE, this should be TRUE
	}
  /return

  Sub checkbot(selectedBots, chatSender)
    /declare botSelected bool local FALSE
	/echo ${Time} in Sub checkbot selectedBots=${selectedBots} chatSender=${chatSender}
    /if (${Select[${Me.Class.ShortName},${selectedBots}]}) /varset botSelected TRUE
  /return ${botSelected}
  [/code]

17 Sep 2017 by eqmule
- Fixed ${Me.GukEarned}, ${Me.MMEarned}, ${Me.RujEarned}, ${Me.TakEarned}, ${Me.MirEarned} and ${Me.LDoNPoints}
- Added a new TLO PointMercant it only have one member : Item which is a pPointMerchantItemType.
  The pPointMerchantitemType has the following members: Name, ItemID, Price, ThemeID, IsStackable, IsLore, RaceMask, ClassMask, bCanUse
  Usage:
  /echo ${PointMercant} returns true if the LDON Mercant window is open and FALSE if not.
  /echo ${PointMercant.Item[1].Price} OR /echo ${PointMercant.Item[Ebon Hammer].Price}
  returns the Price for index 1 or whatever index Ebon Hammer is in if you do it by name.
  etc.

15 Sep 2017 starring SwiftyMUSE as "the captain", eqmule as "crew member number 6" and special guest star: eqholic
- Updated to handle the new SPA's
- Fixed a bug in /next not taking its argument into account for nested for loops.
- Fix for labels
- Fixed the CSIDLWND struct (the SIDL define...) so since we have never had this right it was time, but note that
  if your plugin uses stuff like: pwnd->SidlText and its NOT an actual CSidlScreenWnd then you need to change it to whatever window it actually is.
  I guess questions about this should be directed to me (eqmule)

plugins changed outside of core are attached here:
http://www.macroquest2.com/phpBB3/viewtopic.php?f=29&t=11451&p=174467#p174467
MQ2Rez

14 Sep 2017 by eqmule
- Updated for TEST
- Fixed ${Familiar[x].} it will return familiars and not illusions now...

- Fixed a bunch of window structs that we where completely misusing anyway.
  this could require some plugin changes, contact me for help if you get errors.

- Fix: Variables that are undeclared but supplied as paramters now default to an actual NULL or 0 not the string "NULL"

- Inspecting the Blessed Spiritstaff of the Heyokah will no longer ctd you.
- Added Math.Clamp ${Math.Clamp[Min, N, Max]} will clamp N between Min and Max. - cred derple
  Example:
  ${Math.Clamp[1, 15, 30]} => 15
  ${Math.Clamp[20, 15, 30]} => 20
  ${Math.Clamp[1, 15, 10]} => 10
  Practical usage:
  /bct ranger //stick id ${Target.ID} ${Math.Clamp[25,${Target.Distance},150]} 
  this will make your ranger stay put if he is already between 25-150 meters away
  otherwise it will move him at most 150 away and at least 25 away.

12 Sep 2017 by eqmule and eqholic
- All plugin sources for this zip are attached to this post:
  http://www.macroquest2.com/phpBB3/viewtopic.php?f=29&t=11451&p=174415#p174415
- Changed MQ2MoveUtils to save stuff faster.
- MQ2ChatWnd got a new tlo /echo ${ChatWnd.Title}
- MQ2ChatWnd got a new command /setchattitle
- MQ2Melee updated - it has flags for down and holyshits called downflag0-60 and holyflag0-60
  you SHOULD set those flags to 2 if you parse ANY macro variables.
  Example:
  [code]
  downflag0=2
  downshit0=/if (${Macro.Paused}) /echo ${Macro} is PAUSED!
  [/code]
- MQ2Hud now updated with a new type HUDTYPE_MACRO which is 16
  This means you can now set the type to any combination of 1 2 4 8 and 16
  see http://www.macroquest2.com/wiki/index.php/MQ2HUD for more info.
  Basically using a hud that tries to parse variables that are used in macros, before they are declared will fail.
  This new flag lets mq2hud know to not even try unless its set.

- Adding events from a macro will now also automatically /declare variable as outer if used.
  Example: #Event Burn              "[MQ2] |${BurnText}|"
  As you can see this event uses the variable ${BurnText} and it will therefor /declare it as well.
  This means you can remove /declare BurnText in your Sub Main since adding the event did it for you already.

- Added ${Macro.IsOuterVariable[xxx]} which returns TRUE/FALSE, it checks if a outer variable exists. (read is declared)
  I would recommend NOT using this in macros unless its for debug purposes because it can get quickly get expensive in terms of cpu cycles.

- Added ${Macro.IsTLO[xxx]} which returns TRUE/FALSE, it checks if a Top Level Object exists. This should be faster than checking if a plugin is loaded. *should*
  Usage:
    [code]
    /if (${Macro.IsTLO[Melee]}) {
        /echo yes there is a Melee Top Level Object loaded...
		/echo this means I CAN actually do stuff with it without it throwing the Undeclared warning:
		/delay 25 !${Melee.Combat}
    } else {
        /echo no there is no such TLO, maybe you should load mq2melee?
		/end
    }
    [/code]

07 Sep 2017 by eqmule and eqholic
- All Plugin Sources changed outside of core for this zip are attached to the post here:
http://www.macroquest2.com/phpBB3/viewtopic.php?f=29&t=11451&p=174399#p174399
- using namespace std; has been removed from mq2main.h
  THIS MEANS your plugins will ERROR with lines like this:
  error C2143: syntax error: missing ';' before '<'
  The line: map<string, class CXWnd2 *> WindowMap;
  To fix: Find #include "../MQ2Plugin.h" in your plugin and add using namespace std; under the LAST #include below it.
  Example:
	[code]
	#include "../MQ2Plugin.h"
	#include <otherheader>
	...
	using namespace std;
	[/code]
	OR just change the line to say std:: map<std::string, class CXWnd2 *> WindowMap;

-  The reason for that change is that right now we litter ALL projects with the std namespace and it is just not good.
   Let everyone that needs that namespace use it in their own projects from now on.

- #bind(s) are now fixed and won't screw up the macrostack anymore.
- Todays update is significant because I rebuilt the macro engine to improve performance,
  it was well overdue. The biggest change is that gMacroBlock is now a map.
- Undeclared Variables are no longer tolerated, and the macroengine will not run at optimal speed
  if they exist. I have added a TLO to check for them because of this and a new macro keyword #warning as well
  so there is no good reason to run old macros where these kinds of variables hog cpu power:
AGAIN:   IMPORTANT: Undeclared variables will slow down macro performance a LOT if they are used over and over, so, fix your macros.

- The Macro TLO has a new method: .Undeclared
  Usage: /invoke ${Macro.Undeclared} and it will list all undeclared variables.
- New macro keyword: #warning
  add it at the top of your macro, and you will get warnings if there are undeclared variables used in it.

- /while and /for loops can now be nested inside each other.
- /continue and /break should work properly inside /for loops now.
- /continue and /break works in /while loops now.

- Updated MQ2Rez and MQ2Cast to not hog the cpu looking up windows over and over.
- Other stuff to optimize and cut down on cpu intensive tasks.

Files changed outside of core:
\MQ2Cast\MQ2Cast.cpp
\MQ2Rez\MQ2Rez.cpp

01 Sep 2017 by eqmule and eqholic
- You can now call functions inside if statements in your macros
  Use [] after your sub inside the if statement to tell the macro its a sub
  so /if (blah[]) /call dostuff
  or if it actually have parameters
  /if (blah[${arg1} "hi there" 0]) /call dostuff

  Example:
  [code]
Sub Testsub
    /echo Enter Testsub
    /return Hello world
/return

Sub Testargs(int arg1,int arg2)
    /if (${arg1} > ${arg2}) {
        /return Testargs: ${arg1} > ${arg2}
    } else {
        /return Testargs: ${arg1} <= ${arg2}
    }
/return

Sub IsHuuge(int arg1)
    /echo IsHuuge ${arg1} ?
    /if (${arg1} > 1000) {
        /echo TRUE
        /return TRUE
    } else {
        /echo FALSE
        /return FALSE
    }
/return

Sub Main 
    /echo ${Testsub[]}
    /echo ${Testargs[10 9]}
    /if (${IsHuuge[2000]} && !${IsHuuge[1]}) /echo Huuge and smaaal
/return
  [/code]

19 Aug 2017 by eqmule
- Updated for TEST

17 Aug 2017 by eqmule
- Fixed Me.Aego and some other stuff related to it.
  Unfortunately for us and everyone else that parses the spells db
  Category and Subcategory are now 0 for all spells that cannot be scribed.
  Lets hope this was just a mistake and it will be reversed in a future patch.

- Me.Aura now returns a pAuraType cred: xowis
  Members: ID, Name, SpawnID
  Methods: Remove
- Me.Aura[] now accept partial matches

16 Aug 2017 by eqmule
- Updated for LIVE

11 Aug 2017 by eqmule
- Fixed a crash in the TEST build.

10 Aug 2017 by eqmule
- Updated for TEST
- Improved AddAlias, RemoveAlias and the rest of the alias stuff.
  macros that use /addalias should notice a significant increase in performance.

03 Aug 2017 by SwiftyMUSE
- Updated /cast to cast the memorized rank of the spell when the rank is not given in the name.
- Fixed random crashes with /click when zoning.

31 Jul 2017 by eqmule
- /cast now takes an optional loc x y z argument useful for splashspells.
  Example: /cast "Reforming Splash" loc 123 456 789
  would cast the splash spell at that location...
  just doing a /cast "Reforming Splash" will cast it either on your targets location
  and if you have no target on your own location.

- Added IsSummoned to the spawn tlo, returns true/false if its a summoned being (pet for example)
- MQ2Template now (correcty) creates OnBeginZone & OnEndZone functions. - cred htw
- Distances in searchspawn now return the true 3D distance (instead of 2d distance)
- Added zLoc to searchspawn. cred ctaylor
  this means you can search location and zradius at a specific zloc.
  Example:
  /echo ${Spawn[npc loc 10 20 30 radius 20 zradius 15]}
  IF there is a npc within 20 radius of loc 10,20 AND within +-15 Z of 30 (so max 45 or min 15)
  THEN it will return that spawn...
  NOTE: You can still use ${Spawn[npc loc 10 20 radius 20 zradius 15]}
  like before this addition, and then it will just use YOUR Z (thats how it has worked up til now.)
  If you use the loc keyword and there is a NUMBER as parameter 3, it will ALWAYS be assumed its the z loc...
  IF there is NO NUMBER as the third parameter after loc, then its NOT a Z.
  Just to make this perfectly clear: ALWAYS specify the radius keyword AFTER your loc keyword, and you will
  be fine no matter if you feed it 2 or 3 args.
  Makes sense? yeah... right...

27 Jul 2017 by eqmule
- Polished up the window manager a bit, it was overdue.
  This means some plugins might break, but its easy to fix.
	Example:
	[code]PCSIDLWND* ppWnd = pWindowManager->pWindows;
	PCSIDLWND pWnd=*ppWnd;
	while (pWnd = *ppWnd)
	...
	[/code]
	becomes:
	[code]for(int i=0;i<pWindowManager->pWindows.Count;i++)
	{
		if (PCXWND pWnd = pWindowManager->pWindows[i]) {
		...
	[/code]

25 Jul 2017 by eqmule
- Minor Maintenance Release
- IsGroupMember returns true for mercenaries as well now.
- Fixed a buffer overflow in mq2chatwindow

23 Jul 2017 by eqmule
- Updated for LIVE
- Updated for TEST

20 Jul 2017 by eqmule
- Improved /face to mimic exactly how the client AI faces mobs.
  This means its looks very natural and smooth now.
  Please don't use /face fast anymore, it looks "bottish"
  and there is no good reason to use it.

19 Jul 2017 by eqmule
- Updated for LIVE
- The crash callback will once again produce dump files and zip them.
- Math.Rand now takes an optional min argument so you can get a random number between 2 variables.
  Example: /echo ${Math.Rand[5,10]}
  this would return a randum number between 5 and 10.
  You can still use the original just specifying the max.
  Example: ${Math.Rand[10]}
  in which case it behaves as before. (in this example, rand between 1 and 10) 

17 Jul 2017 by SwiftyMUSE
- Added ${Me.Beneficial}, ${Me.BASExxx} back into the source code.
- Added ${Me.CursorKrono}

12 Jul 2017 by eqmule
- Updated for TEST
- All instances of "Malod" has been renamed to "Maloed"
- Darkened Malosenia is now correctly returned when doing a ${Target.Maloed}

10 Jul 2017 by SwiftyMUSE
- added optional <z> parameter to /face loc

21 Jun 2017 by eqmule
- Updated for TEST
- Updated for LIVE

21 Jun 2017 by SwiftyMUSE
- Updated ground spawn names
- Update MQ2Hud for occasional crash - cred demonstar55

17 Jun 2017 by eqmule
- Updated for ISXEQ so it once again builds...
  I loaded the ISXEQ.sln in VS 2015 and set the projects to the v140_xp toolset, and it built.
  Report bugs or problems on the forum.

15 Jun 2017 by eqmule
- Updated for TEST

14 Jun 2017 by eqmule
- Changed ${Switch.Distance} and  ${Switch.Distance3D} so they report distance to the switch outer bounds, not its center.
- Fixed /click left door to take character reach and door radius into account.
  This means doors that previously couldn't be opened because there was no way to get within 20 feet of them
  can now be opened (the plane of justice door in pot comes to mind)
  In retrospect it kinda makes sense that if a door radius is huge, you dont have to get as close to it to open it...
  Thanks to Derple reporting this bug.
- Doors that require lock picking can now be opened as well if you have lockpicks on your cursor.
- Updated for TEST

02 Jun 2017 by eqmule
- Updated for TEST

18 May 2017 by SwiftyMUSE
- Updated faction names

17 May 2017 by The Undertaker
- Updated for LIVE

15 May 2017 by maskoi
- EverQuest.CurrentUI now return a string representing the currently loaded UI skin.
- EverQuest.IsDefaultUILoaded returns a bool true or false if the "Default" UI skin is the one loaded.

10 May 2017 by The Undertaker
- Updated for TEST

01 May 2017 by The Undertaker
- Fixed a bug in the new noparse ini thingy

01 May 2017 by The Undertaker
- ${Ini} now takes an optional 5th argument "noparse"
  This means you can now (finally) read ini settings into a variable without parsing the actual setting.
Example:
INIFILE:
[code]
[DPS]
DPSCondition1=${Me.XTarget[1].PctHPs} > 50
[/code]
[code]
Sub Main
	/declare DPSCondition1 string local
	/echo This is the actual setting for DPSCondition1 : ${Ini[MySettings.ini,DPS,DPSCondition1,NULL,noparse]}
	/varset DPS1Condition ${Ini[MySettings.ini,DPS,DPSCondition1,NULL,noparse]}

	|looping it here so you can see the condition actually changes as the xtarget mobs HP changes and no need 
	|for reading the ini over and over anymore... you're welcome...
:loop
	/echo ${DPSCondition1}
	/delay 1s
	/goto :loop
/return
[/code]

29 Apr 2017 by The Undertaker
- Updated for TEST

25 Apr 2017 by The Undertaker
- Updated for LIVE

24 Apr 2017 by htw
- Added a new TLO ${Range} which returns a pRangeType
  pRangeType has 2 members:
  Between which returns TRUE or FALSE
  and
  Inside which also returns TRUE or FALSE
  Usage Example:
  /echo ${Range.Inside[10,5:9]}
  which will return TRUE since 5 and 9 are both within the 10 range.
  /echo ${Range.Between[85,95:100]}
  which will return FALSE since 85 is not a number between 95 and 100

24 Apr 2017 by The Undertaker
- Maintenance Update

21 Apr 2017 by Derple
- Added new #bind command for macros.
  Short Explaination, this allows you to execute macro sub routines.
  Long Explaination:
  Binds are triggered when a macro runs either:
  /varset or /echo or /call or if a Sub is executed.
#bind allows you to bind an ingame slash command to a macro function.
Before you had to do this with #events and capture text that you sent to yourself for example: 
#event SayMana "#*#SayManaPercent#*#"
Now you can do 
#bind SayMana /saymana
Instead of sending yourself the keyword you can just type /saymana and it will execute the function called "Sub Bind_SayMana"
Example:
[code]
| Old Way
| #event StartCoh "#*#COH --GRP--#*#"
| New Way you can now just type /coh or /bcaa //coh or /bct mage //coh
#bind StartCoh /coh

Sub CastSpell(string spellToCast)
    /declare delayTime int local 0
    /echo Casting: ${Target.Name} with ${spellToCast}
    /casting "${spellToCast}" -maxtries|5
    /call WaitCastFinish
/return

Sub Event_StartCoh
    /if ( ${Bool[${Me.Book["Call of the Hero"]}]} == FALSE ) {
        /echo I don't have COH - Bailing...
        /return
    }
 
    /declare i int local 0
    /declare GroupCount int local ${Group.Members}
    /for i 1 to ${GroupCount}
        /doevents
        /if ( ${Group.Member[${i}].Distance} > 50 ) {
            /target id ${Group.Member[${i}].ID}
            /call CastSpell "Call of the Hero"
        }
        /call WaitCastReady "Call of the Hero"
    /next i
/return

Sub Bind_StartCoh
    /call Event_StartCoh
/return

Sub Main
    :Loop
    /doevents
    /delay 1s
    /goto :Loo
/return
[/code]

21 Apr 2017 by The Undertaker
- Updated for TEST
- Fixed a couple offsets that where wrong for LIVE.

19 Apr 2017 by Dr. Sneerstell
- Updated for LIVE
- ${Skill[someskill].Auto} returns true or false if the skill is set to use /autoskill on/off
- ${Me.AutoSkill[1]} returns a pSkillType
- ${Me.AutoSkill[2]} returns a pSkillType
- Example usage:
- ${Me.AutoSkill[1].Name} returns the name of whatever skill is set as the first autoskill.
- ${Me.AutoSkill[2].ID} returns the ID of whatever skill is set as the second autoskill.
- Fixed /items crash
- The previous change to the GROUNDITEM Struct member "ID", the renaming of it to "ItemPtr",
  caused a crash, and has been reverted.
- Reorganized skills a bit. NUM_SKILLS is now 0x64 (it always was) so change plugins if needed.

15 Apr 2017 by eqmule
- Fix for /ranged crash in the TEST build.
- The GROUNDITEM Struct member "ID" has been renamed to "ItemPtr". (just accept it)
  Added some missing members to that struct as well.

14 Apr 2017 by eqmule
- Fix for /doability crash in the TEST build.

13 Apr 2017 by eqmule
- Updated for TEST

08 Apr 2017 by eqmule
- Changed max npc level to 125
  this fixes spawnsearch etc where npc's higher than level 115 would not show up.

19 Mar 2017 by eqmule
- Updated for TEST

15 Mar 2017 by eqmule
- Updated for LIVE
- Stuff

10 Mar 2017 by eqmule
- Updated for TEST
- Stuff

23 Feb 2017 by eqmule
- Added the offline trader acceptance to mq2autologin.

22 Feb 2017 by eqmule
- Tip for macro authors:
- Added FloorZ to the Spawn TLO it returns a float.
  FloorZ usage: ok so... eh, spawns are sometimes (always?) "planted" a few inches below or above the floor...
  This member represent where the floor is ACTUALLY at.
  So if you for example do a /echo ${Target.Z} and it returns 219
  and then you do a ${Target.FloorZ} it will return like 216 or something...
  Why is this important, well for brainiacs new mq2nav, I discovered that
  sometimes, when a spawns z location is outside of the geometry... (above or below)
  you cannot just do a /nav target or a /nav locxyz ${Target.X} ${Target.Y} ${Target.Z}
  BUT doing a /nav locxyz ${Target.X} ${Target.Y} ${Target.FloorZ} works.
  So... this is how you get /nav working correctly with problematic spawns which have their feet outside of the geometry.

15 Feb 2017 by eqmule
- Updated for LIVE
- XTARGETDATA has been renamed to XTARGETSLOT
- New include added SharedClasses.h
- the XTARGETSLOT struct has been moved to SharedClasses.h
- Unknown0x4 in the XTARGETSLOT struct has been renamed to XTargetSlotStatus, change plugins accordingly.
- XTarget stuff has gone through a make over, this will break plugins.
  Here are ONE example of how to fix this:
  MQ2Melee.cpp:
  change:
  [code]case XTaggro:
		{
			Dest.DWord = true;
			Dest.Type = pBoolType;
			if (PCHARINFO pChar = GetCharInfo()) {
				if (PXTARGETMGR xtm = pChar->pXTargetMgr) {
					if (PXTARGETARRAY xta = xtm->pXTargetArray) {
						DWORD x = 0;
						for (DWORD n = 0; n < xtm->TargetSlots; n++)
						{
							if (xta->pXTargetData[n].xTargetType == XTARGET_AUTO_HATER && xta->pXTargetData[n].Unknown0x4)
							{
								x++;
							}
						}
						if (x>1) {
							if (pAggroInfo) {
								for (DWORD i = 0; i<xtm->TargetSlots; i++) {
									if (DWORD spID = xta->pXTargetData[i].SpawnID) {
										if (PSPAWNINFO pSpawn = (PSPAWNINFO)GetSpawnByID(spID)) {
											if (pTarget && ((PSPAWNINFO)pTarget)->SpawnID == pSpawn->SpawnID)
												continue;
											if (pSpawn->Type == SPAWN_NPC && xta->pXTargetData[i].xTargetType == XTARGET_AUTO_HATER) {
												DWORD agropct = pAggroInfo->aggroData[AD_xTarget1 + i].AggroPct;
												//WriteChatf("Checking aggro on %s its %d",xta->pXTargetData[i].Name,agropct);
												if (agropct<100) {
													Dest.DWord = false;
													break;
												}
											}
										}
									}
								}
							}
						}
					}
				}
			}[/code]
			to
			[code]case XTaggro:
				{
					Dest.DWord = true;
					Dest.Type = pBoolType;
					if (PCHARINFO pChar = GetCharInfo()) {
						if (ExtendedTargetList *xtm = pChar->pXTargetMgr) {
							DWORD x = 0;
							for (int n = 0; n < xtm->XTargetSlots.Count; n++)
							{
								XTARGETSLOT xts = xtm->XTargetSlots[n];
								if (xts.xTargetType == XTARGET_AUTO_HATER && xts.XTargetSlotStatus)
								{
									x++;
								}
							}
							if (x > 1) {
								if (pAggroInfo) {
									for (int i = 0; i < xtm->XTargetSlots.Count; i++) {
										XTARGETSLOT xts = xtm->XTargetSlots[i];
										if (DWORD spID = xts.SpawnID) {
											if (PSPAWNINFO pSpawn = (PSPAWNINFO)GetSpawnByID(spID)) {
												if (pTarget && ((PSPAWNINFO)pTarget)->SpawnID == pSpawn->SpawnID)
													continue;
												if (pSpawn->Type == SPAWN_NPC && xts.xTargetType == XTARGET_AUTO_HATER) {
													DWORD agropct = pAggroInfo->aggroData[AD_xTarget1 + i].AggroPct;
													//WriteChatf("Checking aggro on %s its %d",xta->pXTargetData[i].Name,agropct);
													if (agropct < 100) {
														Dest.DWord = false;
														break;
													}
												}
											}
										}
									}
								}
							}
						}
					}
				}[/code]
- Good Luck.

13 Feb 2017 by derple
- Fixed ${Target.Buff[x].Caster} so it takes multiple casters of the same spell into account.
  Before this fix, only the first caster of a spell would be returned.
- Added ${Target.MyBuff[x]} it returns a pSpellType
  Example Usage:
  [code]holyshit0=/if (!${Debuff.Silenced} && ${Me.PctMana} > 10 && ${Target.MyBuff[Envenomed Breath].ID} == NULL && ${Target.CurrentHPs}<95) /casting "Envenomed Breath"[/code]
- Added ${Target.MyBuffCount} it returns a int of all buffs YOU have casted on the target.

08 Feb 2017 by eqmule
- Fixed a few places which would use pInvSlotMgr without NULL checking it
- Added .TimeBeenDead to the spawn tlo You can use it to figure out how long a corpse has been dead.
  NOTE: The timer is dependant on if you where in the zone when the corpse spawned.
  If you enter a zone and check this tlo member it will display the time of the death 
  as the time you entered the zone.
- Fixed a potential stack corruption in EndMacro
- Updated for TEST
- Made some changes to MacroQuest2.exe to deal with it not detecting eqgame version correctly sometimes.

03 Feb 2017 by eqmule
- Updated for TEST, yes there was a new patch.
- Fixed a issue that would hang the client and sometimes even crash it.
  this should fix the problem with using Untamed Rage on a berserker
  as well as other buff stacking check problems.

03 Feb 2017 by eqmule
- Updated for latest LIVE and TEST patches

01 Feb 2017 by eqmule
- Crash handling is now somewhat configurable
  See the MQ2CrashCallBack function and GetCrashDialogMessage

30 Jan 2017 by eqmule
- Added ${MacroQuest.Build} it returns an int where LIVE = 1 TEST = 2 BETA = 3 and EMU = 4
- Added Start EQBC Server to the tray icon menu.

29 Jan 2017 by eqmule
- I finally had time to sit down and look at the crash reporting
  it has been given a major overhaul
  you will know what I mean next time you crash.
  Please READ the crash message carefully.
  Do what it says. Or not.

24 Jan 2017 by eqmule
- Fix for ${Me.HaveExpansion[Empires of Kunark]} crash - cred maskoi
- A few changes to mq2chatwnd to deal with potential memleaks - cred Derple

21 Jan 2017 by eqmule
- Updated for TEST

20 Jan 2017 by eqmule
- Fixed a bug in the EQINVSLOTWND struct where slots where WORD instead of short
  this will take care of any remaining problems with /itemnotify
- stuff in progress, nothing to see here yet...
- Fixed a buffer overflow in the UPCNotificationFlush_Detour -Thanks Maskoi

19 Jan 2017 by SwiftyMUSE
- Fixed BuffStackTest to correctly test spells with triggering spas.

18 Jan 2017 by eqmule
- Updated for LIVE
- Bunch of other stuff, thanks Brainiac for the arrayclass mod
- Exp has been changed to a __int64, because, well it is, and has been for a few years...

14 Jan 2017 by SwiftyMUSE
- Corrected potential crashes in the following routines: GetAdjustedSkill, GetBaseSkill, GetModCap, 
  GetCastingTimeModifier, GetFocusCastingTimeModifier, GetFocusRangeModifier, HasSkill, MakeMeVisible.
- Corrected a bug in BuffStackTest when checking triggering spas.

13 Jan 2017 by SwiftyMUSE
- Added SkillBase to character. This will give you the static base maximum for your skills.
- Updated Skill and SkillCap to handle the new TS aas allowing for above the cap values.

13 jan 2017 by eqmule
- Added ${Macro.MemUse} it returns a pIntType letting u know how much memory your macro is using.
  its useful if you suspect you have a leak.
- Ok so here is a NEW FEATURE which was brought to us by Brainiac, Thanks Brainiac!
  It allows us to extend any existing TLO's in our own plugins.
  Example:
  You want to add a new member to for example the character TLO
  named .CursorKrono which tells you how many Krono you have on your cursor
  you could then do /echo ${Me.CursorKrono}

  Below is a plugin example for how you would do this: (tags added for forum post to show up correctly)
[CODE]
// MQ2ExtensionTest.cpp : Defines the entry point for the DLL application.
//

// PLUGIN_API is only to be used for callbacks.  All existing callbacks at this time
// are shown below. Remove the ones your plugin does not use.  Always use Initialize
// and Shutdown for setup and cleanup, do NOT do it in DllMain.


#include "../MQ2Plugin.h"

PreSetup("MQ2ExtensionTest");

//----------------------------------------------------------------------------
// test the mq2 datatype extension code

class MQ2CharacterExtensionType* pCharExtType = nullptr;

class MQ2CharacterExtensionType : public MQ2Type
{
public:
	enum ExtensionMembers {
		CursorKrono = 1,
	};
	MQ2CharacterExtensionType() : MQ2Type("MQ2TestCharacterExtension")
	{
		TypeMember(CursorKrono);
	}
	bool GETMEMBER()
	{
		PMQ2TYPEMEMBER pMember = FindMember(Member);
		if (!pMember)
			return false;
		switch (pMember->ID)
		{
			case CursorKrono:
			{
				if(PCHARINFO pCharInf = GetCharInfo()) {
					Dest.DWord = pCharInf->CursorKrono;
					Dest.Type = pIntType;
					return true;
				}
			}
		}
		return false;
	}
	bool ToString(MQ2VARPTR VarPtr, PCHAR Destination)
	{
		return false;
	}
	bool FromData(MQ2VARPTR& VarPtr, MQ2TYPEVAR& Source)
	{
		if (Source.Type != pCharExtType)
			return false;
		VarPtr.Ptr = Source.Ptr;
		return true;
	}
	bool FromString(MQ2VARPTR& VarPtr, PCHAR Source)
	{
		return false;
	}
};
PLUGIN_API VOID InitializePlugin(VOID)
{
	pCharExtType = new MQ2CharacterExtensionType;
	// This is where you add it to an existing TLO
	// in this case the one named "character" aka our ${Me} tlo...
	AddMQ2TypeExtension("character", pCharExtType);
}
PLUGIN_API VOID ShutdownPlugin(VOID)
{
	//dont forget to remove it on plugin shutdown...(aka plugin unload)
	RemoveMQ2TypeExtension("character", pCharExtType);
	delete pCharExtType;
}[/CODE]

12 Jan 2017 by eqmule
- Updated for TEST
- ZonePoint in the DOORS struct has been renamed to SpellID

06 Jan 2017 by SwiftyMUSE
- Updated spell effects display
- Updated buff stacking testing

06 Jan 2017 by eqmule
- Fixed the _EQCASTSPELLGEM struct, thanks JimBob
  this should make features that relies on the spellicon and spellstate members of that struct work again.
- Updated the TEST build so its synced with LIVE.
- Added some new Spawn TLO members: (DISCLAIMER:  I reserve the right to remove/alter and or depreciate any of these as I'm still testing this stuff.)
	IsBerserk (pBoolType), pTouchingSwitch (pIntType), bShowHelm (pBoolType), CorpseDragCount (pIntType), bBetaBuffed (pBoolType), CombatSkillTicks[x] 0-1 (pIntType), 
	FD (pIntType), InPvPArea (pBoolType), bAlwaysShowAura (pBoolType), GMRank (pIntType), WarCry (pIntType), IsPassenger (pBoolType), 
	LastCastTime (pIntType), DragNames[x] 0-1 (pStringType), DraggingPlayer (pStringType), bStationary (pBoolType), BearingToTarget (pFloatType), bTempPet (pBoolType), 
	HoldingAnimation (pIntType), Blind (pIntType), LastCastNum (pIntType), CollisionCounter (pIntType), CeilingHeightAtCurrLocation (pFloatType), AssistName (pStringType), 
	SeeInvis[x] 0-2 (pIntType), SpawnStatus[x] 0-5 (pIntType), bWaitingForPort (pBoolType)

- SolventNeeded in the iteminfo struct has been renamed to SolventItemID 
- Added some new members to the iteminfo struct and cleaned it up a little.
- Added MQ2AugType TLO, it has these members: Slot (pIntType), Type (pIntType), Visible (pBoolType), Infusable (pBoolType), Empty (pBoolType), Name (pStringType), Item (pItemType)
- New Member: AugSlot added to the item TLO 
  it returns a pAugType
  Usage: (Items can have MAX 6 slots for augs so... [x] can ONLY be 0-5)
        /echo ${Cursor.AugSlot[0].Type}
        /echo ${Cursor.AugSlot[1].Visible}
        /echo ${Cursor.AugSlot[2].Infusable}
        /echo ${Cursor.AugSlot[3].Empty}
        /echo ${Cursor.AugSlot[4].Name}
        /echo ${Cursor.AugSlot[5].Item.Purity}
- Added 2 new commands: /removeaug and /insertaug to the mq2itemdisplay plugin
  type /removeaug or /insertaug for help
  /removeaug will pop a dialog if a perfect augmentation distiller needs to be used...
  I would be extremely careful with these 2 commands unless you understand
  how they work... if you augment the wrong item or remove an augment from the wrong item or whatever... its not my fault.
- Added the MQ2WorldLocationType TLO it has the following members: ID (pIntType),Y (pFloatType), X (pFloatType), Z (pFloatType),Heading (pFloatType), Zone (pZoneType),
- Added BoundLocation to the Charatcer TLO its size is 0-4 for up to 5 bind points.
  Usage:
		 /echo ${Me.BoundLocation[0].ID} returns the zone id of your first bind point
		 /echo ${Me.BoundLocation[1].ID} returns the zone id of your second bind point
- Changed pChar2->ZoneBoundX it's now pChar2->BoundLocations[0].ZoneBoundX; 
          as well as all the other ->ZoneBo****** members.

20 Dec 2016 by eqmule
- Updated for TEST

18 Dec 2016 by eqmule
- OK ILL PUT THIS FIRST SO YOU DON'T MISS IT:
- I have changed ALL instances of GuildID to __int64 (cause DBG did)
  PLEASE! be aware of this change as it WILL break some plugins.
  NOW, as for macros: IF your macros uses ${Me.GuildID} NOTE that it returns a pInt64Type
  from now on.
  This is the reason I have added 2 new members to the pInt64Type TLO
  Namely: .LowPart and .HighPart
  SO: IF you have a macro that relies on GuildID being 4 bytes...
  Then you NEED to change it from: ${Me.GuildID} to ${Me.GuildID.LowPart}
  mkay...
- Now onto the fixes:
- FIX: /pet attack <id>
- FIX: barter and trader "tells" no longer trigger beepontells
- FIX: /mqclear no longer crashes
- FIX: /itemnotify "name of item" lefmouseup can pick up
  items from top level slots once again.
- For completeness sake I also added .LowPart and .HighPart to the pIntType TLO

15 Dec 2016 by eqmule
- Fix: double timestamps in the eqlog is no longer happening so you can turn on /timestamp again.
- Fixed a bug in FindItem and its derivatives where it needed signed parameters.
- Fixed the EQINVSLOTWND struct, it was off by a few bytes.
  Yes that means .InvSlot will once again "work" (dont effing use it. in your macros, use ItemSlot and ItemSlot2)

14 Dec 2016 by eqmule
- GuildID in SPAWNINFO is a __int64 now... not by my design, it just is
  I have tried to make it backwards compaible with the spawn guild tlo which is still a DWORD
  report any bugs related to this change on the forum. Plugins are gonna have to be updated accodingly.
- Fix Errors like this for example: error C2660: 'GetGuildByID': function does not take 1 arguments
  char  *pGuild = GetGuildByID( GetCharInfo()->GuildID ); becomes
  LARGE_INTEGER guildlarge = {0};
  guildlarge.QuadPart = GetCharInfo()->GuildID;
  char  *pGuild = GetGuildByID( guildlarge.LowPart,guildlarge.HighPart );

- I started correcting the iteminfo struct it's a work in progress so expect more changes to fully implement this.
- Initially the Augment members has gotten a review (and a fix since they where broken)
- So... AugSlot1 etc is now part of its own class
- therefor:
- pitem->AugSlot1 is now pitem->AugData.Sockets[0].Type
- and so on...
- pitem->AugSlot1_Visible is now pitem->AugData.Sockets[0].bVisible
- and so on...
- CListWnd no longer inherits CSidlScreenWnd BUT it has access to the CXWnd class members.
- CComboWnd no longer inherits CSidlScreenWnd BUT it has access to the CXWnd class members.
  Fix Errors like these:
  list->Items becomes list->ItemsArray.Count
  CListWnd*pListWnd = (CListWnd*)pCombo->Items becomes CListWnd*pListWnd = pCombo->pListWnd (it was kinda confusing before, but less so after this change)

13 Dec 2016 by SwiftyMUSE
- Updated GetClassesFromMask to display "ALL" or "ALL EXCEPT:" when appropriate based on the class
  mask.

08 Dec 2016 by eqmule
- Updated for TEST
- Fixed a bug where FindItem and all its derivatives wouldn't look deeper than 20 slots into a bag.
  Now it doesn't matter how many slots a bag has, it is dynamic.
- I #pragma pack(8) where I need it now, dont change them.
- In preparation for automatic updating of the CONTENTS struct
-  I HAD to reorganise it.
-  Therefor:
-	NumOfSlots1 has been renamed to ContentSize Ths also effects macros that use the NumOfSlots1 member.
-	NumOfSlots2 has been renamed to Size

-	MOST of these changes affect core only, I dont think there will be many plugins that needs updating
-	BUT here are some examples of how to fix errors that I have seen:
-	change:
-	pItem->ItemSlot TO pItem->GlobalIndex.Index.Slot1
-	cSlot->pContentsArray TO cSlot->Contents.ContainedItems.pItems
-	cSlot->pContentsArray->Contents[iPack] to cSlot->GetContent(iPack)
-	pInvSlot->pContentsArray TO pInvSlot->Contents.ContainedItems.pItems
-	pInvSlot->pContentsArray->Contents[ucPack] TO EITHER:
-	pInvSlot->Contents.ContainedItems.pItems->Item[ucPack] OR SIMPLY JUST
-	pInvSlot->GetContent(ucPack) BOTH return the exact same thing.

06 Dec 2016 by SwiftyMUSE
- Fixed up the new SPA descriptions in spell display

28 Nov 2016 by eqmule
- Fixed ${Me.ManaRegen}
- CButtonWnd now inherits CXWnd (cause it does).
- GetItemTimerValue has been renamed to GetItemRecastTimer
- Removed ManaGained, HealthGained, EnduranceGained from Pulse() and the exports.
  Use GetEnduranceRegen(), GetHPRegen() and GetManaRegen() instead.
  This change should make Pulse() a bit faster since we dont check that stuff constantly.

20 Nov 2016 by SwiftyMUSE
- Fixed bug waiting for familiars keyring to load

19 Nov 2016 by SwiftyMUSE/eqmule
- Updated for TEST
- Added GuildID and ExpansionFlags to MQ2CharacterType
- Added support for familiars keyring in /cast and /useitem

17 Nov 2016 by eqmule
- Added ${Me.Vitality} ${Me.PctVitality} ${Me.AAVitality} ${Me.AAVitality}
- Fixed CampfireDuration
- Fixed the Task tlo
- Fixed ${Me.Exp} and ${Me.PctExp}
  Thanks to william12 for reporting these bugs.

16 Nov 2016 by eqmule
- Updated for LIVE
- Reorganized SPAWNINFO to reflect how its laid out in memory.
- Feet in Spawninfo has been renamed to FloorHeight
- AvatarHeight2 in Spawninfo has been renamed to Width
- HoldingType in Spawninfo has been renamed to HoldingAnimation
- InnateETA in Spawninfo is now part of SpellGemETA as its LAST member because... well it should be.
- GetMeleeRangeVar2 has been renamed to MeleeRadius
- Class in the spawninfo struct has been moved to its correct location which is inside ActorClient.
  Therefor: (and I know people will post even though the answer is right here)
  ITS NOT pSpawn->Class anymore, its now pSpawn->mActorClient.Class
  same thing goes for Race.
  pSpawn->mPlayerPhysicsClient.Levitate instead of pSpawn->Levitate
  pSpawn->mPlayerPhysicsClient.pSpawn instead of  pSpawn->pSpawn

- mkay...

14 Nov 2016 by eqmule
- Updated for BETA
- GetSpellEffectNameByID fixed to not return a temp buffer - cred HTW
- ReadWindowINI in MQ2AdvPath correctly read the ini but never set the window value
  this has been corrected - cred Brainiac
  a zip which has the corrected version in it is located here : http://www.macroquest2.com/phpBB3/viewtopic.php?f=29&t=11451&p=172713#p172713

- Corrected the zoneinfo struct 
  What we previously had been refering to as "ZoneType" was not in fact it, so it has been renamed to FOgOnOff which is what its for.
  This means that ${Zone.Type} has changed a bit...
  it now returns 0-5 see the EOutDoor enum for more info. And whoever wants to update the wiki should refer to that.
  in short: 0=Indoor Dungeon 1=Outdoor 2=Outdoor City 3=Dungeon City 4=Indoor City 5=Outdoor Dungeon

13 Nov 2016 by eqmule
- Added some missing members to the test cxwnd struct
- Fixed the 4Byte error.

12 Nov 2016 by eqmule
- Updated for TEST

12 Nov 2016 by SwiftyMUSE
- Updated spell effects display

11 Nov 2016 by eqmule
- Updated for BETA

10 Nov 2016 by eqmule
- Updated for BETA
- In preparation for the expansion on the 16th and for future faster patching,
  THE FOLLOWING STUFF has undergone some serious changes:
  You have 5 days to adjust your personal builds and plugins.

- BGColor is now a COLORREF change plugins accordingly.
  and no, it CANNOT be changed back to a ARGBCOLOR since that contains a union with bytes and that screws up the 4 aligned padding.
- UnknownCW has been renamed to CRNormal change plugins accordingly.
- Locked is now a bool
- TimeMouseOver has been renamed to FadeDelay
- dShow is now a bool
- We are using 4 byte alignemnt from now on, set ur plugins to 4 byte alignment.
- ONE MORE TIME, WE ARE NOT USING 1 byte ALIGNMENT ANYMORE.
- the CXWnd struct grew somewhat to make patching of it easier for me.
- Fixed a bug in MQ2EQBC that would crash u on /unload
- The following plugins has had changes made to them:
	MQ2AvdPath.cpp
	MQ2DPSAdv.cpp
	MQ2EQBC.cpp
	MQ2Melee.cpp
	MQ2MoveUtils.cpp
	MQ2Spawns.cpp
- They are located in this post: http://www.macroquest2.com/phpBB3/viewtopic.php?f=29&t=11451&p=172713#p172713

10 Nov 2016 by SwiftyMUSE
- Updated RankName to find an exact match for name. The results from Spell.ID and Spell.RankName will now be
  from the same spell (if it exists in the spellbook).

09 Nov 2016 by eqmule
- Updated for BETA

08 Nov 2016 by eqmule
- Updated for TEST
- Updated for BETA

04 Nov 2016 by eqmule
- Updated for BETA

03 Nov 2016 by eqmule
- Updated for BETA

02 Nov 2016 by eqmule
- Updated for BETA

01 Nov 2016 by eqmule
- Updated for BETA

31 Oct 2016 by eqmule
- Updated for BETA

30 Oct 2016
- Updated for BETA -eqmule
- ChatWindow will again allow itself to be hidden behind other windows when ingame. -SwiftyMUSE

29 Oct 2016 by eqmule
- Updated for BETA

28 Oct 2016 by eqmule
- Updated for BETA
- ChatWindow is now top dog at charselect and will no longer go awol there.
- ChatWindow will no longer crash at charselect when it's children are clicked.
- Made some changes to MQ2DInput.cpp in preparation for going full scale c++
  since CINTERFACE is going bye bye in a future update.

27 Oct 2016 by eqmule
- Updated for BETA

25 Oct 2016 by eqmule
- Updated for BETA

24 Oct 2016 by eqmule
- Updated for BETA

22 Oct 2016 by eqmule
- Updated for BETA

21 Oct 2016 by eqmule
- Updated for BETA

19 Oct 2016 by eqmule
- Updated for LIVE
- Updated for BETA

18 Oct 2016 by eqmule
- Updated for BETA

15 Oct 2016 by eqmule
- Updated for BETA

13 Oct 2016 by eqmule
- Updated for BETA
- Updated for TEST

12 Oct 2016 by eqmule
- Updated for BETA
- Added CharSelectList to the EverQuest TLO, it only has 1 member for now: ZoneID
  it returns the zoneid the character is currently in.
  Usage: /echo Im at charsselect and ${Window[CharacterListWnd].Child[CLW_Character_List].List[1,3]} is in ${EverQuest.CharSelectList[1].ZoneID}
  Output:  (if a char named Eqmule is the first in your charlist) Im at charselect and Eqmule is in 202
  OR:
  /echo Im at charsselect and Eqmule is in ${EverQuest.CharSelectList[Eqmule].ZoneID}
  Output: same as above.

11 Oct 2016 by eqmule
- Updated for BETA
- I had a lot to do and it was difficult to get this working, so it's not tested properly.
  I basically wanted to get it out before they patch again.

01 Oct 2016 by eqmule
- some new stuff added to the map by JudgeD
	/mapactivelayer
	/maploc
	/clearloc
	see this post for more info: http://www.macroquest2.com/phpBB3/viewtopic.php?f=17&t=19987

29 Sep 2016 by eqmule
- Added fellowship to the spawnsearch tlo - Idea Cred: mwilliam
  Example usage:
   /if ${SpawnCount[fellowship loc ${Me.X} ${Me.Y} radius 50]} >= 3) {
		/echo its ok to place a campfire now.
   } else {
		/echo not enough fellowship members here to place a campfire right now
   }
- RemoveBuff now accepts buffnames that are quoted "some buff"
- pinstCSystemInfoDialogBox HAS BEEN RENAMED TO pinstCLargeDialogWnd cause thats what it is.
- /loginchar server:charname will now launch eq and log the char in.
  NOTE: if you run this command and server:char is already running, you will kill his game and
  he will be logged in again, this command ALWAYS launches a new client.
  this is for advanced users only, I use it personally to launch and get back into a game when 
  one of my clients has crashed. (easily detected with the ${Group.Member[soandso].Offline} tlo member... or lets say I havent seen the guy for 15 minutes)
  NOTE2: this command only works if you are using the mq2 login system and have a profile for the character.
  Example: /loginchar tunare:eqmule
  will search all mq2 profile sets for the tunare server and the char eqmule
  if it finds it, it will launch eq and log in that character.
- The ~ key should now be able to cycle full screen windows and in order - SwiftyMUSE

21 Sep 2016 by eqmule
- Updated for LIVE

18 Sep 2016 by eqmule
Sunday is funday... so here is some fluff:
- Added a "Boss Mode" hotkey, alt+~, (alt+tilde) if u click that all your eq windows will be instantly hidden. It's a toggle.
  the hotkey can be changed in the [MacroQuest] section, the value is called BossMode=
  setting BossMode=0 disables it.
- You can now "cycle" eq windows now with the '~' key.... (also known as tilde)
  its not obvious but you CAN change it by editing the macroquest.ini
  in the [MacroQuest] section add a CycleNextWindow=somekey
  Example: (and this is what it defaults to when this entry does not exist)
           CycleNextWindow=shift+`
  u can do alt+ and ctrl+ as well but thats it.
  you cannot combine alt+shift+, i didnt want to make this to complex.
  you CAN however drop the prefixes altogether and just specify it as
  CycleNextWindow=b
  that would make the lettere "b" on your keyboard cycle the windows... (not recommended unless u plan on never using the letter b for any other reason...)
  Setting CycleNextWindow=0 will disable it completely.
----- fluff end -----
- /loadspells no longer "loads them" even when a load technically isn't needed. -code cred: Vyco Dynn
- Fixed a bug related to keyring locations.

16 Sep 2016 by eqmule
- Fixed a crash bug in listwnd::addstring for the test build -report cred: fry
- ISXEQ once again compiles... sorry about the long wait.
  BIG NOTE: it now includes ISXDK 35, this means you should use VS 2015 with toolset 140 to build it.
  one thing though... mq2ic doesnt load for some reason for it
  I have contacted Lax and hope we can figure out a workaround.
  Bottomline... yeah... you CAN build isxeq now...
  but its not protected by mq2ic, so run at your own risk.
  I really didnt want to wait any longer to get something out.
  but if you are the paranoid type, id hold off a couple more days
  until we can figure out a way to load it...

15 Sep 2016 by eqmule
- Updated for TEST
- The Loader now detects if a profile is loaded or not and reloads if needed if clicked,
  prior to this update sessions that u did /unload in game for had their profile name set
  as character (Loaded) and if you clicked such a profile, it would not reload.
- Fixed a bug in GetItemContentsByName
- Fixed a bug in GetItemLink -cred demonstar55 and SwiftyMUSE
- Added a new parameter to FindItemBySlot so we can specify which locations to search.
- NEW FEATIRE: The EverQuest TLO has a new member .LastMouseOver
  it returns a windowtype of the last window the mouse was hovering.
  Want to know the name of a window or its children? Tired of doing /windows and look through a list of a million windows?
  Well now it's easy:
  Example: Place the mouse over a window and do a /echo ${EverQuest.LastMouseOver.Name}
  Example2: /echo ${EverQuest.LastMouseOver.Tooltip}
- NEW FEATURE: Added .MouseOver to the Group TLO
  Usage1: /echo Im hovering my mouse over ${Group.MouseOver.Name} which has ths spawnid: ${Group.MouseOver.ID}
  Usage2: /bct ${Group.MouseOver.Name} hi there I dont want to change my target just to tell u: please heal ${Me.Mame}
  Usage3: /bct eqmule //casting "Complete Heal" -targetid|${Group.MouseOver.ID}
  Usage4: /bct ${Group.MouseOver.CleanName} //setprio 2
  Final Note: YOU CAN hover over your own name in the player window where u see your hp and it will return you.
  There are many more usages for this im sure...
- Fixed GetItemLink
- Fixed AltAbilityReady to only return true for active abilities - cred desgn
- Fixed multiple buffer overflows all over the place in core.
- Note to self:
  The following plugins has had some kind of modification made to them to work with this release:
  MQ2Twist, MQ2SpawnMaster, MQ2LinkDB, MQ2EQBC I should post them on the forum.
  NavigationType.cpp MQ2Netheal.cpp MQ2SpawnMaster.cpp MQ2Twist.cpp


02 Sep 2016 by eqmule
- Reverted a "fix" to the /while command that instead of fixing it made it worse
  im not happy with this command, im gonna have to spend more time on it.

01 Sep 2016 by eqmule
- Misc Fixes to improve stability.
- The Launcher can now launch single sessions without logging u in, i basically just "launches clean"
  rightclick the "Launch Clean" menu item to toggle starting eqgame in suspended mode (for power users)
- The Launcher can now export and import login profiles.
- Added some missing itemtypes.
- The ALTABILITY struct has gotten an overhaul
  CurrentRank is now GroupLevel
  RequirementCount is now RequiredGroups
  RequiresAbility is now RequiredGroupLevels
  grant_only is now QuestOnly
  next_id is now NextGroupAbilityId
  last_id is now PreviousGroupAbilityId
  PointsSpent is now TotalPoints
- PLUGIN AUTHORS: GetAAById has a second parameter, its level, use it or it will default to -1 this is only important when you try to find a aa by name.
	example:
	int level = -1;
	if (PSPAWNINFO pMe = (PSPAWNINFO)pLocalPlayer) {
		level = pMe->Level;
	}
	if (PALTABILITY pAbility = pAltAdvManager->GetAAById(index, level)) {
- I added a wrapper for GetAAById so we can build emu builds.
  its called GetAAByIdWrapper and is exported.

- CTargetWnd__UpdateBuffs is now CTargetWnd__RefreshTargetBuffs (cause it is)
- Bunch of other stuff

17 Aug 2016 by eqmule
- Updated for LIVE
- TRUEBOX nerfed.

15 Aug 2016 by SwiftyMUSE
- Updated to include CreateHtmlWnd in base code. You can now load MQ2Web and MQ2NoNag in the same session.

12 Aug 2016 by eqmule
- Updated for TEST
- EzDetour is now EzDetourwName all EzDetour( calls should be replaced to use the new EzDetourwName
  I did this because debugging /unload crashes is much easier now.
  EzDetour is still in the compile for awhile to give everyone time for the transition but expect it to be gone in due time.
- Misc updates, fixed a bug in macroquest2.exe which would prevent loading profiles that where not checked.
  made edit and delete work on (Loaded) profiles
- Fixed a bug in mq2autologin which would prevent it from working correctly if eqmain was already loaded on its initialization.
- TRUEBOX will not load mq2eqbc, mq2cast, mq2moveutils or mq2melee anymore. It proved to be to much of an nuisance to me and other players.
  And frankly too much negative attention is bad for mq2 as well. I'll take full responsibility for what went down, and I dont want that again.
  We didn't create mq2 to get people banned, we created it to add utility.
  TRUEBOX is likely to be scrapped altogether on the 17th although i might resurrect it in another form in the future.
  BUT IF we ever go down this path again, expect only utility like audio triggers and maybe a dpsparser, think GINA and gamparse etc.

9 Aug 2016
- Added .LayoutCopyInProgress to the EverQuest TLO
  it returns TRUE if a layoutcopy is in progress and FALSE if not.
- Fixed a couple buffer overflow bugs.
- Misc stuff.

8 Aug 2016 by eqmule
- The integrity checker is now 714% faster (or something).
- Updated mq2autologin, its not going to crash you ever again (well in theory at least)
  So, look, mq2autologin has been overhauled, and I also figured out where the serverids
  are being stored, this means that from now on you can place server shortnames in the mq2autologin.ini
  and as long as they have a server LONGNAME that matches what you see in the server select list it will be able to log you in.
  This is particularly useful on emulator login servers that assign dynamic IDs.
  NOTE2: for live servers, like tunare and drinal for example, those really ARE the real shortnames so I use those.
         BUT for emu servers, I have no idea what their shortanmes are, sometimes they dont even use a "short name", but instead, they use like a really long one with
		 spaces in it and so on, so I HIGHLY recommend you stick to a short name with no spaces in it, especially IF you are using the new MQ2 login feature on
		 the tray icon because eqgame only accepts 30 character commandlines so having a really long "shortname" will definaltely break that type of login for you...
		 bottomline, the mq2 login feature doesn't really care if the shortname is fake or real, it will use whatever is in your profile when it look them up in the ini.
  NOTE3: for live and test servers, obviously the static id of those servers is still valid, and mq2autologin will still be able to look those up internally
  like it always have, this new ini setting is mainly for emu servers, but you can of course add any server u like, even live ones.
  so without further ado here is an:
    Example of a [Servers] section in mq2autologin.ini (note that I have no idea if these servers even allow mq2, this is just an example)
	[Servers]
	tunare=Tunare - The Seventh Hammer
	drinal=Drinal - Maelin Starpyre
	firiona=Firiona Vie (Roleplaying Preferred)
	peqtgc=[] [PEQ]The Grand Creation [legit-god]
	ezserv=[] EZ Server - Custom Zones, Vendors, Quests, Items, etc
	stormhav=[] Storm Haven - High-Quality Custom Content
	alkabor=[] The Al'Kabor Project [www.takproject.net]

25 Jul 2016 by eqmule
- THE BIG #pragma warnings SHOULD DIE patch...
- I have removed the #pragma warnings for depreciated string functions.
- This will absolutely break ALL your plugins.
- I am available on skype to help you fix every single one. eq.mule
- This is NOT going to be easy, but I have posted updated plugins
  on macroquest2.com in every thread that I had plugin source for.
- When you get WARNINGS while buidling this version, IT MEANS, you need a fix.
- DO NOT I REPEAT DO NOT ADD A PRAGMA TO FIX IT
- I'm seriously going to go ballistic if i see any more #pragma warnings
  If a #pragam warning is needed we are doing it wrong.

- So... the whambulance will be comming for sure when you update to this version.
  Sorry about that, but it was needed because I'm sick of all the buffer overflows
  that are crashing us randomly and I can never get a good call stack in order to fix them.
  This fix is years overdue, and I consider it crucial in order to move forward
  towards a 100% stable mq2.

- Anyway... I made a whole bunch of stuff stringsafe
  too much to list, if u have plugins that wont build
  post about it or message me and ill help u fix them.
  Here is a link to a post that has all my personal versions of the plugins I use, that I have fixed for this release:
- http://www.macroquest2.com/phpBB3/viewtopic.php?f=50&t=20053
- pMQ2Blech is no longer an export, create your own Blechs, cause hooking into that one is no longer an option.
  (this means mq2moveutils need to be updated see above link for updated plugins.)

13 Jul 2016
- Updated for LIVE
- Updated for TRUEBOX
  Yes... you can probably bypass my code thats in place to make a TRUEBOX version that
  has all the stuff the LIVE one has, but I am appealing to your decency now.
  Please dont. We have a good thing going with dbg now and I hate to see that ruined by someone
  for their own personal gain. -eqmule
- 
- To build a TRUEBOX version of mq2, uncomment //TRUEBOX in mq2main.
- If I find out that people are abusing this newfound power, I WILL have no other choice than
  moving more stuff into mq2ic, please dont make me do that. I like to keep mq2 as open
  as possible.

12 Jul 2016
- Updated for TEST
- winter is comming.

06 Jul 2016
- Updated for LIVE
- You can now enable/disable MQ2login from the tasktray menu.

02 Jul 2016
- Added a check for "You have a character logged into a world server as an OFFLINE TRADER from this account" to mq2autologin
- Added a check for "failed login attempts on your account since the last time you logged in."  to mq2autologin
- Added a check for "This login requires that the account be activated.  Please make sure your account is active in order to login"  to mq2autologin
- Added a check for "Error - A timeout occurred"  to mq2autologin

- Added a setting for the "Trade when you have something on the cursor and click on the name of the target in the target window" feature
  its in macroquest.ini as UseTradeOnTarget. default is 1. (on)

01 Jul 2016
- Updated for TEST
- The Create new Profile window no longer closes after u create a profile.
  you can close it on the [X] when you are done adding profiles, this was a requested feature.
- To celebrate that it looks like we are getting all our accounts back, I decided to comply with some users requests
  so I:
- Added a popupmenu to the Profilemenu on the trayicon
  you can now rightclick the profile and you will see Edit, Delete and Check/Uncheck
  The browse button is active now as well.
  Happy Boxing!, this should make it easier.

30 Jun 2016
- Updated for TEST
- Updated MQ2AutoLogin.cpp - cred: derple.
- Updated Blech - cred derple
  change was done to fix a crash in blech.
- Fixed Spell Dmg in MQ2ItemDisplay - cred: dewey2461
- Misc Stuff to improve stability.
- Changed the way Profile for Login works, you will need to recreate your profiles. -cred: dewey2461
  Im really sorry about that, but its better we get this done now than in 6 months
  when it will affect more people.
  This is new feature to me as well, and im doing my best to make it work the way people want it,
  based on the feedback I get.
  The good news is, next version will have a browse to path button (that works)
  an edit and a delete option for the profiles, this change lays the groundwork for that.

28 Jun 2016
- MQ2AutoLogin is now part of the core zip
- NEW FEATURE: Profiled Logins:
	Basically it's a new menu on the task icon called Profiles.
	The first time you click it you will see a Create New... menu item.
	You click it and a small window asking for 5 things will pop up.
	Server, login, pass, character name and path to eqgame.exe
	Once you have that filled in you click an OK button and your profile will be encrypted and saved in mq2autologin.ini
	You can save as many profiles as you want and they will sort per server on the menu.
	Each server profile has a Load/Unload All option so once you have added all your accounts for a server you just click the Load All and away it goes,
	it will login all of the characters under that server. (Well all that are check marked)

- Check marks: each character can be marked for loading by simply right clicking the character name to toggle it marked on or off.

- Loading individual accounts:
	You just left click on a character name and if it is check marked, it will load and the name will be changed to <Charname> (Loaded)

- Unloading individual accounts:
	If a char is loaded and has the text (Loaded) behind it you just left click it to unload.
	I kept this as simple as I possibly could so its a Toggle.

- I can add window positioning and stuff I guess but for now it's just a easy way to login a box team on a server.

- Batch Files and hotkeys:
	If you currently use batch files or hotkeys or whatever, those should still be usable if you don't want to click the menu.
	Example: (this example assumes you HAVE profiles created with "Create New..." in mq2autologin.ini)
	Batch file can launch your accounts by sending the server_charname to the eqgame client like this: <path to eqgame.exe> patchme /login:drinal_eqmule
	And that's really all there is to it... You would of course change the server and Charname to your server and your char (drinal and eqmule)

- Encryption:
	I strongly recommend getting this setup though, because it encrypts your password in a way that in "theory" makes it only decryptable on YOUR computer,
	this means that even if you accidently post your mq2autologin.ini somewhere, or someone gets hold of it, the information inside it will be useless to them.
-	Finally, no, you don't "HAVE" to use this feature, mq2autologin is backwards compatible to handle any old way you feel more comfortable with.


22 Jun 2016
- Updated for LIVE
- Updated for TEST
- BeepOnTells and FlashOnTells fixed to not beep and flash on pet tells.
- Added .ScreenMode to the EverQuest TLO, it returns the ScreenMode as a integer.
- Added a new command: /screenmode which sets the screenmode.
  Usage: /screenmode <#> Where 2 is Normal and 3 is No Windows
  This is experimental, I noticed you can decrease the memory footprint by setting it to 3 and then back to 2
  in 3 only the main window is drawn and I suspect memory gets freed then.

17 Jun 2016
- Added .PPriority to the EverQuest TLO, it returns the Process Priority as a string.
- Added a new command: /setprio which sets process priority (like in Task Manager)
  Usage: /setprio <1-6>
  Where 1 is Low 2 is below Normal 3 is Normal 4 is Above Normal 5 is High and 6 is RealTime
  Example: You need to build something quick in Visual Studio
  just do a /bcga //setprio 2 and it will zoom by real fast.
- Added .Corrupted and .Cursed to the Me. and Target. TLO's

16 Jun 2016
- Fixed the ISXEQ build errors.
- Fixed a few arrays related bugs:
- ${Me.Book[0]} will now return NULL again instead of assuming the macro author meant ${Me.Book[1]}.
  This fix should make macros and some plugins that relied on NULL returns for invalid tlo member usage work again.
  (hint: there is no such thing as ${Me.Book[0]} all macro arrays start at 1... but whatever...)
- Fixed a /unload crash in mq2autologin
  it has been posted here: http://www.macroquest2.com/phpBB3/viewtopic.php?f=50&t=16427

15 Jun 2016
- Updated for LIVE
- Added xtarhater to the spawnsearch tlo - Idea Cred: Maskoi
  Example usage:
   /if (${SpawnCount[npc xtarhater loc ${Target.X} ${Target.Y} radius ${Spell[Deadening Wave Rk. II].AERange}]} >= ${SpawnCount[npc loc ${Target.X} ${Target.Y} radius ${Spell[Deadening Wave Rk. II].AERange}]}) {
		/echo its ok to cast the aemez it wont aggro more mobs than whats on xtarget.
		/casting "Deadening Wave Rk. II"
   } else {
		/echo if you cast your aemez now, you will agro more mobs than are on your xtarget, which would be stupid.
		/casting "Bewilder Rk. II"
   }
- Fixed a bug in .RankName which would cause it to return the wrong spell.

10 Jun 2016
- .MyCastTime in the spell TLO is now a timestamptype (cause it is)
  OK FINE... LOOK THESE THINGS WILL BREAK "SOME" MACROS:
  Since I changed all these recast and cast timers and so on in the last few days
  A LOT of macros will break...
  Sorry about that but these timers should never have been floats in the first place
  and we better get this done now or it will cause problems down the road for us, when we add new stuff.
  TO DEAL WITH THIS I have Added .Raw to the timestamp TLO it will just output total milliseconds
  And IF you really need the old Float output I also added .Float
  this will allow you to still see things as floats if that's what you prefered.
  Example: /echo ${Me.Book[1].MyCastTime.Float}
  Output: 1.50

09 Jun 2016
- Updated for TEST (yes really)
- Added .DurationValue1 to the Spell TLO
- Changed the way /unload and re/inject works, those things are now part of the Processgame detour
  that should prevent some crashes related to us interfering with the window drawing.
  In fact direct calls to eqgame functions from mq2start or any other thread is asking for trouble.
  This change should minimize that behaviour.
- .CastTime in the spell TLO is now a timestamptype (cause it is)
- .RecoveryTime in the spell TLO is now a timestamptype (cause it is)
- .FizzleTime in the spell TLO is now a timestamptype (cause it is)

  See yesterdays changes for an example of usage using .RecastTime

09 Jun 2016 by SwiftyMUSE
- Additional updates for spell effects

08 Jun 2016
- Sorry TEST players this update is NOT for todays TEST patch. Expect one tomorrow.
- Added .IsSkill to the spell tlo
- Fixed a crash in Me.CombatAbility when doing ${Me.CombatAbility[0]}
- Fixed some potential crashes that could occur because of signed/unsigned integer misuse.
- Added .DoOpen and .DoClose Methods to the Window TLO
  Usage: /echo ${Window[somewindow].Child[somechild].DoOpen}
  Expected Result: it will echo TRUE and open it.
- Addded .NumGems to the character TLO it returns the number of spellgems you currently have.
  Usage: /echo ${Me.NumGems}
  Expected output for a level 1 character: 8
  Expected output for a level 105 character which has Mnemonic Retention AA at rank 4: 12
- .RecastTime in the spell TLO is now a timestamptype (cause it is)
  Usage: /echo ${Spell[Steadfast Stance Rk. II].RecastTime.TotalSeconds}
  Expected Output: 150

01 Jun 2016
- fixed a bug that would always return NULL instead of TRUE or FALSE
when doing ${AdvLoot.SList[x].AlwaysGreed} - cred hoosierbilly

25 May 2016
- Updated for TEST

24 May 2016
- Updated for TEST

23 May 2016
- Updated for TEST

22 May 2016
- Updated for TEST

18 May 2016
- Fixed a crash in MQ2itemDisplay
- Fixed a crash in merchinfo (/mac scribe)

18 May 2016
- Updated for LIVE
- /echo now accepts colorcodes -cred htw see http://www.macroquest2.com/phpBB3/viewtopic.php?f=47&t=17141&p=152508#p152508
- Fixed a few bugs related to aa indexes.
- Dont make a big thing out of this but:
- /caption now takes a new argument "anon"
  You can use this to anonymize your session.
  It was brought to my attention that there was an interest in recording/streaming video - cred: maskoi
  while at the same time protecting the privacy of the player as well as other players.
  NOTE 1: This is cosmetic and LOCAL only, in other words NOT AN ACTIVE HACK.
  NOTE 2: You are NOT anonymous to other players OR the server.
  NOTE 3: I recommend leaving this option OFF at all times unless you really need to use it, because it WILL use a lot of cpu time.
  NOTE 4: The mq2labels plugin need to be loaded for the "full anonymity effect".
  NOTE 5: Chat is NOT anonymized at all. Although if people want that, we can certainly make it happen in a future update.
  Usage: /caption anon on
- And finally see changes for test in changes below from 13 May 2016, they apply to LIVE now as well.

13 May 2016
- Updated for TEST
- Note that the following Values was removed from the ITEMINFO Struct in the TEST build:
  	.Accuracy
	.StrikeThrough
	.Avoidance
	.DoTShielding
	.SpellShield
	.StunResist
	.CombatEffects
	.Shielding
	.DamageShieldMitigation
	Its unlikely that these will return, but I will know in a few days when I have had more time to investigate this.
	I *MIGHT* create wrapper functions for these values like ((EQ_Item*)pItem)->GetAccuracy();.
	BUT IF YOU HAVE PLUGINS OR MACROS THAT USE THESE VALUES: //Comment them out for now...
	I will know more before this stuff gets pushed to the LIVE client next week...
- Updated for LIVE

12 May 2016 by SwiftyMUSE
- Finally... move the NetStatus indicator on the screen. You are no longer limited to the upper left corner.
  Using NetStatusXPos and NetStatusYPos these will be added the to default (0,0) coordinates to allow placement
  at other areas on the screen.
- Added commands /netstatusxpos, /netstatusypos to update the (x,y) screen coordinates for the NetStatus indicator.

10 May 2016
- Updated for TEST
  This will get u in game, but there are still some stuff that needs fixed, 
  the Caps needs calced for example.
  I just wont spend to much time on it now, since one or more repatches are likely.

08 May 2016
- Maintenance release PART II:
- Added .IsSwarmSpell to the Spell TLO, it return TRUE/FALSE if a spell is a swarmspell or not.
 Usage: /echo ${Spell[Chattering Bones].IsSwarmSpell}
 Output: TRUE
- Fixed the offset for EQ_PC__GetCombatAbilityTimer_x (again)
- Fixed another crash in mq2map.

06 May 2016
- Fixed a crash in mq2map. Thanks to everyone that sent in crash dumps.
- Fixed a /unload crash.

04 May 2016 by SwiftyMUSE
- Added to Zone TLO
  ZoneType, NoBind, Indoor, Outdoor, Dungeon
- Added to Spawn TLO
  EQLoc, MQLoc
- Added to Spell TLO
  Location

02 May 2016
- Maintenance release PART I: I highly recommend everyone update to this release.
- NEW STUFF:
- Added ${Me.ItemReady[xxx]} it returns a bool true or false, it was 10 years overdue, and yes i know we can check it with Item Timer but
  I like the consistency of having SpellReady, AltAbilityReady, CombatAbilityReady and now ItemReady
  it also makes it easier to remember to macro writers. -Idea cred: Maskoi
- Usage: /echo ${Me.ItemReady[=worn totem]}
- will look for an item name that exactly matches "worn totem" and return true if its ready to click/cast/use and false if not.
- Usage: /echo ${Me.ItemReady[drunkard]}
- will look for an item name that has the word "drunkard" in it and return true if its ready to click/cast/use and false if not.
- the item name is not case sensitive.

- CHANGES:
- MacroQuest2.exe should once again be winxp compatible.
- ${Me.AltAbilityTimer[xxxx]} does NOT return a pTickType anymore, its NOW a pTimeStampType, so update your macros.
- Changed the name of __bCommandEnabled_x to g_eqCommandStates_x (cause thats what it is)

- FIXES:
- Created a wrapper for ExecuteCmd cause it has 4 paramters now, and i didnt want to break plugins.
- This should fix multiple crashes as well as the "mash hotkeys too quickly crash". (yes that was likely us)
- Fixed the offset for EQ_PC__GetCombatAbilityTimer_x
- Corrected the _ZONEINFO struct(s)
- Corrected the function declaration for CSidlScreenWnd::GetChildItem note that it takes 2 arguments now.
- Corrected the function declaration for CXWnd::GetChildWndAt note that it takes 3 arguments now.
- Corrected the function declaration for CXWnd::Move (for the CXWnd__Move1_x offset).
- Corrected the function declaration for EQPlayer__DoAttack_x on EMU builds.

26 Apr 2016
- Updated for TEST
- Removed fancy progressbar message for now, it might return or not, dont know yet but im hunting a memory leak so... we'll see.

23 Apr 2016
- Fixed a crash in ${Merchant.Item[x]}

22 Apr 2016
- Updated for LIVE

20 Apr 2016
- Updated for LIVE

15 Apr 2016
- Fixed broken spell stuff for TEST - cred demonstar55
- Added support for specifying buildtype (TEST/LIVE/BETA/EMU) in the preprocessor.
- Updated Macroquest.exe to only inject in the right eqgame.
  Example: you have macroquest loaded in the tasktray from your
  Releast(test) directory it will not try to inject into a live eqgame session.
  if you have live macroquest running and start eqgame for test it will not try
  to inject into the live client.
  This means you can have 2 macroquest.exes running and they will only inject in
  the exe that mq2main.dll is built for. (it knows what dir it was started from).

14 Apr 2016
- Updated for TEST
- Fixed ${Me.AbilityReady[Taunt]} and other abilites not on hotkeys so they work even when not "hotkeyed"
  Thanks mwilliam for the bug report
- Added some more items to actordef.

12 Apr 2016
- Updated for TEST

11 Apr 2016
- Fixed /face to use pCharSpawn instead of pLocalPlayer
  this should make moving work while mounted again... sorry about that...

07 Apr 2016 by SwiftyMUSE
- Updated Charmed, Brells to correctly identify buffs on yourself.

07 Apr 2016
- Updated for TEST

06 Apr 2016
- Updated for TEST

02 Apr 2016
- Updated for TEST
- Added the missing members to the Spell struct. - demonstar55

01 Apr 2016
- Updated for TEST

31 Mar 2016
- Moved the charinfo pIllusionsArray cause it was in the wrong place.
  This prevented FindItem from finding items in the illusion keyring.

30 Mar 2016
- I think I got Advloot under control now, go for it, test it as hard as u can.
- Added a new Member .LootInProgress to the AdvLoot TLO
  use it or face imminent doom!
  Usage Example:
  [code]
  /if (!${AdvLoot.LootInProgress}) {
		/echo its safe to loot
		if (${AdvLoot.SCount}>=1) {
			/echo im going to give 1 ${AdvLoot.SList[1].Name} to myself
			/advloot shared 1 giveto ${Me.Name} 1
		}
  } else {
		/echo do something else, loot is in progress...
  }
  [/code]

29 Mar 2016
- Made some adjustments to make advloot more stable
- Made some adjustments to doors , thanks htw

25 Mar 2016
- Fixed GetFriendlyNameForGroundItem to support instanced zones
- Misc fixes

24 Mar 2016
- Fix for ISXEQ build, it will compile again, report any weirdness on the forum.
- Fix to make /itemtarget select the closest item first
- Update to /items and /doors so they sort by Distance3D
- Updated /doortarget let me know if it fails to target
- Updated /click left door let me know if u find a door it cant open.
- Added a .DoTarget Method to the Ground TLO
  Usage: /if (${Ground[egg].DoTarget.ID}) {
               /echo we just targeted a ${Ground[egg]}
         }
- Added a .DoFace Method to the Ground TLO
  Usage: /echo (${Ground[egg].Doface.Distance3D}) {
  Will face the closest item on the ground which has the word "egg" in it.
  and then echo the distance to it in the mq2 window.
  well if it finds an item with the word "egg" in it on the ground that is, otherwise it will just echo NULL
  .DoFace does NOT target the ground item, it just faces it.

- Changed how /items <filter> work, its now case insensitive and takes any part of a word into account
  Usage: /items egg will display all items on the ground that has the word "egg" in them.
- Changed how /doors <filter> work, its now case insensitive and takes any part of a word into account
  Usage: /doors pok will display all doors in the zone which has the word "pok" in them.


23 Mar 2016
- Updated for LIVE
- WARNING! Task TLO has changed, update your macros.
- Well, I was gonna release the new Task TLO in the next zip
  but then dbg decided to patch so you guys get whatever I could finish
  before I had to release the zip.
  It needs more documantation and definately more testing as well,
  but I can say this much for now:
  /echo Task 1 is ${Task[1]}
  Output: Task 1 is Hatching a Plan
  /echo The task with "hatch" in is name is called: ${Task[hatch]} 
  Output: The task with "hatch" in is name is called: Hatching a Plan
  /echo ${Task[hatch]} is listed as number ${Task[hatch].Index} in the tasklist.
  Output: Hatching a Plan is listed as number 1 in the tasklist.
  /echo The ${Task[hatch]} first objective is to ${Task[hatch].Objective[1].Instruction}
  Output: The Hatching a Plan first objective is to find where the eggs are being incubated
  /echo The ${Task[hatch]} first objective status is ${Task[hatch].Objective[1].Status} 
  Output: The Hatching a Plan first objective status is 0/1
  /echo The ${Task[hatch]} first objective should be completed in ${Task[hatch].Objective[1].Zone}
  Output: The Hatching a Plan first objective should be completed in Hatchery Wing
  /echo I should be working on ${Task[hatch].Step} in ${Task[hatch].Step.Zone}
  Output: I should be working on find where the eggs are being incubated in Hatchery Wing
- Added .Type to the Task TLO: it outputs a string Quest or Shared depending on the task:
  Usage: /echo ${Task[hatch].Type}
  Output: Shared
- The Task TLO also has a .Select "Method" (see below for an explaination of TLO methods.)
  .Select can select list items and combobox items.
  .Select returns TRUE if a selection was made and FALSE if not.
  Usage: /if (${Task[hatch].Select}) {
			/echo I just Selected a task that has the name "hatch" in it...
		} else {
			/echo I did not find a task that has the word "hatch" in it, so nothing was selected.
		}

- Fixed a racecondition crash in mq2bzsrch.
- Fixed a plugin unload/load crash
- Made some changes to mutex locks.
- Fixed the loot and the trade struct for the test build.
- Added a new command /invoke to invoke TLO Methods...
  Basically we have had TypeMethods in the source for years, but it was never finished.
  Consider these methods beta for now.
  So from the command line or hotbuttons you can do stuff like: /invoke ${Spawn[eqmule].DoTarget}
  and it will execute the DoTarget method of the Spawn TLO... (and /target eqmule IF it finds that spawn)
  In macros it should make things more simple but at the same time add more power
  because now you can do stuff that saves a few lines, like:
  /if (${Spawn[eqmule].DoTarget.ID}) {
		/echo i just targeted ${Target}
  }
  or
  /if (${Spawn[eqmule].DoFace.ID}) {
		/echo i just faced eqmule
  }
  the following Methods are available for use and testing as of this patch:
  For the Task TLO:
	.Select
  For the Spawn[]. TLO:
	.DoTarget
	.DoFace
	.DoAssist
	.LeftClick
	.RightClick
  For the Me. TLO:
	.Stand
	.Sit
	.Dismount
	.StopCast
  For the Me.Buff TLO Member:
	.Remove
  For the Switch TLO:
	.Toggle
  For the Ground TLO:
	.Grab
  For the Window TLO:
	.LeftMouseDown
	.LeftMouseUp
	.LeftMouseHeld
	.LeftMouseHeldUp
	.RightMouseDown
	.RightMouseUp
	.RightMouseHeld
	.RightMouseHeldUp
	.Select

- And finally, there seem to be some problem with /click left door
  I will have a look at that tomorrow.

17 Mar 2016
- Fixed a crash in the ${Merchant} TLO
- Fixed a crash in the ${Task} TLO

16 Mar 2016
- Updated for LIVE
- Added a new TLO: GroundItemCount
  usage: /echo There are ${GroundItemCount[apple]} Apples on the ground
  Output: There are 5 Apples on the ground
- usage: /echo There are ${GroundItemCount} items on the ground in this zone.
  Output: There are 12 items on the ground in this zone.
- Extended the Ground TLO to accept searches
  usage: /echo The closest ${Ground[brew].DisplayName} is ${Ground[brew].Distance3D} away from you.
  output: The closest Brew Barrel is 26.4 away from you.
  Note that both of the searchfunctions are case insensitive and are sorted by distance colosest to you.
  The only acceptale parameter in the search filter is by name or partial name.

- Added .Distance3D and .DisplayName to the Ground tlo
  DisplayName will display the actual name of the ground item, .Name will still display the actorname...
  ${Ground} now defaults to ${Ground.DisplayName} instead of ${Ground.ID}
- Doortargets as well as GroundTargets are now cleared when you do a /target clear

15 Mar 2016
- Maintenance Release, bunch of cleanups and stuff that should improve overall stability.

-Updated all vcxproj files and solutions to use build.props for easier administration - Cred: brainiac

- Fixed Me.Dar, Me.Counters, Buff Dar and Buff Counters - Cred: Demonstar55
- Community can provide input if we should separate them into their elements.
- For now they return combined, which might be useless.

- FRIENDLY DEV TIP OF THE DAY:
- Some people has been asking me how to run VS as admin by default in windows 8-10:
- There is a simple trick to it, and I recommend that everyone do this, but
- especially if you are going to debug MQ2 OR build ISXEQ because it needs
- to copy files to your InnerSpace directory and that is usually located
- under Program Files (which requires admin privs).
- Anyway... to do this, paste the following link in your browser:
- http://lmgtfy.com/?q=make+visual+studio+always+run+as+administrator
- When you have followed those steps, navigate to this directory:
- C:\Program Files (x86)\Common Files\Microsoft Shared\MSEnv
- Now locate the VSLauncher.exe in that dir, rightclick it, select properties
- Go to the compatability tab, and check the "Run this proram as an administrator" box.
- Click ok. That's it. From that point on, your VS will always start itself as admin.

12 Mar 2016
- Updated for TEST

09 Mar 2016
- Updated for TEST
- New SPA's added
- IsBodyType has been renamed to HasProperty (cause thats what it is)
- Bunch of changes to mq2windows, lets see if it works as intended.

- Added a new TLO Member to ${Me} .AssistComplete
. You can check it after you do a /assist. It will be true when the assist request has been completed.
.  Usage Example: /assist Eqmule
.                 /delay 5s ${Me.AssistComplete}==TRUE
.				  /if (${Target.ID}) {
.				      /echo EqMule wants me to help fighting ${Target}
.				  }
- Turned on Exception Handling (/EHsc) for all projects except mq2main
- when we move to the v140xp toolset we can use the noexcept keyword to turn it on for mq2main as well...

- --------------------> VERY IMPORTANT STUFF BEGIN <-------------------
- It's time to upgrade to Visual Studio 2013 Community or newer.
- From this version and onward we will not support older compilers.
- There just isn't any good reason now that Microsoft has free Community Editions
- which can build mq2 just fine.
- Therefor:
- All vcxproj files has been updated to use the vs2013 toolset (v120xp) (thanks Brainiac)
- We want to move to 2015, but we will have to wait until ISXDK supports that version.
- If you use 2015, just install the vs 2013 community edition if you want to build ISXEQ
- For mq2 it doesn't really matter, you can build it with 2015 toolset (v140 or v140xp)
- just let it upgrade if it asks for it.

- Older solution files has been removed:
- For building MQ2 use MacroQuest2.sln
- --------------------> VERY IMPORTANT STUFF END <---------------------

- If you have no interest in building ISXEQ you can stop reading now.

- For building ISXEQ use ISXEQ.sln PLEASE NOTE: --------------->
- The red headed stepchild ISXEQ has gotten some love this week.
- You might have noticed that the zip grew a bit in size this release
- the reason is that it now includes all files needed to build ISXEQ.
- So...
- This means that from now on, you can just open ISXEQ.sln and build it.
- DO NOT LET IT UPGRADE THE TOOLSET! it only works with the v120xp toolset.
- Having said that, No more additional downloads, googling for libs, headers, updating paths
- patching files, reading pages and pages of forum threads, and all that extra
- shiz that we all love to spend time on...
- In other words we made it easier to build ISXEQ "out of the box" (aka the zip)

24 Feb 2016
- Updated for TEST
- Changed how GroupAssistTarget and RaidAssistTarget works
  before this change you could get a return that was invalid when no mainassist was assigned.
  since I make sure there actually is a mainassist in the group or raid
  this is no longer possible.
- Fixed /pickzone so picks above 9 can be picked - cred: derple

19 feb 2016
- Added .BuffsPoplulated to ${Target}
-  Usage example:
-  /target pet
-  /delay 5s ${Target.ID}==${Pet.ID} && ${Target.BuffsPopulated}==TRUE
-  /echo ${Target} has ${Target.BuffCount} buffs on him.

- Trampoline following - cred: brainiac

18 Feb 2016 by SwiftyMUSE
- Updated to make GetNumSpellEffects inline.
- Updated MQ2Map to use layer 2 again.
- Updated more groundspawn names.

17 feb 2016
- Updated for LIVE
- I refer you all to the change message from 12 feb 2016
  the changes described in it, now applies for LIVE build as well.
- Fixed SpellReady so it's 111% reliable now.

14 feb 2016 HAPPY VALENTINES DAY!
- Removed most of the holes I punched in the source with #if defined(TEST) in the last version cred: brainiac
- Updated some stacking code cred: demonstar55
- Fixed SpellReady so it's 110% reliable now.
- minor fixes

12 feb 2016
- Fixed SpellReady so it's 100% reliable now.
- Other stuff
- Updated for TEST
- BELOW THIS LINE ARE TEST RELATED CHANGES, BUT LIVE BUILDERS SHOULD READ IT AS WELL (cause it is comming your way)

- Added CalcIndex to ${Spell} (on TEST)
- Added NumEffects to ${Spell} (on TEST)
-  Both of them SHOULD be used in macros that enumurate Base, Base2, Calc,Attrib and Max
-  Example: lets say your macro does this:
-		/for i 1 to 12
-			/echo Base ${i} is : ${Spell[Augmentation].Base[${i}]}
-		/next i
-	FROM NOW ON: IT SHOULD LOOK LIKE THIS: (or you will get errors running it)
-		/varcalc count ${Spell[Augmentation].NumEffects} + 1
-		/for i 1 to ${count}
-			/echo Base ${i} is : ${Spell[Augmentation].Base[${i}]}
-		/next i
-							

- Ok, listen PEOPLE WHO BUILD MQ2 FOR -> TEST <- : this is IMPORTANT!:
-  This patch punched a bunch of holes in mq2, and Im telling you folks right now:
-  IF YOU DONT UPDATE YOUR PLUGINS THEY WILL Fail to build.
-  ok and here is how to update them:
-  Search EVERY single plugin you have for references to ->Base[, ->Base2[, ->Calc[, ->Attrib[ and ->Max[
-  Replace EVERY result with a proper call to the corrosponding new APIs:
-	LONG GetSpellAttrib(PSPELL pSpell, int index);
-	LONG GetSpellBase(PSPELL pSpell, int index);
-	LONG GetSpellBase2(PSPELL pSpell, int index);
-	LONG GetSpellMax(PSPELL pSpell, int index);
-	LONG GetSpellCalc(PSPELL pSpell, int index);
-	Let me give and example: You do the search and you find this code:
-	for (int a = 0; a < 12; a++) {
-		switch (spell->Attrib[a])
-	YOU MUST replace that code... with this:
-	if (PSPELL spell = GetSpellByID(SpellID)) {
-		for (int a = 0; a < GetSpellNumEffects(spell); a++) {
-			switch (GetSpellAttrib(spell, a))

-	Notice what I did there? you CANNOT and SHOULD NOT use hardcoded "12" anymore
-	It just isn't how spell effects are stored anymore, they only store
-	the ACTUAL number of effects in memory, not all 12 slots...
-	So... the new Spell member function GetSpellNumEffects(x) SHOULD ALWAYS be used from now on.

-	Mkay? questions?, come talk to us on irc/skype/email whatever...
-	And finally, for the LIVE people... this is comming your way within a week or so when
-	they patch for LIVE, so get ready, cause I'm not going to repeat this info again.
-  This message will self destruct in 3...2...1...

28 Jan 2016
- The changes to the Task TLO from the Jan 14 patch has been reverted, they where not ready for production yet.
- Me.Pet has been fixed for TEST along with a bunch of other spawninfo offsets that where all off.
- Me.Trader has been fixed for LIVE
- Me.Buyer has been fixed for LIVE
- Added Poisoned and Diseased to ${Target}
- Added Poisoned and Diseased to ${Me}
- RewriteMQ2Plugins has been removed, it was a dangerous function that could set all plugins to 0 if you crashed while doing /plugin someunstableplugin unload
- RewriteMQ2Plugins has been replaced with SaveMQ2PluginLoadStatus
- Added Krono to ${Me}
- Added XTargetSlots to ${Me}
- Misc other fixes.
- Stuff

22 Jan 2016
- Updated for TEST
- Updated for LIVE

20 Jan 2016 by MacroQuest2.com Devs
- Updated for LIVE
- Fixes to the task tlo by dewey2461 see: http://www.macroquest2.com/phpBB3/viewtopic.php?f=30&t=19912
- New feature map highlights see http://www.macroquest2.com/phpBB3/viewtopic.php?f=17&t=19895
  code cred: JudgeD

17 Jan 2015 by MacroQuest2.com Devs
-Added CursorPlatinum,CursorGold,CursorSilver and CursorCopper to the ${Me} tlo

16 Jan 2016 by MacroQuest2.com Devs
- Fixed Open in the CONTENTS struct
- Added .Open to the itemtype, it works for containers. its a boolean.

14 Jan 2016 by MacroQuest2.com Devs
- Updated for TEST
- Added a new feature. cred: dewey2461
- Description: Extends the Task TLO with the TaskElementList's Objective[ ]

- The TaskElementList is a row,column address where column 0 is the text, 1 is the status, etc.

- Examples: 

- /echo ${Task.Objective} The first objective
- /echo ${Task.Objective[0]} The first objective
- /echo ${Task.Objective[0,1]} The first objective's status
- /echo ${Task.Objective[0,2]} The first objective's zone
- /echo ${Task.Objective[1]} The second objective

16 Dec 2015 by MacroQuest2.com Devs
- Updated for LIVE
- Change: LoreGroup and LinkDBValue in the CONTENTS struct has been renamed
  to GroupID and OrnamentationIcon (cause thats what they are)
  Make changes to your plugins if you use them.
- switches got some love - thanks brainiac.

14 Dec 2015 by SwiftyMUSE
- Added Slowed, Rooted, Mezzed, Crippled, Maloed, Tashed, Snared, Hasted, Aego,
	Skin, Focus, Regen, Symbol, Clarity, Pred, Strength, Brells, SV, SE,
	HybridHP, Growth, Shining, Beneficial, DSed, RevDSed, Charmed to ${Target}
- Added Aego, Skin, Focus, Regen, Symbol, Clarity, Pred, Strength, Brells, SV, SE,
	HybridHP, Growth, Shining, Beneficial, DSed, RevDSed, Charmed to ${Me}
- Updated MQ2Linkdb code to generate links for most all items (98.04% of lucy items)
- Added new groundspawns for MQ2Map

12 Dec 2015 by Eqmule
- Please don't use MQ2 for unattended gameplay (afk botting)
- Updated for TEST

09 Dec 2015 by Eqmule
- Please don't use MQ2 for unattended gameplay (afk botting)
- Updated for LIVE
- Dont try to use mq2 or any other third party tool on the Phinigel server.
  Consider this a friendly warning.

08 Dec 2015 by Eqmule
- Please don't use MQ2 for unattended gameplay (afk botting)
- Updated for TEST
- Misc Buffer Overflow fixes.

07 Dec 2015 by Eqmule
- Please don't use MQ2 for unattended gameplay (afk botting)
- Updated for TEST

05 Dec 2015 by Eqmule
- Please don't use MQ2 for unattended gameplay (afk botting)
- Updated for TEST

03 Dec 2015 by Devs
- Please don't use MQ2 for unattended gameplay (afk botting)
- Updated for TEST
- Updated mq2ic for isxeq, copy it to your extensions folder and isxeq will load it for you.

02 Dec 2015 by Devs
- Well... This is probably the most important update to MQ2 in years.
  Recent changes to the client released with the new Broken Mirror expansion
  added a new type of MQ2 detection which is meant to prevent mq2 usage on the new Phinigel server.
  We fully support the NO MQ2 policy on Phinigel, and we want to continue
  supporting that policy and backup DBG any way we can that’s within reason.
  We have therefor decided to add a new type of integrity checker to MQ2.
  We have placed the code in a MQ2 plugin that has been named MQ2Ic.dll. (MQ2 Integrity checker)
  We feel strongly that MQ2 is in a symbiosis with Everquest, and it’s important to us
  that all MQ2 users feel safe while they use MQ2.
  MQ2 users are an important part of the Everquest community and we wish to keep it that way.
  In short, we recommend you keep MQ2Ic.dll loaded while you are playing Everquest.
  It will protect your integrity on all servers EXCEPT Phinigel.
  It will be included in every zip from now on, and will be maintained by active mq2 devs.
  Its usage is optional though, and you can unload and load it like any other plugin, but it comes loaded by default.
  This plugin will also fix some recent plugin issues and crashes as well as improve the fps performance.
  All questions about this plugin should be directed to eqmule@hotmail.com

26 Nov 2015 by EqMule and Braniac
- HAPPY THANKSGIVING EDITION!
- Please don't use MQ2 for unattended gameplay (afk botting)
- Updated for TEST
- Fixed a few annoying issues with mq2 message wrapping multiple lines in tools like DebugView. -Brainiac
- Updated ITEMINFO. AugRestrictions was in the wrong place.
- Added code to ${Target.AggroHolder} so it returns yourself as well as other now.

23 Nov 2015 by EqMule
- Please don't use MQ2 for unattended gameplay (afk botting)
- Fixed some ISXEQ stuff
- The following commands now work in ISXEQ:
  - /beepontells
  - /flashontells
  - /timestamp
  - /click left door (remember to do /doortarget before u do that though)
  - /click left item (remember to do /itemtarget before u do that though)
  - /click left target
  - /click right target
  - /useitem "some item" (or partial name) or without the quotes... this one works for items in keyrings as well (illusions, mounts)

22 Nov 2015 by EqMule and Demonstar55
- Please don't use MQ2 for unattended gameplay (afk botting)
- Added .Index to the AltAbility TLO.
- Added .NextIndex to the AltAbility TLO.
- Added .CanTrain to the AltAbility TLO.
  Usage: /if (${AltAbility[Companion's Aegis].CanTrain}) /alt buy ${AltAbility[Companion's Aegis].NextIndex}  
- Added a few new APIs:
- AltAdvManager::CanSeeAbility
- AltAdvManager::CanTrainAbility
- PcZoneClient::HasAlternateAbility
- Added the /pick # command to the ISXEQ build.

20 Nov 2015 by EqMule
- Please don't use MQ2 for unattended gameplay (afk botting)
- Updated for TEST
- Updated for LIVE

19 Nov 2015 by EqMule
- Please don't use MQ2 for unattended gameplay (afk botting)
- Fixed the /ranged crash

18 Nov 2015 by EqMule
- Please don't use MQ2 for unattended gameplay (afk botting)
- Updated for LIVE
- Updated for TEST
- Change the MQ2MountType TLO has been renamed to MQ2KeyRingType
  it works exactly like the mount tlo would, but it also take illusions now
  so u can do:
  Usage: /echo ${Mount[1].Name}
  Outputs: [MQ2] Whirligig Flyer Control Device
  Usage: /echo ${Illusion[2].Name}
  Outputs: [MQ2] Polymorph Wand: Steam Suit
  Usage: /echo ${Illusion[Polymorph Wand: Steam Suit].Index}
  Outputs: [MQ2] 2
- New Feature: you can now use /useitem on illusion items even if they are in the keyring
  usage: /useitem Polymorph Wand: Steam Suit
- Change: there used to be a value in the itemstruct called CastTime
  I noticed it was actully FoodDuration, so it has been renamed.
  If you have any plugins that used "someitem->CastTime" from that struct,
  you need to change that to whatever you intend it to do, cause for whatever
  reason you have been using it up til this point, you have gotten FoodDuration back...
  Im guessing that was a bug, and you really wanted someitem->Clicky.CastTime instead...
  so adjust accordingly.

11 Nov 2015 by EqMule and Demonstar55
- Please don't use MQ2 for unattended gameplay (afk botting)
- BIG NEWS!
- After a really long time, messing with this on and off
  I'm proud to present support for splash spells in the cast command.
  You can now cast any splash spell as long as you have a target.
  If you dont have a target it will just cast it at your own location.
  There is no need for window in focus, or full screen or any of that stuff
  you dont even have to be facing the target.
  Basically the only requirement is that its in lineofsight and in range.
  The splash feature was brought to you as a joined effort
  with Demonstar55 as the main contributor, his tireless dissasembling
  and reverse engineering as well as updates on the progress on skype, irc etc
  was a major help in bringing this to you all, so give him a shoutout!
  I need to mention ctaylor22 as well for pushing me to work on it at all.
  Anyway... enjoy.
- Added a new member to the Spawn TLO: CanSplashLand, it returns true or false
  usage: /echo ${Target.CanSplashLand}
  I suggest you use this tlo member in your macros BEFORE you try to cast a splashspell
  there is no point in casting it if it wont land due to a line of sight problem.
  NOTE! This check is ONLY for line of sight to the targetindicator (red/green circle)
  its NOT a range check, you need to check range yourself like for every other spell
  before you cast it...
  
01 Nov 2015 by EqMule
- Please don't use MQ2 for unattended gameplay (afk botting)
- Updated for BETA

31 Oct 2015 by EqMule
- Please don't use MQ2 for unattended gameplay (afk botting)
- Updated for BETA

30 Oct 2015 by EqMule
- Please don't use MQ2 for unattended gameplay (afk botting)
- Updated for BETA
- Misc other stuff

29 Oct 2015 by EqMule
- Please don't use MQ2 for unattended gameplay (afk botting)
- Updated for BETA
- Fixed some ISXEQ code

 28 Oct 2015 by EqMule
- Please don't use MQ2 for unattended gameplay (afk botting)
- Updated for TEST
- Updated for BETA

26 Oct 2015 by EqMule
- Please don't use MQ2 for unattended gameplay (afk botting)
- Updated for LIVE
- Updated for BETA
- Misc other stuff

25 Oct 2015 by EqMule
- Please don't use MQ2 for unattended gameplay (afk botting)
- Updated for BETA
- Misc other stuff

24 Oct 2015 by EqMule
- Please don't use MQ2 for unattended gameplay (afk botting)
- Updated for TEST
- Updated for BETA
- Corrected address of AugRestrictions in the iteminfo struct

23 Oct 2015 by EqMule
- Please don't use MQ2 for unattended gameplay (afk botting)
- note that /useitem <some mount> doesnt work in the beta client yet, ill see what i can do...
- Added .SkillModMax to the ItemType TLO
- Fixed a crash in mq2map when doing /loadskin

21 Oct 2015 by EqMule
- Please don't use MQ2 for unattended gameplay (afk botting)
- Updated for LIVE
- Fixed and cleaned a bunch of small stuff but it is possible I broke some stuff as well,
 report if u find something that worked in last zip and not in this one.
- ${DisplayItem} now takes an index as an option parameter index can be 0-5
  you can still just do ${DsiplayItem} and it will just pick whatever you inspected last.
  Example: /echo ${DisplayItem[5]}
- Added a few new members to the DisplayItem TLO:
		Info = 1,
		WindowTitle = 2,
		AdvancedLore = 3,
		MadeBy = 4,
		Information = 5,
		DisplayIndex = 6
  There is a difference between .Info and .Information .Info contains for example:
  .Info can return text like; this item is placable in yards, guild yards blah blah , This item can be used in tradeskills
  .Information can return text like Item Information: Placing this augment into blah blah, this armor can only be used in blah blah

17 Oct 2015 by EqMule
- Please don't use MQ2 for unattended gameplay (afk botting)
- Updated for TEST
- Fixed a few VS 2015 compile warnings.

07 Oct 2015 by EqMule
- Please don't use MQ2 for unattended gameplay (afk botting)
- Added some stuff to the ALTABILITY struct, cred demonstar55
- Renamed AARankRequired to CurrentRank in the ALTABILITY struct
- Added .PointsSpent to the altbility TLO it returns points you spent on an AA
- Added .Rank to the altbility TLO it returns current rank of an AA
- Reminder: .MaxRank in the altbility TLO it returns max rank of an AA
- I'm sorry (not really) but in my ongoing efforts to clean up the API
  I had to rename a couple functions, so take notice and go over your plugins:
  mq2cast and mq2melee calls these for example. See below:
- Renamed GetAltAbility to GetAAById (cause thats what it is)
- Renamed GetAltAbilityIndex to GetAlternateAbilityId (cause thats what it is)

01 Oct 2015 by EqMule
- Please don't use MQ2 for unattended gameplay (afk botting)
- Fixed a bunch of POSIX stuff
- Made sure Target.Buff and Target.BuffDuration now works on spells without having to specify Rank
  example: /echo ${Target.BuffDuration[Pyromancy]} would FAIL prior to todays patch
  now it wont.
  example 2: /echo ${Target.Buff[Pyromancy]} would return NULL prior to todays patch
  now it returns the correct name including its rank: so Pyromancy XV for example...

30 Sep 2015 by EqMule (ALERTS AND MORE ALERTS AND STUFF)
- THIS IS A MACROBREAKING PATCH! (so read these notes)
- Please don't use MQ2 for unattended gameplay (afk botting)
- Fixed .Mercenary in the spawnstruct for TEST -cred demonstar55
- GetGuildIDByName now returns 0xFFFFFFFF and not 0x0000FFFF if a guild is NOT found, so if you use this function in a plugin adjust acordingly.
- Fixed a problem with searching through spawns for guild members
  This might break you macros so pay attention!:
  Prior to THIS patch there was a difference in CASE with guild/GUILD in spawn searches:
  IF you wanted to search for a spawn like this:
  /echo ${Spawn[radius 75 pc guild noalert 6]}
  THAT WOULD MAKE MQ2 THINK the guild you where looking for was called "noalert" 
  now if that was not your intention, you should have used UPPERCASE GUILD instead
  and it would just search for people in YOUR guild.
  In order to not use this confusing method of searching through spawns
  I have decided to rename lowercase guild to guildname
  so from this point and onward, you CAN specify guild OR GUILD and it will just pick your own guild
  in order to search for players of a specific guild use "guildname" and note that if there are spaces in the guildname you need encase with "".
  Example: ${Spawn[radius 75 pc guildname "Some Cool Guild" noalert 6]}
- Added a new TLO: ${Alert}
  it has 2 members: List which returns a AlertListType and Size which returns a IntType
  Usage Example 1: /alert add 1 ${Me.Name}
		 /echo ${Alert[1].List[0].Name}
		 Outputs: eqmule
		 /echo ${Alert[1].List[0].Spawn.Race}
		 Outputs: Dark Elf (or whatever my Class is)
  Usage Example 2: /alert add 1 id ${Me.ID}
         /echo ${Alert[1].List[0].SpawnID}
		 Output: 12345 (or whatever my spawnid is)
         /echo ${Alert[1].Size}
		 Output: 2 (or whatever size your alert list for 1 is)
  Usage Example 3: /alert remove 1 id ${Me.ID}
         removes the list entry from alert 1 that matches: id ${Me.ID}
- Added a new TLO Type: MQ2AlertListType which has the following members:
  well it has a crapload of members look at the source to list them but basically
  it has all the members SEARCHSPAWN has plus one extra that I call Spawn
  Spawn inherits the spawntype see the example above...
  Note that: .Spawn will only work if your alert has either .Name or .SpawnID set.
- Bunch of other stuff fixed/added/fightclub/updated/rewritten etc.
- ${Spell[some spell]} now looks through your aa list as well if it cant find a spell
  I did that to take the new ranks into account for example prior to this patch
  /echo ${Spell[Boastful Bellow].Range} would fail because the Boastful Bellow spell
  has been renamed to Boastful Bellow I
  anyway the fix is now in and it also means .RankName will return ranks for these kinds
  of alt abilities.

25 Sep 2015 by EqMule
- Please don't use MQ2 for unattended gameplay (afk botting)
- Updated for TEST again... (cmon man are u trying to kill me?!!, scowls at hludwolf ready to attack ;)
- So... when they patch at 8.30pm I have 2 choices:
  1. wait until the morning and go over it manually.
  2. run a quickpatch, cross fingers and release without proper testing.
  Well, I did 2. and went to bed, I guess it didnt work as intended
  uhm, so the structs has been corrected, castready and so on
  should be working again...

24 Sep 2015 #2 by EqMule
- Please don't use MQ2 for unattended gameplay (afk botting)
- Updated for LIVE

24 Sep 2015 by EqMule
- Please don't use MQ2 for unattended gameplay (afk botting)
- Updated for TEST
- Corrected the wwsCrashReportCheckForUploader_x offset and detour. :cred SwiftyMUSE

23 Sep 2015 by EqMule
- Please don't use MQ2 for unattended gameplay (afk botting)
- Updated for LIVE

19 Sep 2015 by EqMule
- Please don't use MQ2 for unattended gameplay (afk botting)
- Updated for TEST
- fixed a compile error in CustomPopup when building isxeq. 

19 Sep 2015 by SwiftyMUSE
- Updated autorun to allow for all toons instead of having to specify them individually.
  I did not change the /autorun command which is used to set the autorun value for the current
  toon.
  Eg., add ALL=<command> under [Autorun]
- Modified ground spawn detection to allow the value based on the actual zone.
- Updated pluginhandler to fix a timing issue with running zoned.cfg.

17 Sep 2015 by EqMule
- Please don't use MQ2 for unattended gameplay (afk botting)
- Updated for TEST
- DmgBonusType in the itemstruct has been renamed to ElementalFlag (because thats what it is)
- DmgBonusVal in the itemstruct has been renamed to ElementalDamage (because thats what it is)
  if you have plugins that refer to these make sure u rename as well.
- the size of the _AGGROINFO struct changed. Cred: demonstar55
- Added .Icon to the MQ2ItemType TLO
- Added Scroll to the mouseinfo struct. Thanks Brainiac,
- Fixed a crash in /windowstate that could happen when using a (bad) Custom UI. Thanks demonstar55
- since GetCombatAbilityTimer now accepts -1 as a timer, I have removed that check
  this means you should remove it from mq2melee as well for example:
  this line: if (EFFECT->ReuseTimerIndex && TYPE != AA && EFFECT->ReuseTimerIndex != -1)
  becomes this: if (EFFECT->ReuseTimerIndex!=0 && TYPE != AA)

26 Aug 2015 by EqMule
- Please don't use MQ2 for unattended gameplay (afk botting)
- Updated for TEST
- New feature: you can now search spawns by if they are aggresive or not
  for more info see this post by demonstar55 http://www.macroquest2.com/phpBB3/viewtopic.php?f=30&t=19813
- Added new command: /removepetbuff
  it will remove a pet buff by name or partial name.
  Usage: /removepetbuff Spirit of Wolf
  Feature requested by: standred
- New Commands: /popcustom and /popupecho
  for more info on these 2 commands see this post: http://www.macroquest2.com/phpBB3/viewtopic.php?f=30&t=15800&p=142608#p142608
  Cred: PMS
- Added new TLO member for the Character TLO: SpellInCooldown
  it returns TRUE if you have a spell in cooldown and FALSE when not.
  Cred:demonstar55 see this topic for more info: http://www.macroquest2.com/phpBB3/viewtopic.php?f=47&t=19689

21 Aug 2015 by EqMule
- Please don't use MQ2 for unattended gameplay (afk botting)
- Updated for TEST
- Updated for LIVE
- Made a few changes to how the zoned.cfg is processed
  hopefully that should fix a crash I have gotten reports about.
  *crossing fingers*

19 Aug 2015 by EqMule
- Please don't use MQ2 for unattended gameplay (afk botting)
- Updated for LIVE
- This is a heads up:
  In the near future I will restrict /target to a radius of 360
  I do this because its unreasonable to target stuff across zones.
  There is absolutely no scenario where you have a reason to target a mob
  until its within that range. So change your macros now if they do this.
  If you have line of sight to a mob there will be no radius restriction.

14 Aug 2015 by EqMule
- Please don't use MQ2 for unattended gameplay (afk botting)
- Updated for TEST

08 Aug 2015 by EqMule
- Please don't use MQ2 for unattended gameplay (afk botting)
- Updated for ninjapatch.
- Updated mkplugin.exe mkplugin.cpp and ISXEQ\PostBuild.bat with changes by D2U
  See http://www.macroquest2.com/phpBB3/viewtopic.php?f=30&t=19790
- Updated TelnetServer.cpp with changes by rmaxm
  See http://www.macroquest2.com/phpBB3/viewtopic.php?f=28&t=19793
- Updated the _LOOTITEM struct with addition by dewey2461
- Bugfix: ${Me.Inventory[someslot].Augs} now returns correct number of augslots the item has.
  example: /echo My gloves has ${Me.Inventory[Hands].Augs} augslots.
  NOTE: I dont know how this worked in the past, but this only counts how
  many augslots an item has, it doesnt check if there is actually an augment
  in the slot...
  Cred: Nytemyst for the report.
- Updated MQ2ItemDisplay.cpp with changes by dewey2461
  Added ${GearScore.UpgradeName}
  Added ${GearScore.UpgradeSlot}
  See http://www.macroquest2.com/phpBB3/viewtopic.php?f=30&t=19792

03 Aug 2015 by EqMule
- Please don't use MQ2 for unattended gameplay (afk botting)
- Fixed a 10 year old bug where GetSpellDuration would use pCharSpawn (which can be a level 30 mount)
  instad of the correct pLocalPlayer (which is actually your characters spawn with correct level)
  the impact of this would be that spells that scale their duration by the level of the caster
  would return a shorter duartion when on a mount...
  example: doing /echo ${Spell[Enticer's Command].Duration.Minutes} on a level 105 enc would return 4 when on a mount and 7 when not
  bug report: Maskoi

24 Jul 2015 by EqMule
- Please don't use MQ2 for unattended gameplay (afk botting)
- Updated for todays TEST ninja patch
- Fixed a struct that would crash eq if mq2hud was used.
- same struct messed up keypresses as well...
- /mouseto is back... and thats all I have to say about that at 
   this point, more on this some other time.

23 Jul 2015 by EqMule
- Please don't use MQ2 for unattended gameplay (afk botting)
- Updated for todays LIVE ninja patch

2 Jul 2015 by EqMule
- Please don't use MQ2 for unattended gameplay (afk botting)
- Updated for todays LIVE client

21 Jul 2015 by EqMule
- Please don't use MQ2 for unattended gameplay (afk botting)
- Updated for the TEST client
- Fixed a bug with finding items in bags for the test build.

16 Jul 2015 by EqMule
- Please don't use MQ2 for unattended gameplay (afk botting)
- Updated for TEST build.
- Removed SetForegroundWindow from the FlashOnTells feature.
  (it was not working as intended when using ISBoxer)
  It will still flash the window.

15 Jul 2015 by EqMule
- Please don't use MQ2 for unattended gameplay (afk botting)
- New Command: /flashontells
  You can use it to turn flashing of the eq window on or off when you recieve a tell.
  Usage:
  You either do /flashontells [on|off] or just /flashontells for a toggle.
  Or just set it in MacroQuest.ini to FlashOnTells=1 in the [MacroQuest] section.
  NOTE: You have to have tell windows enabled in options for this to work.
- TimeStampChat, BeepOnTells and FlashOnTells are now default ON if no setting is found in MacroQuest.ini.

14 Jul 2015 by EqMule
- Please don't use MQ2 for unattended gameplay (afk botting)
- Fixed a problem with combat abilities (thanks to William12 for the report)
  Before this change you could buy a rank 1 combatability, lets say Rest
  Then you bought Rest Rk. II
  At that point BOTH are saved in your combatabilities array...
  (I think thats a eq bug cause it sure isn't needed)
  Anyway... doing something like ${Spell[Rest].RankName}
  would then fail cause it would find "Rest" first...
  The fix is basically calling pCombatSkillsSelectWnd->ShouldDisplayThisSkill
   in every place NUM_COMBAT_ABILITIES is used...

06 Jul 2015 by SwiftyMUSE
- Updated to include new currencies (Fists of Bayle, Arx Energy Crystals, Pieces of Eight)
- Fixed ${Me.AltCurrency} to be able to use Medals of Heroism not Marks of Heroism

01 Jul 2015 by EqMule
- Please don't use MQ2 for unattended gameplay (afk botting)
- Updated for the LIVE Client
- Updated for the TEST Client
- Fixed ${Me.Drunk}
- Fixed ${Me.Trader}
- Fixed ${Me.Buyer}

25 Jun 2015 by EqMule
- Please don't use MQ2 for unattended gameplay (afk botting)
- Updated for the TEST Client

18 Jun 2015 by EqMule
- Please don't use MQ2 for unattended gameplay (afk botting)
- Fixed ${Me.UseAdvancedLooting} thanks to william12 for reporting it as broken.

17 Jun 2015 by EqMule
- Please don't use MQ2 for unattended gameplay (afk botting)
- Updated for today's LIVE patch
- GetCombatAbilityTimer for the LIVE build now takes 2 arguments pSpell->ReuseTimerIndex and pSpell->SpellGroup
  do a search for GetCombatAbilityTimer in your plugins and change accordingly.

11 Jun 2015 by EqMule
- Updated for the TEST build
- GetCombatAbilityTimer for the TEST build now takes 2 arguments pSpell->ReuseTimerIndex and pSpell->SpellGroup
  do a search for GetCombatAbilityTimer in your plugins and change accordingly.
  GetCombatAbilityTimer for the LIVE build has not changed. (but it will next patch.)
- Clicking on the name of someone in the targetwindow will now open a trade if you have coin (or an item) on the cursor.

08 Jun 2015 by EqMule
- Please don't use MQ2 for unattended gameplay (afk botting)
- Fixed /pickzone you can now do /pick 5 or whatever and it WILL send you to the 5 instance (if it exist)
  /pick 0 will just pick MAIN instance.

28 May 2015 by EqMule
- Please don't use MQ2 for unattended gameplay (afk botting)
- Updated LIVE build.
- Comming in next zip: /pickzone will take a instance number as an argument
  Usage: /pickzone 3 will pick instance 3 and zone you in (provided its valid)
  /pickzone 0 will select the main instance
  this might be buggy its a work in progress.
  NOTE: You should only use this in zones where /pickzone can be used.

23 May 2015 by EqMule
- Fixed ${Me.DSed} and ${Me.RevDSed} crashes thanks to klaarg for the bug report
- consolidated some other stuff and event related things

19 May 2015 by EqMule
- Updated for today's LIVE and BETA patches.

18 May 2015 by EqMule
- Added .NoDrop to the advlootitemtype tlo it returns TRUE if an item is NoDrop and FALSE if not.
  Usage: /echo ${AdvLoot.PList[1].NoDrop}
- Updated BETA build.

16 May 2015 by EqMule
- Updated TEST and BETA builds.
- Fixed an issue with the TEST build which prevented it from building correctly.
- Fixed a ctd in ${DisplayItem} if used after a /unload and reload but no item displayed. reporter: SwiftyMUSE
- Added ItemLink to the Item TLO it just prints the actual hexlink for an item (not clickable)
  this is useful for when creating hotbuttons with links in them manually...
  Usage: /echo ${Cursor.ItemLink}

15 May 2015 by SwiftyMUSE
- Updated GetItemLink to return a clickable or non-clickable link based on a parameter.

13 May 2015 by EqMule
- Added .IconID to the AdvlootItemType TLO it returns an int - cred randyleo
  usage: /echo ${AdvLoot.PList[1].IconID}
- Added .UseAdvancedLooting to the character TLO it returns TRUE if advanced looting is turned on otherwise FALSE -cred maskoi
  Usage: /echo ${Me.UseAdvancedLooting}

12 May 2015 by SwiftyMUSE
- Corrected GetSpellByID to return NULL when the spell is not found. (necessary to fix mq2cast, where it tries to cast
  an item that is not a clicky item and causes a CTD).

07 May 2015 by EqMule & demonstar55
- AltTimer in the _SKILL struct has been renamed to (the correct name) SkillCombatType (whatever that is...)
- Added .Stuck to the SpawnType TLO, i never seen it return TRUE, so more testing is needed...
- Added .PlayerState to the SpawnType TLO, it returns a mask as an inttype which has the following meaning:
  0=Idle 1=Open 2=WeaponSheathed 4=Aggressive 8=ForcedAggressive 0x10=InstrumentEquipped 0x20=Stunned
  0x40=PrimaryWeaponEquipped 0x80=SecondaryWeaponEquipped
  This too needs more testing.
- Added .Stunned to the spawntype TLO it returns TRUE or FALSE if a mob is stunned or not
  NOTE: .Stunned DID exist in the spawntype TLO before, but it only returned your character's Stunstate
  THIS MEANS IF YOU RELY ON THIS IN YOUR MACROS, use ${Me.Stunned} in your macros from now on instead
  when you need YOUR stunstate and the below examples when you need a SPAWNS stunstate, you have been warned...
  Usage: /echo ${Target.Stunned} or ${Spawn[npc somespawnname].Stunned}
- Added .Aggressive to the spawntype TLO it returns TRUE or FALSE if a mob is aggressive or not
- Cred .PlayerState and .Stuck: demonstar55
- Couple additions to /advloot
- /advloot shared # now accepts leave and giveto as arguments
  Usage:
  /advloot shared <#(index) or "item name"> giveto <name> <opt:qty> (qty is optional, if you leave it out it will give full stack)
  /advloot shared <#(index) or "item name"> leave
  Examples:
  Lets say there is a stack of 4 spiderling silks in the first list item of the shared lootwindow
  /advloot shared 1 giveto eqmule 1
  /advloot shared 1 giveto SwiftyMUSE
  Will give 1 spiderling silks to eqmule
  Will give the remaining 3 spiderling silk to SwiftyMUSE (we didnt specify qty, so it just gave the rest)
  /advloot shared "spiderling silk" leave
  Will just leave the first "spiderling silk" it finds in the shared list on the corpse...
  or /advloot shared 1 leave
  Will just leave whatever is in list index 1 in the shared list on the corpse... (in our example spiderling silk)

05 May 2015 by SwiftyMUSE
- Fixed bug with Me.AltAbility where it would not identify alt abilities that were granted but have
  no cost associated.
- Updated ItemDB.txt with new summoned items.

02 May 2015 by SwiftyMUSE
- Added .TankMercCount, .HealerMercCount, .MeleeMercCount, CasterMercCount to the Group TLO

30 Apr 2015 by SwiftyMUSE
- Fixed crash in MQ2Map when zoning with a custom filter

29 Apr 2015 by eqmule
- Updated for the latest LIVE client
- Fixed /bzsrch command
  this means it works again...
  Usage Example: see this post: http://www.macroquest2.com/phpBB3/viewtopic.php?f=17&t=19699&p=169467#p169467
- Fixed a crash that would happen if you logged all the way into the game
  then all the way out to server select, and back in again
  and at that point tried to call GetSpellByName or any
  of the TLO's that calls it.
- Added a few more members to the AdvLoot TLO: all return TRUE or FALSE if checkbox is checked
  .AutoRoll .Need .Greed .No .AlwaysNeed .AlwaysGreed .Never
  Usage Example: /if (${AdvLoot.SList[1].Need}==TRUE) item 1 in the shared list has Need checked. 
- Added PWantCount and SWantCount which counts the number of items in each list that has a checkmark
  in any of the need and greed boxes.
  Usage Example: /echo /if (${AdvLoot.SCount} && ${AdvLoot.SWantCount}) /advloot shared set ${Me.Name}

24 Apr 2015 by SwiftyMUSE
- Allow any case of NULL, TRUE, FALSE to be accurately calculated by our evaluation used in math.calc (and therefore
  in any IF condition.

23 Apr 2015 by SwiftyMUSE
- Fixed missing ground spawn names on the map

23 Apr 2015 by eqmule
- Updated for the LIVE client dated Apr 22 2015 15:38:04

22 Apr 2015 by SwiftyMUSE
- Added .MercenaryCount to the Group TLO

22 Apr 2015 by eqmule
- Updated for the latest LIVE client

21 Apr 2015 by SwiftyMUSE
- Removed unnecessary CleanName useage, as DisplayedName already has the cleaned up name
- Added LocYXZ to spawntype TLO

18 Apr 2015 by eqmule
- /itemnotify "${FindItem[${spellname}].Name}" rightmouseup
  will now actually mem spells...

17 Apr 2015 by eqmule
- Fixed GroupNumber in the raid TLO
  This means : /echo ${Raid.Member[xxxx].Group} will work again.
- Added MasterLooter as a member to the Raid TLO
  Usage: /echo ${Raid.MasterLooter}

16 Apr 2015 by eqmule
- Updated for latest TEST Client
- /notify now takes address as an argument (useful when a window have nested children and you cant find it by name...)
  Usage: /notify ${Window[SomeWindow].FirstChild.FirstChild.Next.Address} leftmouseup
  Usage: /notify ${Window[SomeWindow].Next.Child[Alist].Address} listselect 2

15 Apr 2015 by eqmule
- Added a new TLO for AdvLoot, this is a first draft, test it, report bugs, and so on to me.
  I need a volunteer to update the wiki with this new TLO and its usage/members
  It has a few members SList,PList,SCount and PCount
  /echo ${AdvLoot.PList[1].Name}
  Output: [MQ2] Bone Chips
  /echo there are ${AdvLoot.PCount} items in the personal loot list
  Output: [MQ2] there are 3 items in the personal lootlist
  /echo the item in index 1 has a StackSize of ${AdvLoot.PList[1].StackSize}
  Output: [MQ2] the item in index 1 has a StackSize of 2
  Alright at this point we know the item in index one is a stack of 2 bone chips
  Now we can decide to do something about it:
  /advloot personal/shared 1 leave
  That will click the leave button...
  /advloot personal/shared 1 ag
  That will click the ag checkbox
  And so on...
  Finally you can do
  /advloot shared set Eqmule 
  Or whatever other group member or Never or Leave on corpse or 
  any of all the other choices in the combobox for shared loot and it will set it...
- Added Support for the 6th Augslot in all TLO's dealing with Augs
  Thanks to demonstar55 for reminding me.
- Fixed multiple bugs where CleanName was used to clean names directly on pointers we werent supposed to modify.
  Thanks to Ceedopey for reporting the bug.

31 Mar 2015 by eqmule
- Updated for the latest TEST client
- Updated for the latest LIVE client

30 Mar 2015 by eqmule
- Fixed CSidlScreenWnd__CalculateVSBRange_x offset

28 Mar 2015 by eqmule
- Updated for the latest TEST client
- Updated for the latest LIVE client

27 Mar 2015 by eqmule
- Updated for the latest TEST client
- Updated for the latest LIVE client
- Spell.Dar is back in its full glory (Dar means DamageAbsorbRemaining) -cred demonstar55
  This is useful.
- Spell.Counter is back in its full glory -cred demonstar55
  This is useful for getting for example poisioncounters.

25 Mar 2015 by eqmule
- Updated for the latest LIVE client patch
- Added MarkNpc and MasterLooter to the groupmember TLO
- Fixed a potential crash in case FreeInventory: - cred htw

25 Mar 2015 by SwiftyMUSE
- Fix to /multiline command that would potentially cause incorrect parsing of the commands.

24 Mar 2015 by eqmule
- Fixed NewVardata cred: ctaylor22 
- Added a catch section to GetSpellByName to not try so hard to crash your eqgame(s)
- SwiftyMUSE added a fix from the future.

22 Mar 2015 by eqmule
- Updated for the latest TEST Client patch

19 Mar 2015 by eqmule
- Updated for the latest TEST Client patch
- Fixed Group.MainTank and the other roles

16 Mar 2015 by EqMule
- Added a sanitycheck for GetSpellByName - cred htw
- Misc Fixes
- HAPPY 16th EQ!

12 Mar 2015 by SwiftyMUSE
- Updated ${If[]} to allow one of two user-defined delimiters. The default delimiters are ',' and '~'.
  In the MacroQuest.ini file, you can change the delimiters using IfDelimiter and IfAltDelimiter values.

11 Mar 2015 by eqmule
- Updated for the latest TEST Client patch
- Updated for the latest LIVE Client patch
- Misc Fixes

07 Mar 2015 by eqmule
- Updated for the latest TEST Client patch
- the Alias TLO has been updated to be compatible with ISXEQ

04 Mar 2015 by eqmule & SwiftyMUSE
- made a few changes to how GetSpellByName works
  from now on I placed all of the spelldb in a map.
  the main reason for this is so we can pick spells that best matches our class
  and if it doesnt , at least pick a spell that is class usable.
  if both of those selections fails, we will just revert to old pick, which is to select whichever spell comes first
  in the db...
  Using this map has made spell lookup between 20-200 times faster than before.
  If you are interested in testing this, add a QueryPerformanceCounter before and after
  the call and you will see this for yourself.
- this also fixes problems with getting correct spells for .RankName
- Misc Fixes & Code cleanup
- ${Zone[xxxxx] if xxxxx is larger than MAX_ZONES no longer crashes the client.
- .RankName now returns the input spell if there is no rank found or if the character you do the query on doesnt have the spell.

27 Feb 2015 by eqmule
- Updated for the latest TEST Client patch

25 Feb 2015 by eqmule
- Updated for the latest LIVE Client patch

23 Feb 2015 by eqmule
- Added .Instance to the character TLO
  Usage: /echo ${Me.Instance} will return a int representing the instance ID
- ${Zone.ID} should now return the correct zone id even for instances and neighborhoods.
  as well as campfire zone id's and so on...
- Misc Fixes
- Fixed GROUPMEMBER struct for the test build
  This should fix a crash reported by dogstar, thanks for the reports buddy!


20 Feb 2015 by eqmule
- Updated for test client patch
- Changed all qsort calls to std::sort -Cred demonstar55
- Fixed /who sort guild (has it ever worked?)
  it will display all non guilded players first then sort the rest by guild.
- Fixed a bug where unloading mq2 while the ProcessGameEvents detour was in use would crash the game...
  This means using /unload should be safer than ever now.
- Misc fixes -Cred Htw and uploaders of minidumps.

13 Feb 2015 by eqmule
- Updated for the Test Client patch.

10 Feb 2015 by eqmule
- Updated for the Live Client patch.

07 Feb 2015 by eqmule
- Updated for the Test Client patch.

06 Feb 2015 by eqmule
- Fixed Task.Timer , it can now be trusted even when the task window is closed.
  ALSO TAKE NOTE: it returns a TimeStampType from now on. (used to be a TicksType)

03 Feb 2015 by eqmule
- Added new TLO Alias - Code by Cr4zyb4rd
  see this post for more info: http://www.macroquest2.com/phpBB3/viewtopic.php?f=30&t=19240&p=167005&hilit=alias#p167005
- Added IsActiveAA to the Spell TLO
  Usage: /echo ${Spell[Origin].IsActiveAA}
  returns: TRUE since Origin is a "Active" AltAbility as opposite to a Passive ability.
- Fixed the EQMisc__GetActiveFavorCost_x offset how long has it been broken?
- Added some stuff to make ISXEQ compile

02 Feb 2015 by eqmule
 - Added .Expansion to the Me.AltAbillity TLO it returns a inttype
 - Added .Flags to the Me.AltAbillity TLO it returns a inttype
 - Added .Passive to the Me.AltAbillity TLO it returns a booltype TRUE if its a passive ability and false if its an active.
 - Added a check for plugin unloading to not try to unload plugins that has already been unloaded...
   not exactly sure if it will help, but im trying to mitigate a crash i have seen when doing /unload
   time will tell.
- Added pcpet and npcpet to searchspawn
  This means you can do stuff like /who pcpet and see a list of all pets that belong to players
  OR /who npcpet and you only see a list of pets that belong to NPCs
  OR /echo ${SpawnCount[npcpet]} to get a count of all npc pets in a zone...
  just specifying pet works as it always have and returns all pets... npc and pc owned...
  Idea: Nytemyst
- Added /mercswitch functionality it will now accept Healer, Damage Caster, Melee Damage and Tank as arguments
  usage: /mercswitch Damage Caster
  and it will switch your merc to the Damage Caster (if you have one and its not already active
  which brings us to:
- Added Mercenary.Index which returns your mercenary's Current list index
- Added Me.MercListInfo which is used in the following ways:
  usage1: /echo ${Me.MercListInfo[1]} returns whatever mercenary type is in Index 1 (there are max 7) as a string and it can be : Healer, Damage Caster, Melee Damage or Tank
  usage2: /echo ${Me.MercListInfo[Healer]} returns the index to the first Healer it finds... as a IntType or 0 if not found.
  This is new code, so there might be some changes to it in the future depending on feedback.

29 Jan 2015 by eqmule
- Updated for test client
- New Command (Idea Cred:brihua) /removeaura
  Usage: /removeaura someaura
  It will take partial auranames as well.
- Added ${Macro.CurLine} Idea:Maskoi
  It will tell you what line you are on in your macro
  usage: /if (${something}) /echo blah blah something happened on Line ${Macro.CurLine}
- Updated Instructions: .Equipment[x].ID doesnt exist, see example below:
  .Equipment in the Spawn TLO returns a inttype, it takes numbers 0-8 or names: head chest arms wrists hands legs feet primary offhand
  Usage: /if (${Pet.Equipment[primary]}==12507) /echo my pet is holding a Frightforged Ragesword in his primary hand
  Usage: /if (${Group.Member[mymagesname].Pet.Equipment[primary]}==12507) /echo my mages pet is holding a Frightforged Ragesword in his primary hand

24 Jan 2015 by SwiftyMUSE
- Modified .RankName to handle spells and potions with the same name

23 Jan 2015 by eqmule
- Updated for today's live client patch

22 Jan 2015 by eqmule
- Removed a MacroError from the ini TLO (sigh)
- I need a vacation...

22 Jan 2015 by eqmule
- Fixed ${Ini (which I broke yesterday)
  It now reads sections and keys correctly again.
  Thanks for the reports.
- Fixed /alert clear #

21 Jan 2015 by eqmule
- Updated for live patch
- Made a change to the Ini TLO (Requester: TreeHuginDruid)
  it should be able to read Section names with commas in them now
  Let me know if this breaks any macros.

19 Jan 2015 by eqmule
- Updated for test server

18 Jan 2015 by eqmule
- Added a workaround for a wineq2 crash.
- Added CCustomMenu so we can create custom menus...
  This is still a work in progress and Ill have more
  to say about it in a later release.
- Stackchecks have been slightly modified to try to take higher level version override into account. -SwiftyMUSE
  Report any issues with this on the forum.

15 Jan 2015 by SwiftyMUSE
- added /break and /continue for /for loops.

14 Jan 2015 by eqmule
- Updated for test patch
- This is a pretty extensive patch, please do a FULL Rebuild.
- New Feature see: http://www.macroquest2.com/phpBB3/viewtopic.php?f=17&t=19610
  you can now have your pet attack a mob without having to target the mob first.
  Usage: /pet attack/qattack # where # is the spawnid of the mob u want the pet to attack
  Example: /pet attack ${Spawn[npc targetable los radius 200 range 1 20].ID}
- Changed the way crashreports are handled.
  You will get an option to break into debugger now.
  I also added some info to the crash detected messagebox
  that lets you know where you can find a copy of the crashdump.
  Not every crash is related to mq2, but if you have a call stack
  where you see mq2main.dll, mail the .dmp to me.
- Added .InInstance to the character TLO
  it returns true if you are in an instance.
  Credit: PeteSampras
- Added a line of code to prevent a ctd in chatwindow
- Added .Offline to the Group.Member TLO
  Usage: /echo ${Group.Member[x].Offline}
  will return a Bool TRUE if offline and FALSE if online
- Added .OtherZone to the Group.Member TLO
  Usage: /echo ${Group.Member[x].OtherZone}
  will return a Bool TRUE if online but in another zone and FALSE if online and in same zone as you.
- Added .AnyoneMissing to the Group TLO
  Usage: /echo ${Group.AnyoneMissing}
  returns TRUE if someone is missing in group, offline, in other zone or simply just dead...
- Rewrote /Alerts again, I wasn't happy with the last version
  lets see if this one is better.

31 Dec 2014 Happy New Year Edition by eqmule
- New Feature see: http://www.macroquest2.com/phpBB3/viewtopic.php?f=17&t=19608
  if you have an item on your cursor and click the name on the targetwindow
  a trade will be initiated and the tradewindow will open.
  Good for tradeing stuff quickly in crowded places like raids or guildhall
- Added a new argument to the /Alerts command [remove]
  it just removes an alert from a list
  Example: /Alert remove 1 npc los
  will remove a previously added alert from list 1 that has is alert on npc and los
  Also alerts are now in a std::list, let me know if there are any problems with this.
  I really hope this wont break any macros, cause code seems to execute a bit faster...

31 Dec 2014 by SwiftyMUSE
- Updated spell stacking (stacks, stackspet, stackswith, willstack)
  Allow stacking of spells that have a greater effect over a lesser one. Used with damage absorption, spell haste, aggro multiplier.
  The change should not break anything existing as I have just put the triggered effects override in the stackswith/willstack code.
  Only updated the stackswith code, willstack is using the old code for comparison purposes. Once we determine the fix doesn't break
  anything, the willstack code will be converted to the new code.
- Added .Hour12 to Time TLO
  returns a string of the format ## AM/PM.
- Change: included "told you," in chat events.

29 Dec 2014 by eqmule
- Botauthors, you can stop summoning pet weapons when its not needed:
- Added .Primary and .Secondary to the Spawn TLO
  both return a inttype which is the idfile id for whatever the spawn is holding in his primary or secondary slot.
- Added .Equipment to the Spawn TLO
  it returns a inttype, it takes numbers 0-8 or names: head chest arms wrists hands legs feet primary offhand
  Usage: /if (${Pet.Equipment[primary]}==12507) /echo my pet is holding a Frightforged Ragesword in his primary hand
  Usage: /if (${Group.Member[mymagesname].Pet.Equipment[primary]}==12507) /echo my mages pet is holding a Frightforged Ragesword in his primary hand
- Change: spawn tlo member .Holding is now a booltype.
  it will return 0 of spawn is not holding anything and 1 if it is.
- BugFix: InitializeMQ2Commands is now called before InitializeMQ2Pulse so we wont end up with a race condition in HideDoCommand...
  the only reason this has worked mostly? fine the last 10 years or whenever it was added in this order
  is cause computers where slower back in the day...
  Anyway if the gCommandCS Critical Section is not initialized when used in HideDoCommand ( CAutoLock DoCommandLock(&gCommandCS);)
  we will hang... (Also changed EnterCriticalSection to a TryEnterCriticalSection, cause there is no reason to get stuck if its the same thread calling it, or is there?
  I'm prepared to revisit this topic if any weird problems arises, let me know...)
- Fix/New Feature: /notify QuantityWnd QTYW_slider newvalue # works now/again (did it ever?) Thanks to nytemyst for the report.
- /windows open now only returns actual open and visible windows.
  I dont know if we need to make an adjustment to this, lets see what people who use that command think.

27 Dec 2014 by SwiftyMUSE
- Fix for /sellitem, the offset was wrong.

24 Dec 2014 Christmas Edition by Santa
- I finally managed to bring perfect LineOfSight to MQ2
  This means no more false positives... Ever...
  Now, poeple ask me, why did it take you 10 years to fix this when it was
  such a simple fix? Well, I actually had to write 1000 lines of code to know which 999 to throw away...
  Anyway Enjoy it, Please see:
  http://www.macroquest2.com/phpBB3/viewtopic.php?f=35&t=19601

  -Usage ${Target.LineOfSight} or ${LineOfSight[${Me.Y},${Me.X},${Me.Z}:${Target.Y},${Target.X},${Target.Z}]}
   Example: /echo there are ${SpawnCount[npc los radius 200 range 100 110]} mobs within a radius of 200 that i can see between level 100 and 110
   Ouptut there are 3 mobs within a radius of 200 that i can see between level 100 and 110

- Splitted ${Target.Maloed} and ${Target.Tashed}
  Maloed only returns a spelltype if the mob actually has a resist debuff casted by a mage or a shaman
  and Tashed only returns a spelltype if the mob actually has a resist debuff casted by a enchanter.

11 Dec 2014 by eqmule
- Updated for patch
- /useitem now works for mounts in the mount key ring.
  Please see change message from the 09 Dec 2014
  for more info on this.

09 Dec 2014 by eqmule
- Added Feature:
  /useitem now works for mounts in the mount key ring.
  /useitem now accepts both quoted and unquoted arguments.
  /useitem now accepts partial arguments.
  Example: /useitem 1 0 or /useitem "Abyssal Steed" or /useitem Abyssal Steed or /useitem Abyssal
  NOTE: if you enclose the argument with quotes, it WILL expect that whats inside the quotes is
  an exact name, so /useitem "Abyssal" wont work, but /useitem Abyssal will...
  also, its not case sensitive, so /useitem abyssal will work as well.
- Added Feature:
  ${FindItem[blah blah]} now finds mounts that are in the mount keyring as well.
- Added MQ2MountType TLO for now it only have 2 members, Index and Name
  Usage: /echo ${Mount[1].Name}
  Outputs: [MQ2] Whirligig Flyer Control Device
  Usage: /echo ${Mount[2].Name}
  Outputs: [MQ2] Abyssal Steed
  Usage: /echo ${Mount[Abyssal Steed].Index}
  Outputs: [MQ2] 2

03 Dec 2014 by eqmule
- Updated for Test patch
- Fixed a problem with /setwintitle
  it wasnt checking for windowclass which would result in
  title not being set for the correct window at all times.

22 Nov 2014 by eqmule
- Added a fix (to a eqbug) which affects Target.Beneficial.
  the player buffs "leak" and shows up briefly in the target buff window
  you can see this if you make target buff window large enough.
  Of course the best fix would be if the eqdevs just made sure player buffs
  dont show up in the targetbuff window, but I dont know if they
  see this a bug or a feature, or even if they are aware.

19 Nov 2014 by eqmule
-Updated for patch
- Added Me.DSed and Me.RevDSed, both return a spelltype
  Usage:
  /if (${Bool[${Me.DSed.ID}]}==TRUE) {
		/echo I have a Damage Shield on its: ${Me.DSed}.
  }
  /if (${Bool[${Me.RevDSed.ID}]}==TRUE) {
		/echo I have a Reverse Damage Shield on its: ${Me.RevDSed}.
  }
- Changes since last zip where made to the following file(s):
	EQData.h
	eqgame.h
	EQUIStructs.h
	MQ2DataTypes.cpp
	MQ2DataTypes.h
	MQ2Utilities.h

13 Nov 2014 by eqmule
- Fixed QuestItem in the Iteminfo struct, it was off by four bytes.
- Added .Quest and .Expendable to the Item TLO.
  both return a pBoolType
  Usage:
  /echo ${FindItem[Drachnid Carapace].Quest}
  Outputs: [MQ2] TRUE
- Changes since last zip where made to the following file(s):
	EQData.h
	MQ2DataTypes.cpp
	MQ2DataTypes.h

12 Nov 2014 by eqmule
- Added Target.Beneficial, Target.DSed and Target.RevDSed
  they all return spelltype
  Usage:
  /if (${Bool[${Target.Beneficial.ID}]}==TRUE) {
		/echo need to debuff cause the target has ${Target.Beneficial} on.
  }
  /if (${Bool[${Target.DSed.ID}]}==TRUE) {
		/echo the target has a Damage Shield on its: ${Target.DSed}.
  }
  /if (${Bool[${Target.RevDSed.ID}]}==TRUE) {
		/echo the target has a Reverse Damage Shield on its: ${Target.RevDSed}.
  }
- Added Spell[somespell].Beneficial
  Usage:
  /echo ${Spell[Skin Like Wood].Beneficial}
  Outputs: TRUE
- Changes since last zip where made to the following file(s):
	MQ2DataTypes.cpp
	MQ2DataTypes.h
	MQ2Utilities.cpp

07 Nov 2014 by eqmule
- Fixed a few Buffer Overflow bugs in our somethingsomething(char* szFormat, ...) functions...
  was long overdue...
- Fixed /buyitem and /sellitem
- Changes since last zip where made to the following file(s):
	eqgame.h
	MQ2Commands.cpp
	MQ2DataVars.cpp
	MQ2PluginHandler.cpp
	MQ2Utilities.cpp

06 Nov 2014 by eqmule
- Changed NUM_BOOK_SLOTS to 0x320 (yes really this time)
  this will fix any problems with the charinfo2 struct...
- Changes since last zip where made to the following file(s):
	EQData.h

04 Nov 2014 by eqmule
- Changed NUM_BOOK_SLOTS to 0x320
  Thanks to woobs for reporting this bug
  This should also fix .RankName
  Thanks to Gnits for reporting that bug.

31 October 2014 by eqmule
- Added Heirloom, Collectible and NoDestroy to the Item TLO.
  They all return pBoolType.
  Been on my todo list forever, so it was long overdue.
- Changes since last zip where made to the following file(s):
	EQData.h
	EQUIStructs.h
	MQ2DataTypes.cpp
	MQ2DataTypes.h

30 October 2014 by eqmule
- Updated for the patch
- Changes since last zip where made to the following file(s):
	eqgame.h

29 October 2014 by eqmule
- Fixed an ISXEQ bug thanks to Kannkor for reporting it.
- Fixed Me.Shrouded thanks to dewey2461 for reporting it.
- Fixed Merchant.Item thanks to Fry for reporting it.
- Added Support for Test Server compile
- Changes since last zip where made to the following file(s):
	EQData.h
	EQUIStructs.h
	MQ2DataTypes.cpp
	MQ2DataTypes.h
	MQ2Main.h
	zipit.lst

28 October 2014 by eqmule
- Updated for the patch
- Fixed offset for __ProcessGameEvents_x
  I dont think there is much of a difference but it was
  pointing to __ProcessMouseEvent_x before this change
  I have no idea if that was intentional or not...
- Changes since last zip where made to the following file(s):
	EQData.h
	eqgame.h
	EQUIStructs.h
	MQ2Main.cpp
	MQ2Main.h
	MQ2DataTypes.cpp
	MQ2DataTypes.h
	MQ2Internal.h
	MQ2Benchmarks.cpp

15 October 2014 by eqmule
- Change: struct _MQBENCH Count member is now a ULONGLONG

01 October 2014 by eqmule
- Added .Endurance to the Item TLO it returns IntType
- Added .PctMana to the Spawn TLO it returns IntType
- Added .Zoning to the Character TLO it returns BoolType TRUE if Zoning FALSE if not.

27 September 2014 by eqmule
-Added support for beta server compile

26 September 2014 by eqmule
- Added a new member to the MQ2FloatType TLO: .Raw it returns a pIntType
  Usage: /echo My heading is: ${Me.Heading.Degrees.Raw.Hex} (${Me.Heading.Degrees})
  Outputs: [MQ2] My heading is: 0x43334C00 (179.30)
- The format for all .Hex members are now "0x%X" instead of "%x"
  Let me know if this has any adverse effects on your MQ2 usage.

19 September 2014 by eqmule
- Updated for the patch for the patch for the patch.
- Fixed a couple ISXEQ bugs, see post:
  http://www.macroquest2.com/phpBB3/viewtopic.php?f=48&t=19538
- Changes where made to the following file(s):
	EQData.h
	eqgame.h
	EQUIStructs.h
	MQ2ChatHook.cpp
	MQ2Template\ISXEQTemplate.cpp

17 September 2014 by eqmule
- Updated for the patch for the patch
- Changes where made to the following file(s):
	eqgame.h

17 September 2014 by eqmule
- Updated for the patch
- Support for the new alt currency "Noble" is hereby announced.
  (it was added on the 12th of Sep)
- Changes where made to the following file(s):
	EQData.h
	eqgame.h
	EQUIStructs.h

13 September 2014 by eqmule
- Fixed ${Me.Fellowship.CampfireZone.ShortName}
- Added BuffDuration to the Pet TLO, it returns a pTimeStampType
  Usage: /echo My pets haste will fade in ${Pet.BuffDuration[Hastening of Sviir Rk. II].TotalSeconds} seconds.
  Outputs: [MQ2] My pets haste will fade in 3200 seconds.
- Added support for getting Duration on Songs.
  See notes (below) from 12 September 2014 updates.

12 September 2014 by eqmule
- WARNING!!! MACRO BREAKING CHANGES!
- I have continued my effort to get a higher resolution on timers in MQ2...
  I just can't do them all at once cause it will
  wreak to much havoc in your macros...
- I have updated the following TLOs:
  MQ2TargetBuffType and MQ2BuffType
  The BuffDuration and Duration members.
  They NO longer return a pTicksType.
  Both return a pTimeStampType now.
  This means you can get a higher resolution since default return is milliseconds.
  BUT IT ALSO MEANS ALL MACROS THAT EXPECT TICKS WILL BREAK...
  So go through all you macros and search for ".Duration"
  and ".BuffDuration" and make sure they are working.
  Usage examples:
  /echo ${Target.Hasted.Duration.TotalSeconds}
  returns: 3668
  /echo ${Target.BuffDuration[Hastening of Sviir Rk. II].TotalSeconds}
  returns: 3537
  /echo ${Me.Buff[Hastening of Sviir Rk. II].Duration.TotalSeconds}
  returns: 3432
- Changes where made to the following file(s):
	EQData.h
	EQUIStructs.h
	MQ2DataTypes.cpp
	MQ2DataTypes.h
	MQ2Main.h
	MQ2Utilities.cpp

08 September 2014 by eqmule
- Added support for clicking Sell in barter window.
  Usage: /notify BarterSearchWnd BuyLineList listselect 2
         /notify BarterSearchWnd Sellbutton leftmouseup
- Added support for clicking Buy in bazaar window.
  Usage: /notify BazaarSearchWnd BZR_ItemList listselect 17
         /notify BazaarSearchWnd BZR_BuyButton leftmouseup
- Changes where made to the following file(s):
	MQ2Windows.cpp

25 August 2014 by eqmule
- Updated for patch.
- Added Maloed and Tashed to the Target TLO
  they both return a pTargetBuffType TLO which has 3 members:
  Address (pIntType), Index (pIntType) and Duration (pTicksType).
  It also inherits pSpellType.
  This means that you can to stuff like:
  /if (${Bool[${Target.Tashed]}==TRUE) /echo ${Target.Tashed.Name} will fade in ${Target.Tashed.Duration.TotalSeconds}s
  [MQ2] Tashania will fade in 114s
 
21 Aug 2014 by eqmule
- Added .Slowed.Rooted.Mezzed.Snared and .Hasted to the Character TLO.
  it returns a pBuffType
	Usage: /echo ${Me.Snared}
	Output: [MQ2] Ensnare
- Changes where made to the following file(s):
	MQ2DataTypes.cpp
	MQ2DataTypes.h
	MQ2KeyBinds.cpp
	MQ2Main.h
	MQ2Utilities.cpp

20 August 2014 by eqmule
- Updated for patch.

05 August 2014 by eqmule
- Updated for patch.

30 July 2014 by eqmule
- Added MercID to the spawn TLO it returns an inttype
  if the spawn is player and has a merc up this is it's spawn ID
  Usage: /echo Eqmule has a merc up, it's a ${Spawn[${Spawn[=Eqmule].MercID}].Class} named ${Spawn[${Spawn[=Eqmule].MercID}].Name}
  Output: [MQ2] Eqmule has a merc up, it's a Cleric named kandrella_012345

- Added ContractorID to the spawn TLO it returns an inttype
  if the spawn is a merc this is its contractor's spawn ID
  Usage: /echo My target (${Target.Name}) is contracted by ${Spawn[${Target.ContractorID}].Name}
  Output: [MQ2] My target (kandrella_012345) is contracted by Eqmule

24 July 2014 by eqmule
- Attempting to fix charselect crashes when macros are running there.
- Changes where made to the following file(s):
	eqgame.h
	MQ2Commands.cpp
	MQ2Globals.cpp
	MQ2Globals.h
	MQ2Mouse.cpp

22 July 2014 by eqmule
- Fixed the CListWnd__Sort_x offset
- Changes where made to the following file(s):
	EQData.h
	eqgame.h
	MQ2DataTypes.cpp
	MQ2DataTypes.h
	MQ2KeyBinds.cpp
	MQ2Main.cpp

21 July 2014 by eqmule
- Added FirstFreeSlot to the Item TLO, it returns an Int.
  Usage:
  /echo ${FindItem[Spell Research Kit].FirstFreeSlot}
  [MQ2] 5
- Added SlotsUsedByItem to the Item TLO, it returns an Int.
  NOTE: it only works for containers and checks only each slot of the container
  this means you CAN have a stack of 100 water flask in slot 1 of the container
  it will still just return 1 cause it counts only how many slots that has "Water Flask"
  in them not the actual stacksize of the item.
  Usage:
  /echo My Spell Research Kit has ${FindItem[Spell Research Kit].SlotsUsedByItem[Water Flask]}} slots that has Water Flask(s) in them.
  [MQ2] My Spell Research Kit has 4 slots that has Water Flask(s) in them.

19 July 2014 by eqmule
- Fix for missing offset

18 July 2014 by eqmule
- Updated for friday night ninja patch...
- Added 2H Piercing to skill definitions.

16 July 2014 by eqmule
- Updated for patch
- NUM_SPELL_SETS is now 30
- /useitem now searches for items by exact name.
  Example: /useitem "Philter of the Wolf V"
  will uee that potion
  /useitem "Philter of the Wolf VI"
  will use that one...
  prior to this patch doing a /useitem "Philter of the Wolf VI"
  would use "Philter of the Wolf V" if it found that one first...

30 June 2014 by eqmule
- Added new command: /removebuff
  it will remove a buff or a song by name or partial name.
  Usage: /removebuff Summon Drogmor
- Added new command: /makemevisible
  it will make you visible.
  Usage: /makemevisible

26 June 2014 by eqmule
- Fixed MercAAExp,MercAAPoints and MercAAPointsSpent
  this means /echo ${Mercenary.AAPoints} works again.
- Added Leader to the Task TLO it returns a pStringType
  Usage: /echo The task leader is ${Task.Leader}
  Outputs: The task leader is eqmule

23 Jun 2014 by SwiftyMUSE
- Corrected several CTD bugs when a character did not have anything in
  their bank and/or shared bank.

21 Jun 2014 by SwiftyMUSE
- Fixed a bug with pMacroQuestType where pEverQuestType members wouldn't
  inherit correctly. All old ${MacroQuest.} members should work correctly
  now again.

20 Jun 2014 by eqmule
- Updated for patch
- Fixed a problem with writing plugins to MacroQuest.ini when ReadOnly.
  Bug Reported by: Xath
  See: http://www.macroquest2.com/phpBB3/viewtopic.php?f=47&t=19458

19 Jun 2014 by eqmule
- Added back Windows XP Support for GetTickCount64()
  Plugins should change all calls from GetTickCount64()
  to GetTickCount642() which detects if its on winxp
  and calls the old function instead of the new one.
  As a sidenote, if you are still using winxp, know that right this
  moment you have already been pwned and with 100% certainty you are part
  of someones botnet. If you are lucky they wont steal you eqlogin
  just use your computer to click ads or something...
- Fixed a bug with .RankName where two different spells
  can belong to same spellgroup.
  The solution was to compare by SpellGroup AND the spellname.
  Bug Reported by: MacQ
  See http://www.macroquest2.com/phpBB3/viewtopic.php?f=48&t=19455

18 Jun 2014 by eqmule
- Updated for patch.
- The Spell TLO member .RankName now works for combatabilities as well
  Example: /echo My version of Rest is: ${Spell[Rest].RankName}
  Outputs: [MQ2] My version of Rest is: Rest Rk. II

17 Jun 2014 by eqmule
- ${Me.PID} ha been moved to the EverQuest TLO
  so it is now ${EverQuest.PID}
- ${Me.WinTitle} has been moved to the EverQuest TLO
  so it is now ${EverQuest.WinTitle}
- New TLO: EverQuest - Cred: Cybertech
  it has basically the same members as the old MacroQuest TLO
  but I think most of them are more fitting under the EverQuest TLO.
  MacroQuest TLO will inherit EverQuest TLO so backward compatibility is maintained
  BUT new macros should use EverQuest instead.
- Added SpellGroup and SubSpellGroup to the Spell TLO
- Added RankName to the Spell TLO - Cred: petesampras,htw,maskoi
  it returns a pSpellType rather than a pStringType, but since default is the .Name
  and I think thats how most people will use it, its called "RankName"
  Usage: /echo I have the ${Spell[Certitude].RankName} version of Certitude its ID is: ${Spell[Certitude].RankName.ID}
  Output:
  [MQ2] I have the Certitude Rk. II version of Ceritude its ID is:
  Second example: Lets say you have Vinespur Rk. II in your spellbook (and memmed)
  then doing a /cast "${Spell[Vinespur].RankName}" in your macro will cast it, since its
  going to be resolved as /cast "Vinespur Rk. II"
  This should decrease the edititing of inifiles everytime you buy a new rank of a spell.

Friday the 13th!! (of June 2014 by eqmule)
- Added Rank to the Spell TLO, it returns a pIntType thats either 1, 2 or 3 for spells
  and 4-30 for clickys and potions. - Cred: petesampras
  This represents the spell rank, i.e a Rk. II Spell will return a 2.
  Usage: /echo ${Spell[Certitude Rk. II].Rank}
  Outputs: [MQ2] 2
- Added 3 new members to the Character TLO: (a while ago, just forgot to mention it.)
    ZoneBoundX, ZoneBoundY, ZoneBoundZ
	they return a pFloatType
- ${Me.Name}, ${Me.Surname} ${Me.Level} ${Me.ID} now works at charselect as well.
  There is no good reason to duplicate them, so from now on they are fetched from
  LocalPlayer instead since that one exist at charselect, but pCharInfo does not.
- Removed the follow since they are no longer in the client:
	TypeMember(GroupLeaderExp);
	TypeMember(RaidLeaderExp);
	TypeMember(GroupLeaderPoints);
	TypeMember(RaidLeaderPoints);
	TypeMember(PctGroupLeaderExp);
	TypeMember(PctRaidLeaderExp);

10 Jun 2014 by eqmule
- Since someone asked me this:
  -Q: Can you make the /setwintitle set it each time u zone?
  -A: Yes, create a file called zoned.cfg into your Release\Configs Folder
  and paste for example: /SetWinTitle EverQuest - ${Me.Name} (${Zone.ShortName})
  into it.
- Fixed a problem with Auras being detected as a Named spawn. Cred Maskoi.
- Fixed a bug in SearchSpawn where it would return Untargetable mobs
  even though the untargetable flag wasnt set.
  This means ${Spawn[npc radius 100]} wont return Arcane Distillect anymore,
  but ${Spawn[npc untargetable radius 100]} will. (if one is in radius)
- IsInGroup and IsInRaid now checks for Player's corpse as well as Player
  (as long as you specify [pccorpse] in the spawnsearch.)
  This means you can now do stuff like:
  /echo ${SpawnCount[pccorpse Group zradius 50 radius 110]}
  /echo ${SpawnCount[pccorpse Raid zradius 50 radius 110]}

09 Jun 2014 by eqmule
- Fixed? /while
  Feel free to test it and report any bugs.
- Added /GetWinTitle and /SetWinTitle Commands
- Added WinTitle to the Character TLO: it returns a pStringType
- Added PID (Process ID) to the Character TLO: it returns a pIntType
  Usage:
  /SetWinTitle [${EverQuest.PID}] EverQuest - ${Me.Name} (Lvl:${Me.Level} ${Me.Class})
  /echo ${EverQuest.WinTitle}
  [MQ2] [2319] EverQuest - Eqmule (Lvl:100 Shadow Knight)

01 Jun 2014 by eqmule
- Added three new MQ2Type(s): MQ2TimeStampType, MQ2Int64Type and MQ2DoubleType
  MQ2TimeStampType has the same submembers as pTicksType
  with the difference being that the default return value is milliseconds.

- MACRO-BREAKING CHANGE! (if your macro uses Me.GemTimer)
  Look, for years we relied on updating stuff every 6 seconds (1 tick)...
  I had to make this change since the client updates more often nowadays.
  Which is why:
  ${Me.GemTimer[x]} now returns a pTimeStamp.
  The default return is milliseconds until gem is refreshed.
  Usage Example: /echo ${Me.GemTimer[5].TotalSeconds}
  Outputs: [MQ2] 25

- All references to GetTickCount() have been replaced with GetTickCount64()
  This will fix problems related to all timers for people who dont do a complete
  shutdown of their computer earlier or on every 49.7th day.
  Plugin authors should replace all references to GetTickCount() in their plugins
  with GetTickCount64() as well.
- ${Macro.Runtime} now returns a pInt64Type to be able to hold the return of GetTickCount64
  if you are using ${Macro.Runtime} in your macro, make sure it works as intended. 

23 May 2014 by eqmule
- Fixed a fix...
  Sorry but I was in the middle of testing stuff yesterday and today they patched so
  in order to get everything out quick for x2 weekend
  I missed a bug in GetSpellByID, its fixed now (again)

23 May 2014 by eqmule
- Updated for patch

22 May 2014 by eqmule
- Secured a few functions that calls GetSpellByID against buffer overflows.

21 May 2014 by eqmule
- Updated for patch

15 May 2014 by eqmule
- Updated for patch

14 May 2014 by eqmule
- Updated for patch

12 May 2014 by eqmule
- Added nogroup to searchspawn - cred htw
  This means you can do stuff like /echo ${Bool[${NearestSpawn[1, nogroup pc radius 300]}]}
  it will return TRUE if there is at least 1 player within 300 radius of you thats NOT in your group.
- Added case Range: to ItemType

08 May 2014 by SwiftyMUSE
- Update of SpellSlotInfo for SPA's 157 to format as a ranged value
- Added MaxBuffSlots, changed FreeBuffSlots to use the new function that gets the max buff slots

29 Apr 2014 by eqmule
- Updated for patch

26 Apr 2014 by eqmule
- If using an old ItemDB.txt you will now see a message asking you to update it.

24 Apr 2014 by SwiftyMUSE
- Fix for reuse timer in spell slot information
- Fix for random CTD on some spell display
- Fix for CTD when item missing in ItemDB
- Added command /SpellSlotInfo [#|"spell name"]. You can use this to see the spell slot
  information for any spell without having to right-click display through the MQ2ItemDisplay plugin.
- Ground spawn updates

18 Apr 2014 by eqmule
- Fixed a bug in GetSpellByID that would make it return "Unknown Spell" when it 
  should just return 0
  This means macros like scribe.mac will work again.

16 Apr 2014 by eqmule
- Fixed the EQRAIDWINDOW struct
  This means caption classcolors for raidmembers will again work as intended.
- Changed how plugins are loaded from MacroQuest.ini
  I don't think this will affect anyone, but from now on
  when a plugin is unloaded the [Plugins] section will not be erased
  The old mq2plugin=mq2plugin is still valid, but eventually
  you will end up with a list of plugins where the entries
  will look like mq2plugin=1 or mq2plugin=0
  I did this because I'm preparing the loader for being able to unload/load
  plugins directly from its iconmenu.

13 Apr 2014 by SwiftyMUSE
- Added GemIcon, HateGenerated, PvPCalc, Unknown182, Unknown222, Unknown223 to the SPELL struct
- Added HateGenerated to MQ2ItemDisplay output

11 Apr 2014 by SwiftyMUSE
- Merged the MQ2GearScore logic into the base code for MQ2ItemDisplay. This means that MQ2GearScore
  is no longer necessary and MQ2Bzsrch will work correctly for those that want scores.
  In order to use the new functionality, rename your old ini file to MQ2ItemDisplay.ini to get all
  the same values. You can stop using MQ2GearScore and go back to use the base code MQ2ItemDisplay

10 Apr 2014 by SwiftyMUSE
- Update of SpellSlotInfo for SPA's 124/125/132 to format as a ranged percent and specify that SPA 132
  is a # of tick(s)

08 Apr 2014 by SwiftyMUSE
- Rewrite of SpellSlotInfo, uses new function ParseSpellEffect. Pass a pSpell structure, slot number,
  character buffer and it will return a character buffer with the spell effect information
- Fixed issue with MQ2ItemDisplay that would sometimes display the wrong usable classes

08 Apr 2014 by SwiftyMUSE, eqmule
- Corrected datatype refactor to allow for correct type inheritence in MQ2 parser

08 Apr 2014 by eqmule
- Added MaxTargets to the SPELL struct
  This means we can check how many targets a spell will affect, 12 for example.
- Added SpellGroup to the SPELL struct
  This is used to display the spell family for the "Limit: SpellGroup"

06 Apr 2014 by SwiftyMUSE
- Fixed issues with GetSpellNameByID and GetSpellbyID that would cause undefined results or CTD

05 Apr 2014 by eqmule
- Fixed a crash in GetSpellEffectName
- MacroQuest2.exe should work on windows 8.x now

04 Apr 2014 by eqmule
- Update for patch

02 Apr 2014 by SwiftyMUSE
- TEMPORARY fix for C2065 compiler issue on vs2008

02 Apr 2014 by eqmule
- Update for patch
- MacroQuest.ini is now created (from the _default template) if it doesnt exist.
- The item and spelldisplay plugin should display more correct info now
  SwiftyMUSE did most of that grunt work, big props to him for taking it on.
  We will carefully monitor this code and add more fixes as we go to make stacking
  and spell/iteminfo 100% perfect.

30 Mar 2014 by SwiftyMUSE
- Added CreateMQ2NewsWindow for Macroquest.ini file to turn on/off the creation of
  the news window
- Updated stacking checking to ignore bard songs and song window illusions
- Removed the stat change portion of the additional checks for stacking introduced
  on 23 Mar 2014

30 Mar 2014 by eqmule
- Fixed /lootall
- Added Caster to the Spell TLO
  returns a pStringType of the caster of a buff
  Usage: /echo ${Target.Buff[Ancient Flames].Caster}
  [MQ2] eqmule

27 Mar 2014 by CyberTech
- Refactor datatype definitions for MQ2 and ISEQ code
    All datatypes are declared in one file (DataTypeList.h), one time, for both ISXEQ and MQ2.
    Inheritance and Persistence are defined at the same time and location.
    This will avoid the ISXEQ build breaking or falling behind when new datatypes are added to MQ2.
    Additionally, it simplifies the code required for a new MQ2 datatype -- 1 line of code instead of 4

26 Mar 2014 by eqmule
- Fixed Spell[some spell].Description
  it now returns the correct string.
- Added a Slowed,Rooted,Mezzed,Crippled,Snared and Hasted
  to the TargetType TLO.
  they all return a pTargetBuffType TLO which has 3 members:
  Address (pIntType), Index (pIntType) and Duration (pTicksType).
  It also inherits pSpellType.
  This means that you can to stuff like:
  /echo ${Target.Slowed.Name} will fade in ${Target.Slowed.Duration.TotalSeconds}s
  [MQ2] Tepid Deeds will fade in 114s
  /echo ${Target} will break mezz in ${Target.Mezzed.Duration.TotalSeconds}s
  [MQ2] a_pyre_beetle48 will break mezz in 66s

24 Mar 2014 by eqmule
- Added exact match option to spawn searches (Suggested by: petesampras)
 example: /echo ${Spawn[=eqmule]} will find eqmule but not eqmulee.
- Fixed GroupMemberTargeted (this means /target clear works again)
- Added new TLO Member 'Inviter' to the character TLO. (its a pStringType)
 You can check ${Me.Invited} to see if you have a
 group invitation so I figured it would be useful
 to know who actually sent the invite:
 Usage: /echo ${Me.Inviter} just invited me to join their group
 Output: [MQ2] uberplayer00 just invited me to join their group

23 Mar 2014 by SwiftyMUSE
- Corrected itemdisplay to show useable classes for the spell when over level 70
- Corrected to make sure cfg files are executed during refresh injections
- Additional checks for spell stacking.
  (Buffs/Songs will stack (both land) if they are benefical spells and it's some type
  of stat change that was currently causing it to fail)

22 Mar 2014 by SwiftyMUSE
- Corrected useable class name in itemdisplay extension.
- Additional updates for spell effects
- Updates for spell stacking. Added .StacksWith as an alias
  for .WillStack

22 Mar 2014 by eqmule
-NOTE, THIS UPDATE WILL BREAK PLUGINS. (but not that much see below)
 SPELL struct member Level is now ClassLevel
 this was done cause i want you to know which plugins to update.
 ANY place that refers to Level-1 muct be changed to ClassLevel
 do NOT forget to remove the -1
-Updated the launcher.
-Injecting is now faster, it will happen even when eq is not in focus.
 This means injecting will no longer attach to any process it feels like.
 it will only attach to eqgame.exe.
 This is a good thing, (cause it means you wont have to kill the tasktray icon)
 if you need to /unload to do a rebuild for example.
 Also, since mq2main only attaches to eqgame, launchpad will now
 run just fine without dying even when the tasktray icon is up...
 If you /unload you can "reload" from the tasktray icon by selecting
 "Refresh Injections"
 If you start a new session of eqgame.exe mq2main.dll will be autoinjected.
 "Refresh Injections" will only reattach to eqgame.exe(s) that doesn't already
 have a mq2main.dll loaded in its address-space. 
 If one is loaded already it will move on to the next eqgame.exe it finds and try there
 until it has made sure all running eqgame.exe has mq loaded...

18 Mar 2014 by SwiftyMUSE
- Added CountSongs
- Changed .Stacks and .StacksPet to allow the comparison of the songs too
- Added MercType to the list of PlayerClasses
- Added the ability to allow custom offsets for those that need that (See the new privates files, MQ2Globals-private.cpp/.h)
- Added an actordef list to define the names for the various groundspawns.
  (If you find any missing (there are some), please post and they can be added.) Use "/items drop" to see
  the value that needs to be added. I removed the use of weapons.h and grounds.h. They were merged into
  the actordef list.
- Added some missing expansion names
- Added additional spelltype members (thanks PeteSampras)

18 Mar 2014 by eqmule
-IMPORTANT: MacroQuest.ini has been renamed to MacroQuest_default.ini
 I did this because I got tired of that unzipping would overwrite
 mine (which has custom settings in it) everytime there was a new zip.
 New Users that never run MacroQuest2.exe before
 SHOULD remove the _default extension on that file before they start MacroQues2.exe.
 (I want to make MacroQuest2.exe automatically do that at some point if no ini exist,
 but for now its a manual thing)
-Fixed a ctd when you did a /echo ${FindItemBankCount[blah]} with an empty shared bank...
-Fixed EQRAID struct (again)
-Added all known SPAs (458 of them), this means you should not get any more Unknown Spell Effects
 in the Spell Display. (You will get "Please Check" instead but thats for me
 so I know which ones I need to look closer at, dont worry about that for now.
-Added Spell restrictions as well to the spell display info - cred htw

-This is mainly a maintenance release, which means, it has code i am going to finetune later
 as well as some code that is now redundant and will be removed at a later point so we can avoid bloat.
 Hopefully releasing this now, will give those of you that maintain your own versions enough time
 to merge in the new stuff with your own builds before next patch...

-The Readme.chm file is back! (Click ReadMe on the macroquest2 icon...)
 it has compile instructions for VS 2012...

 more can be done to update other sections of it, but we need to start somewhere.
 contact me if you are interested in helping out with that.

16 Mar 2014 by eqmule
-Fixed EQRAIDMEMBER struct
 This means /echo ${Raid.Member[${Me}].Class} (and the likes) will work again.
-Fixed a bug with pRaidType where pSpawnType members wouldn't inherit correctly.
 This means things like /echo ${Raid.Member[${Me}].Race} will work properly (again)... (did it ever work?)

15 Mar 2014 by eqmule
-Fixed the EQRAID struct 
 This means, things like /echo ${Raid.Members} will work again.

13 Mar 2014 by eqmule
-Updated for patch
-Fixed a problem with MQ2Labels showing up as Unknown

12 Mar 2014 by eqmule
-Updated for patch
-The MQ2Type destructor is now virtual Cred: TypePun

09 Mar 2014 by eqmule
-Added Distance3D float member to the Switch TLO
-/click left item is back!! (in all its old days glory...)
 To use: first /itemtarget then /click left item
 Yes you can pick up stuff from the ground without facing it.
 Yes you can open a tradeskill container without facing it.
 BUT make sure you are in range. (20)
 Even though you do not have to be facing the item I still recommend
 you do a /face item (for appearances) before you issue a click left item...
 Please dont abuse this.

01 Mar 2014 by eqmule
-Fixed InvitedToGroup (it was in the wrong place in the struct)

26 Feb 2014 by eqmule
-Made some preparations for future updates related to Custom Help Windows
 Not a critical update unless you are a hardcore plugin author.

23 Feb 2014 by eqmule
-Corrected some offsets that where wrong.
 This should fix a couple ctd's reported on the forum (hopefully)
 Sorry about any downtime this may have caused to your crews...
-CampfireZone wont ctd in neigboirhoods or greater guild halls anymore
 however it wont return anything either until I figure out where that info is located.
-Updated /beepontells and /timestamp to take on AND off as arguments.
 no argument will just toggle, just like before this change.
 This is also saved to macroquest.ini from now on.

21 Feb 2014 by SwiftyMUSE, eqmule
- Updated for patch

20 Feb 2014 by eqmule
-Fixed EQRAID struct 
 This means, things like /echo ${Raid.Members} will again work.

19 Feb 2014 by eqmule
-Updated for patch
-Added LoreGroup and LinkDBValue to CONTENTS struct
 It is used in the linkdb plugin. Cred: SwiftyMUSE

-Added a new TLO Member for Song/Buff, HitCount which will return a pIntType of how many hits a song/buff has left before it fades.
 Usage /echo ${Me.Song[Lich Sting Recourse].HitCount}

-made some adjustments to /itemnotify
 Im not really finished with it, more testing is needed
 but now it can select items when merchantwindow is open.

 and /ctrl /itemnotify should pick up single items as well... *should*
 more to come on this, its complicated... I know the code looks like a complete mess
 but I will clean it up when I know exactly how I want it to work...

05 Feb 2014 by eqmule
-Changed /ini to work in the following way (see below), apperantly there was a bug in my understanding
 of how people wanted it to work.
//	/ini "someini.ini" "the section" "NULL" "NULL"
//	adds a key named NULL and a value named NULL under the [the section]:
//	to remove the key named NULL:
//	/ini "someini.ini" "the section" "NULL" NULL
//	OR /ini "someini.ini" "the section" "NULL"
//	to remove section "the section":
//	/ini "someini.ini" "the section" NULL
//	OR /ini "someini.ini" "the section"
//
//	Basically leaving the third and/or fourth parameter blank will be interpreted as NULL
//	enclosing NULL in quotes will interpret it as an actual string "NULL"

29 Jan 2014 by eqmule
-Fixed a bug in MQ2DataVars.cpp
 itemlinks now works as intended. (again)
-Added some support for ISXEQ and some new commands(/beepoontell,/timestamp) + a lineofsight code change
 cred: Red-One

28 Jan 2014 by eqmule
-Updated for patch

27 Jan 2014 by eqmule
-New Feature: /useitem "item name here"
-New Feature: /itemnotify "item name here" left/rightmouseup
 This means no more need to figure out which slot an item is in, as long as its in our inventory
 it will be "clicked".
 For obvious reasons, rightmouseup only works on clicky items...

-NOTE! MACRO AUTHORS:
Keeping with my modus operandi of "breaking things that are'nt fixed" (properly)
I have made changes to the following:
Macro breaking changes: (please dont panic, its easy to adjust)
1. TLO ${Me.XTarget[x].Type} is now ${Me.XTarget[x].TargetType}
 Reason: XTarget inherits Spawn and since that already contains a .Type member, it was necasary to change it.

2. Ok , so I noticed that everquest sometimes mark chat as SPAM
and in order to do that, they "tag" say,tell, and the rest of the chat if it orignates from another player.
This messes up our eventhandling, and I believe it has for several years.
So, its well overdue for a change, I am sorry about this though, cause this WILL
break some macros (and possibly plugins) that "fixes" this internally...
Here is an example of how a macro would deal with this:

#event healme "#1# says,#*#heal me#*#"

Sub Event_healme(line, Sender)
	/varset Sender ${Sender.Right[-2].Left[-1]}
	/if (${Sender.Equal[eqmule]}) {
		/echo eqmule needs a heal
		/varset healneeded 1
	}
/return

As you can see, unless we "strip" ${Sender} it will never be equal to "eqmule"
cause "eqmule" is actually "\x12\x31eqmule\x12"

Now, the fix for this obviously should be taken care of by core mq, and not your individial macros.
So I have done precicely that.
After building this version of mq, the new event should look like this instead:
Sub Event_tagged(line, Sender)
	/if (${Sender.Equal[eqmule]}) {
		/echo eqmule needs a heal
		/varset healneeded 1
	}
/return

Ok? questions? post on the forum, im releasing this version a month or so before next patch, 
so u should all have plently of time to adjust to this change.

22 Jan 2014 by eqmule
-Updated for patch

21 Jan 2014 by eqmule
-Added two new features
-New Command: /beepontells which is a toggle, can be set in MacroQuest.ini BeepOnTells=1 in the [MacroQuest] section.
 well... thats what it does, u get a tell... it beeps...
-New Command: /timestamp which is a toggle, can be set in MacroQuest.ini TimeStampChat=1 in the [MacroQuest] section.
 Basically it timestamps all chat when its on...
 NOTE: The timestamp takes place AFTER chatevents are handled, so at least in theory
 this should NOT have any adverse effects when turned on.

20 Jan 2014 by eqmule
-pinstCTaskWnd is back, dont know when it got lost...
-Added new TLO "Task" its useful for shared tasks(quests).
 it has the following members:
 -Title returns a pStringType of the shared task.
 -Timer returns a pTicksType of the amount of time left before task expires.
 -Members returns a pIntType of how many members the task has.
 -Member returns a pTaskMemberType
  pTaskMemberType has the following members:
  -Name returns a pStringType
  -Leader returns a pBoolType of TRUE or FALSE if the member is the task leader or not
  -Index returns a pIntType of the members taskindex, i.e where in the list it is... 1-6
Usage:
       /if (${Task.Member[Eqmule].Leader}) {
              /echo I am the leader of ${Task.Title} which expires in ${Task.Timer.TotalMinutes}...
	   }
	   /echo Task Member 2 is ${Task.Member[2]}
Output:
      [MQ2] I am the leader of Hatching a Plan which expires in 243 minutes...
      [MQ2] Task Member 2 is Eluidiaan

-XTarget now inherits pSpawnType
 this means that you can now do stuff like:
 /echo ${Me.XTarget[1].PctHPs}
 [MQ2] 93
 /echo ${Me.XTarget[8].Level}
 [MQ2] 16
 NOTE: max XTarget is 10... I dont think doing /echo ${Me.XTarget[11].Level} will turn out good for anyone...

 Please update ALL macros that targets mobs around you *when fighting* to check their HP to use XTarget[x].PctHPs instead.
 HINT: This is not a suggestion, its a very strong recommendation/borderline order.
 The reason for this is that:
 1. Targeting multiple mobs over and over just to check their HP, SLAMS the eq servers with targetpackets.
 2. It is BAD practice and it slows down YOUR macro, as well as the eq servers.
 3. For your own good, detecting botters are extremely easy by just watching how your character targets.
    no "real" player will target 50 mobs around him in a couple seconds, just to select the one with the lowest HP.

04 Jan 2014 by eqmule
-Added ActiveDisc to the Character TLO, it returns a pSpellType if a discipline is active. (otherwise NULL)

 usage: /if (${Me.ActiveDisc.ID}) {
			/echo Yes I am using a Discipline, and its ${Me.ActiveDisc.Name}, the spell id is ${Me.ActiveDisc.ID}
		}
 
02 Jan 2014 by eqmule

								HAPPY NEW YEAR!!!
We have had a good 2013, I expect to add some exciting new things as well as continue
work on updating and making MQ2 better and better this year.
Stay tuned, and thank you for all of your support!

-This is NOT a critical update (no need to update unless you really need the following:)
-Added GetCurrencyIDByName
-Added new Character TLO Member AltCurrency which returns a pIntType
 usage: /echo ${Me.AltCurrency[Marks of Valor]}
        /echo ${Me.AltCurrency[31]}
 Cred: desgn
-Added ZoneFlags to the pZoneType TLO, it returns a pIntType
-Added Category and Subcategory Members to the Spell TLO, they return pStringType
-Fixed a CTD in ${DisplayItem.StackSize}
-Added delete functionality to the /ini command
 usage: NULL required: http://www.macroquest2.com/phpBB3/viewtopic.php?t=12574&highlight=delete
       no NULL needed: http://www.macroquest2.com/phpBB3/viewtopic.php?f=28&t=18467

 Both approaches are valid and will work for backward compatability.

15 Dec 2013 by eqmule
-This is NOT a critical update (no need to update unless you really need the following:)
 I just added FindItemByID and renamed FindItem to FindItemByName
-Updated ${Mercenary.State} to return "NOMERC" if you dont have a merc.

-There is a /while command in right now (has been for a while -pun intended)
 I just wasnt ready to announce it earlier, look, this is extremely beta.
 IF you are gonna try it, you cannot expect it to work perfectly
 I basically only tried:
 /while (${Target.ID}) {
	/delay 1s <--- IMPORTANT
	/echo Hi there we have a target
 }
 You can NOT do:
 /while (something) /echo hi there
 
 right now it NEEDS the {} enclosure...
 and please unless you want your cpu to freak out... use a "/delay something" within that closure...
 see my example above (the <-- IMPORTANT)

11 Dec 2013 by eqmule
-Updated for patch
-Updated AltAdvManager::GetAltAbility with second parameter, I dont know what it is yet, rank? level?
-Fix for SpawnInfo->Trader and SpawnInfo->Buyer

06 Dec 2013 by eqmule
-Fixed void CTabWnd::SetPage(int,bool,bool);
(this means aapurchase and the likes works again...)
your're welcome...

05 Dec 2013 by eqmule
-Updated for patch

27 Nov 2013 by SwiftyMUSE
-Added AAPointsAssigned to Me TLO

16 Nov 2013 by EqMule
-Fix for ${Target.AggroHolder} it now properly return Pets and Mercenary SpawnTypes as well as Players.
 There is still some work to do on this TLO, for example it wont return
 yourself, this is not intentional, its on my todo list.

-Added support for /itemnotify with bags closed for bank and shared bank as well.

-Fixed a bug where if you sent a /itemnotify in <pack> <slot> leftmouseup 
 and you had the item on a hotbutton, instead of picking it up, it would activate it.
 This means that from now on, if you issue a /itemnotify leftmouseup command... you can be 100% sure
 it WILL pick up the item, not activate it...

14 Nov 2013 by EqMule
-Updated for patch
-"/itemnotify in" changed to work even if bags are closed.
 example: /itemnotify in pack1 1 leftmouseup ( Will pick up the item in pack1 slot 1 even if the bag is closed...)

 Note: that this is pretty much untested right now, let me know of any issues.

10 Nov 2013 by SwiftyMUSE
- added MaxLevel to Spell TLO
  the purpose was to allow autobot to get the max mezz level automatically
  and avoid hardcoding it in the macro itself.

07 Nov 2013 by EqMule
-Fix for Contents.Power
-Added a manifest to MacroQuest2.exe so it will requireAdmin automatically.
-Updated all visual studio vcxproj files to use the v110xp toolset.

its time for you guys to update to vs2012 sp3 or newer if you want to use the vs2012 .sln
For the rest of you, this shouldnt have an impact, just use old MacroQuest2.sln

as for the strcpy_s error, this is intentional, upgrade your visual studio to a version released after 2006.
you cannot use vs 6.0 anymore (unless you change them all back to strcpy)

06 Nov 2013 by EqMule
-Updated for patch
- Changed top #turbo to 80, still defaults to 20
-Brought back an old friend from the dead... /click left door
 You do not *HAVE* to face the door to "click" it but I still recommend that you do, your char doesn't need the attention...
Usage:
Sub OpenDoor
:retrydoortarget
	/doortarget DOOR1
	/delay 1
	/if (!${Switch.ID}) {
		/goto :retrydoortarget
	}
	/face door nolook
	/delay 1
:retryopendoor
	/if (!${Switch.Open}) {
		/click left door
		/delay 1s
		/goto :retryopendoor
	}
/return

29 Oct 2013 by EqMule
-Cast item works on items in bags now if you have VoA or higher expansion.
cred to desgn for code/suggestion

26 Oct 2013 by EqMule
-Added a new member to the Target TLO:
${Target.AggroHolder} it returns a pSpawnType of whoever your target is most angry with and currently attacking, 
i.e they guy that has the most aggro.
This can be used for ANY Target, you dont even have to have aggro yourself or even be in group with them.
You can run by someone fighting, select their target and this will return whoever its most angry with...
/echo ${Target.AggroHolder}
[MQ2] EqMule

***OK THE NEXT FIX "might" break some macros, BUT, this is how it is meant to work for consistency, so... deal with it please.***
-Fixed ${Group.Member[<thename>].PctAggro and ${Group.Member[x].PctAggro
/echo ${Group.Member[eqmule].Index}
[MQ2] 3			<-- im groupmember 3
/echo ${Group.Member[3].Name}
[MQ2] Eqmule	<-- see?
/echo ${Group.Member[3].PctAggro	<-- it works with the number
[MQ2] 54		<-- my aggro
/echo ${Group.Member[Eqmule].PctAggro	<-- as well as the name
[MQ2] 54		<-- my aggro

23 Oct 2013 by EqMule
-NOTE TO: Macroauthors, Macro breaking CHANGE!

 Look, to prepare for a PctAggro fix, I needed to make a change to how ${Group.Member[<TheName>]} works
 This will most likely BREAK some people macros
 BUT it is going to be consistant with how other TLO's work that deal with Names and so on.
 so in the end you will thank me for making this change.
 From Now On: ${Group.Member[<TheName>} returns a pGroupMemberType NOT a pIntType
 SO IF you need the Index of a GroupMember, I have added a new member called: Index
 Example of how it worked BEFORE THIS PATCH:
 /echo ${Group.Member[${Me.Name}]}
 [MQ2] 0
 Example of how it works AFTER THIS PATCH:
 /echo ${Group.Member[${Me.Name}]}
 [MQ2] Soandso
 BECAUSE the new type is a pGroupMemberType, it also inherits pSpawnType which is why you can also do:
 /echo ${Group.Member[${Me.Name}].Class}
 [MQ2] Wizard
 I hope you all can see the benefit of being able to directly access the pSpawnType in this way...
 But, to get back to the index:
 To actually get the index do a:
 /echo ${Group.Member[${Me.Name}].Index}
 [MQ2] 0

 We good?

21 Oct 2013 by EqMule
-Fixed ${Pet.Body.ID} and ${Mercenary.Body.ID} crashes (when no pet/mercenary was up)

20 Oct 2013 by EqMule
-Added Prestige to the Item TLO:
usage: /echo ${Cursor.Prestige} returns a pBoolType TRUE if its a Prestige item otherwise FALSE

19 Oct 2013 by EqMule
-Added Subscription to the Character TLO:
usage: /echo ${Me.Subscription} returns a pStringType "UNKNOWN","FREE","SILVER" or "GOLD"

15 Oct 2013 by EqMule
-Added EnduranceCost to the Spell TLO:
usage: /echo ${Spell[Malarian Mantle].EnduranceCost} returns a pIntType
-Added PctPower to Item TLO:
usage /echo ${Me.Inventory[powersource].PctPower} returns a pFloatType

14 Oct 2013 by EqMule
-Added 2 new Members to the Character TLO:
${Me.PctMercAAExp} which returns a float of the current percent of exp your mercenary has.
and
${Me.MercAAExp} which returns the actual pIntType

13 Oct 2013 by EqMule
-Fix For macros not loading...

13 Oct 2013 by EqMule
-Fix for ${Group.Member[x].Pet}

12 Oct 2013 by EqMule
-Added Support for CustomPlugins.ini
 it only have 2 sections and in the Macroquest Section only DebugSpewToFile is valid
 in the Plugins section you can add as many plugins as u like...
 /plugin unload on a custom plugin will unload it (as it should), but it will NOT write the change to the CustomPlugins.ini.
 That behaviour is by design. If you dont want a plugin to be loaded, you should manually remove it from the list.
 Example of what my CustomPlugins.ini looks like:
 [MacroQuest]
 DebugSpewToFile=1

 [Plugins]
 mq2AutoLogin=mq2AutoLogin

12 Oct 2013 by EqMule
-Fix for a crash in the "Clearing A Path" instance in Dead Hills
 this will most likely fix other instance crashes as well in the new zones.
 however i couldnt log in game to test, so report in bugs forum if u still crash
 when zoning in.

12 Oct 2013 by EqMule
-Fix for ${Me.Pet.Following} and ${Me.Mercenary.Following}
-Todo: Fix ${Me.Inventory[powersource].Power}

11 Oct 2013 by EqMule
-Removed PetTarget and PetCombat
-Added new TLO members for ${Me.Pet}
- Buff		example: /echo ${Me.Pet.Buff[1]} returns a pSpellType
			example: /echo ${Me.Pet.Buff[Spirit of Wolf]} returns a pIntType (The slot the buff is in)
- Combat	example: /echo ${Me.Pet.Combat} returns a pBoolType TRUE or FALSE (on/off)
- GHold		example: /echo ${Me.Pet.GHold} returns a pBoolType TRUE or FALSE (on/off)
- Hold		example: /echo ${Me.Pet.Hold} returns a pBoolType TRUE or FALSE (on/off)
- ReGroup	example: /echo ${Me.Pet.ReGroup} returns a pBoolType TRUE or FALSE (on/off)
- Stance	example: /echo ${Me.Pet.Stance} returns a pStringType "FOLLOW" or "GUARD"
- Stop		example: /echo ${Me.Pet.Stop} returns a pBoolType TRUE or FALSE (on/off)
- Target	example: /echo ${Me.Pet.Target} returns a pSpawnType of the pets current target
- Taunt		example: /echo ${Me.Pet.Taunt} returns a pBoolType TRUE or FALSE (on/off)

10 Oct 2013 by EqMule
-Updated for patch
-Added new TLO ${Mercenary}
It returns a SpawnType so you have access to all spawnmembers.
As well as these four new ones:
${Mercenary.State} (stringtype) which returns strings: "DEAD" "SUSPENDED" "ACTIVE" or "UNKNOWN";
${Mercenary.StateID} (int) which returns the state as a number (mostly good for debugging)
${Mercenary.Stance} (stringtype) which return the Stance as a string
${Mercenary.AAPoints} (int) returns how many unspent mercenary AA you have.
I Plan to add more stuff later if needed. Those are the most useful for now...

09 Oct 2013 by EqMule
-Fix for Bank and SharedBank members in CHARINFO struct
(thanks to Drakhhen for making me aware of this bug)

08 Oct 2013 by EqMule
- Updated for Oct 7-8 2013 patch
- Shared Bank now has 4 slots
- I will add a TLO for the new mercenary AA
 but I need more time to look into it, unless someone beats me to it.
 For now use the UI...
- Added a couple new TLO's
 /echo ${Me.PetTarget}
 will return the spawn your pet has targeted.
 so you can do /echo ${Me.PetTarget.ID} and so on to get more info out... 
- /echo ${Me.PetCombat}
 is the pet attacking something? 
 returns TRUE or FALSE 

Im pretty sure these 2 can use some more work, but should work in most situations I think...

22 Sep 2013 by EqMule
- Added Me.ZoneBound which returns Zone information for the zone you are bound in
  Usage:
	/if (${Zone.ID}==${Me.ZoneBound.ID}) {
		/echo crap im back at bindpoint, did I die?
	}
18 Sep 2013 by EqMule
- Updated for patch
21 Aug 2013 by EqMule
- Updated for patch
18 July 2013 by EqMule
- Added support for /useitem
  Example: /useitem ${FindItem[=worn totem].ItemSlot} ${FindItem[=worn totem].ItemSlot2}
  Note: you need VOA expansion or newer for /useitem to work, its a soe, not an mq2 command
- Fixed listselect *
	Example: /notify MMTW_MerchantWnd SubtypeListBox listselect 10
			 Will select the Tier V Healer listitem in the Mercenary Merchant Window.
	
	*listselect wasnt able to actually "select" items, it only "highlighted" them prior to this fix.
17 July 2013 by EqMule
- Added comboselect*
	Example: /notify MMTW_MerchantWnd TypeComboBox comboselect 2
			 Will select Journeyman Mercenaries in the Mercenary Merchant Window.
	
	*listselect still works when you just need to "set" an item in a combobox
	but when you want it to actually do the "select" use comboselect.

16 July 2013 by EqMule
- Updated for Jul 16 patch
- Added Item.Damage (thanks to nod77)
- Added new TLO GetCurSel (thanks to Dewey2461) see http://www.macroquest2.com/phpBB3/viewtopic.php?f=30&t=18947
- report bugs to me on irc or on the forum

22 June 2013 by ieatacid
- Fixed window.Enabled

20 June 2013 by EqMule, ieatacid
- Updated for Jun 19th patch

2 June 2013 by ieatacid
- MacroQuest.GameState now returns 'PRECHARSELECT' when applicable

17 May 2013 by EqMule, ieatacid
- Updated for May 14th patch

21 April 2013 by ieatacid
- MQ2Map fixed

21 April 2013 by ieatacid, EqMule
- Updated for April 17th patch

21 March 2013 by ieatacid
- Fixed keybind issues (?)

16 March 2013 by ieatacid
- Updated for March 13th/14th patch

16 February 2013 by ieatacid
- Updated for Feb. 13th/14th patch

20 January 2013 by ieatacid
- Fixed _CXWND.pParentWindow crash
- Fixed MQ2ItemDisplay crash

19 January 2013 by ieatacid
- Fixed MQ2ItemDisplay
- Fix corpse crashes
- Fixed a couple inventory struct members that were off -- item.stack and some others should work correctly now
- Fixed Me.Pet

18 January 2013 by ieatacid
- Updated for January 16/17 patch

4 January 2013 by ieatacid
- Fixed _ITEMINFO.Clairvoyance
- Fixed HasExpansion function

24 December 2012 by ieatacid
- MQ2ItemDisplay: fixed duplicate spell data being displayed

13 December 2012 by ieatacid
- Updated for December 12th patch
- FIXED OLD COMPILER WARNINGS

9 December 2012 by ieatacid
- Added ability to check if your account has a specific expansion enabled
... bool character.HaveExpansion[n]: Check if you have an expansion by number
... bool character.HaveExpansion[name]: Check if you have an expansion by name (full name not abbreviation)
... Added function for checking expansion availability. See HasExpansion function in MQ2Utilities.cpp for more info
- Added access to aggro data
... int character.PctAggro: Your aggro percentage
... int character.SecondaryPctAggro: Secondary aggro percentage
... spawn character.SecondaryAggroPlayer: spawninfo for secondary aggro player
... spawn character.AggroLock: spawninfo for aggro lock player
... int target.PctAggro: target's aggro percentage on you (same as character.PctAggro)
... int target.SecondaryPctAggro: target's secondary aggro percent (same as character.SecondaryPctAggro)
... spawn target.SecondaryAggroPlayer: spawninfo for target's secondary aggro player (same as character.SecondaryAggroPlayer)
... int groupmember.PctAggro: group member's aggro percentage
... int xtarget.PctAggro: xtarget's aggro percentage

3 December 2012 by ieatacid
- Fixed MQ2Bzsrch.  bazaaritem.Value has been removed because it's no longer sent with the item data

29 November 2012 by ieatacid
- Fixed alternate ability bug
- Fixed Me.CombatState
- MQ2Bzsrch is still broken, don't load it

28 November 2012 by ieatacid
- Updated for today's patch

23 November 2012 by ieatacid
- Fixed MQ2FPS (it once again stops rendering)

15 November 2012 by ieatacid
- Fixed custom chat channel join/leave messages not firing

12 November 2012 by ieatacid
- Fixed UI crashes

10 November 2012 by ieatacid
- Fixed alt ability bug

9 November 2012 by ieatacid
- Updated for November 7th patch
- Due to the introduction of ASLR into the client, offset names in eqgame.h have been changed as it was the easiest route to take in adapting the code base
- A function has been added to MQ2Inlines.h for plugins that need to adjust their own offsets for ASLR: DWORD FixOffset(DWORD nOffset);
... It takes the offset as a parameter and returns the recalculated offset

18 September 2012 by ieatacid
- Updated for patch on the 16th

25 September 2012 by ieatacid
- Updated for patch

19 September 2012 by ieatacid
- Updated for patch

16 August 2012 by ieatacid
- Updated for patch

19 July 2012 by dkaa, ieatacid
- Updated for patch

27 June 2012 by ieatacid
- Updated for patch

13 April 2012 by ieatacid
- Updated for patch

31a March 2012 by dkaa
-- Fixed DeleteAll, which was crashing MQ2Tracking...

31 March 2012 by dkaa
-- Fixed MyTradeReady, etc
-- Fixed various window crashes
-- Broke all the plugins that create their own window.  While consolidating some code, I ran into the problem that Show is both member data and function.  Do the data member changed to dShow, which means plugins like MQ2BagWnd have to change too.

23 March 2012 by ieatacid, dkaa
- Updated for March 22nd patch
- Added mapfilter TargetPath
... when enabled, right-clicking a spawn on the map will make it your target and draw a path to it on the map and in the world
... off by default

03 February 2012 by dkaa
- Kill launchpad if we are injected.  Launchpad is snooping into all processes.

15 January 2012 by dkaa
- Updated to fix /lootall

17 December 2011 by ieatacid
- Updated for today's patch

15 December 2011 by ieatacid
- Fixed spell manager crash

14 December 2011 by ieatacid
- Updated for today's patch

23 November 2011 by ieatacid
- Fixed _EQINVSLOTWND struct
- Added Me.GemTimer to retrieve the refresh time on spell gems, returns ticks type

18 November 2011 by ieatacid
- Updated for November 15th patch

11 October 2011 by ieatacid
- Fixed Me.TributeTimer

15 September 2011 by ieatacid
- Updated for today's patch

19 August 2011 by ieatacid
- Fixed some campfire stuff

30 June 2011 by ieatacid, dkaa
- Updated for today's patch

28 April 2011 by dkaa
- updated for the patch

20 April 2011 by dkaa
- fix for XTarget -- thanks, drkrain

19 April 2011 by dkaa
- added Me.SkillCap

14 April 2011 by ieatacid
- Updated for April 13th patch

6 April 2011 by ieatacid
- Added Me.MercenaryStance -- returns current active mercenary stance as a string, default is NULL

23 March 2011 by dkaa
- Fixed GetSTMLText -- you need the new eqbcs
- Fixed SetSTMLText -- you need the new eqbcs
- Fixed AppendSTMLText -- you need the new eqbcs
- Added a constant for the chat font offset so the /bcfont will work again
- Added the class CXStr &  CXStr::operator=(class CXStr const &) offset.
- This is all brainiac's fault.

17 March 2011 by dkaa
-  Jaysus, a patch on Paddy's day.

9 March 2011 by ieatacid
- Updated for today's patch

5 March 2011 by dkaa
- Fixed window.Enabled

19 February 2011 by ieatacid
- Me.Aura now returns the effect name as a string instead of a spell type.  If you need access to the spell data, look it up using the Spell TLO

17 February 2011 by ieatacid
- Updated for today's patch

15 February 2011 by dkaa
- fixed NoDrop again

13 February 2011 by ieatacid
- Fixed item.NoDrop
- Me.Aura now returns the name of the effect in the aura window if it can't find the matching spell
- _FELLOWSHIPINFO fix (thanks, Drakhhen)
- Fixed CListWnd::DeleteAll function offset (thanks, brainiac)

12 February 2011 by ieatacid, dkaa
- Updated for February 9th and 11th patches

16 January 2011 by dkaa
- Fixed IsNamed for some of the newer zone.  Thanks, el_nene.

16 January 2011 by ieatacid
- Fixed spawn.Levitate
- Fixed Me.FreeInventory

13 January 2011 by ieatacid
- Updated for today's patch

8 December 2010 by ieatacid
- Updated for today's patch

7 December 2010 by ieatacid
- Fixed "/click left" crash

4 December 2010 by ieatacid
- Added Me.Haste which reports total haste as it appears in the stats tab of the inventory window
- Changed EQ_Character::DoCombatAbility to return bool instead of void, as it is in the client

16 November 2010 by ieatacid
- Fixed for Me.FreeInventory

10 November 2010 by ieatacid
- Updated for today's patch

9 November 2010 by ieatacid
- Fixed /lootall crash

5 November 2010 by dkaa
- Fixed RightClickedOnPlayer
- Fixed item.Stacks, item.FreeStacks, and item.StackCount

1 November 2010 by ieatacid
- Fixed GetFullZone and GetShortZone crashes

29 October 2010 by dkaa
- Fixed SelectedItem and some crashes

26 October 2010 by ieatacid
- Updated for today's patch

23 October 2010 by dkaa
- Fixed the loot window and looting

22 October 2010 by dkaa
- Fixed the VC6 compile issue.
- Fixed some crashes.
- Fixed FindItem so it returns the correct slot.

21 October 2010 by ieatacid, dkaa
- Updated for today's patch
- Bug fixes and code changes for the October 16th patch

16 October 2010 by ieatacid, dkaa
- Updated for October 12th patch

15 September 2010 by ieatacid, dkaa
- Updated for today's patch

8 September 2010 by ieatacid, dkaa
- Updated for today's patch

18 August 2010 by ieatacid
- Updated for today's patch

29 July 2010 by dkaa
- Fixed a problem with Dar.  Thanks, Minymezz

28 July 2010 by ieatacid
- Updated for today's patch
- Adjusted /doability to look for your abilities in a similar way the client does, further eliminating it relying on abilities being mapped to action window buttons

14 July 2010 by ieatacid, dkaa
- Updated for today's patch

9 June 2010 by ieatacid
- Updated for today's patch

13 May 2010 by dkaa
- made the chat window history a constant to promote harmony

13 May 2010 by ieatacid
- Updated for today's patch
- Fixed Me.Dar and Me.Buff.Dar

12 May 2010 by ieatacid
- Updated for today's patch

10 May 2010 by ieatacid
- Fixed the 'listselect' window notification so you no longer need to 'leftmouse' and 'leftmouseup' after. Macros will need to be adjusted accordingly

14 April 2010 by ieatacid
- Updated for today's patch

10 March 2010 by ieatacid
- Updated for today's patch

13 January 2010 by ieatacid
- Updated for today's patch

7 January 2010 by dkaa
- Fixed the buff count to 30, song count to 20

24 December 2009 by ieatacid
- Added Me.XTarget.  See wiki for details: http://www.macroquest2.com/wiki/index.php/DataType:xtarget

18 December 2009 by SwiftyMUSE
- Updated for today's patch

15 December 2009 by SwiftyMUSE
- Updated for today's patch

14 December 2009 by dkaa
- Fix for AltAblity and Underfoot

8 December 2009 by ieatacid, SwiftyMUSE
- Updated for today's patch

19 November 2009 by ieatacid
- Updated for today's patch

18 November 2009 by dkaa
- added npccorpse and pccorpse to the spawn search filters

14 November 2009 by ieatacid
- Fix for EQMERCHWINDOW struct which will fix various things that reference it

14 November 2009 by dkaa
- Fix for labels -- added CLABELWND which is not, in fact, a CSIDLWND

13 November 2009 by dkaa
- Fix for inventory problems (corrected InvSlotWnd)

12 November 2009 by ieatacid, dkaa, SwiftyMUSE
- Updated for November 11th patch

21 October 2009 by ieatacid
- Updated for today's patch

8 October 2009 by ieatacid
- Updated for today's patch

21 September 2009 by ieatacid
- FindItemCount TLO now searches for augs on items

15 September 2009 by SwiftyMUSE
- Updated for today's patch

6 September 2009 by dkaa
- added el_nene's FromData changes

6 September 2009 by ieatacid
- Added spawn.Following which returns the spawn that a player is /following, or your pet's target

31 August 2009 by ieatacid
- Fixed _SPELL struct that changed in July
- Changed GAMESTATE_PRECHARSELECT from '6' to '-1'

19 August 2009 by ieatacid
- Updated offsets for today's patch

17 August 2009 by ieatacid
- Mouse_Aux3, Mouse_Aux4, Mouse_Aux5 added to dikeys.h

16 August 2009 by ieatacid
- Added mouse buttons to dikeys.h (Mouse_Mid, Mouse_Aux1, Mouse_Aux2).  This should let you /bind them now and eliminate associated crashes

14 August 2009 by pms
- fix for shownames
  http://www.macroquest2.com/phpBB2/viewtopic.php?t=16365

14 August 2009 by brainiac, dkaa
- Updated for the 08/12 patch

15 July 2009 by SwiftyMUSE
- Updated for today's patch

14 July 2009 by SwiftyMUSE
- Changed NUM_SPELL_GEMS to reflect the additional 2 added by the devs.

3 July 2009 by ieatacid
- Fixed /loadspells and other functions that rely on the _SPELLFAVORITE struct
- Updated MQ2ItemDisplay -- it now shows our extra item info when the modified/unmodified button is pressed (thanks pms for the idea)

29 June 2009 by ieatacid
- gGameState now gets set correctly when camping to desktop or server-select screen

24 June 2009 by ieatacid
- Reverted changes to CleanUI detour to fix MQ2ChatWnd crash when reloading the UI
- Changed tooltip handling in MQItemdisplay to work more efficiently and fix a bug with the left ear slot

24 June 2009 by SwiftyMUSE
- Updated for today's patch

21 June 2009 by ieatacid
- Fixed suffix display bug in captions (the error was in _SPAWNINFO)

20 June 2009 by SwiftyMUSE
- Backed out bug fix for MQ captions.
- Generate correct gGameState when camping (server/desktop).  This should fix random crashes in plugins when they think they are still "INGAME" but are really at server select screen.

18 June 2009 by SwiftyMUSE, ieatacid
- Updated for today's patch
- Added NUM_BUFF_SLOTS to handle the everchanging number of buffs in the target and pet windows.

17 June 2009 by SwiftyMUSE
- Added the command history functionality to MQ2ChatWnd (thanks PMS)

15 June 2009 by dkaa
- Fixed bug NoDrop on items on FV and other special servers

15 June 2009 by SwiftyMUSE
- Fixed bug with flashing MQ captions.
- Fixed bug with tooltips.  If you had a clicky item equipped in the left ear, the target window (and possibly others) would show tooltips baseed on "item name(ready)" instead of "buff name (time remaining)".
- Added filtering of macro ended messages.
- Added additional functionality to MQ2ChatWnd (thanks PMS)
   The window will redraw right away when you reload your UI in game, rather than waiting for the first text output request to recreate itself. 
   AutoScroll - on by default/normal behavior 
   NoCharSelect - off by default/normal behavior 
   SaveByChar - on by default/normal behavior 

12 June 2009 by SwiftyMUSE
- Updated for today's patch

11 June 2009 by ieatacid
- Fixed /unload crash on Windows 7 (and Vista?)

11 June 2009 by SwiftyMUSE, dkaa
- Fixed target.buff

10 June 2009 by ieatacid, SwiftyMUSE
- Updated for today's patch

21 May 2009 by SwiftyMUSE
- Updated for today's patch

15 May 2009 by ieatacid, dkaa
- Fixed guild struct and related functions
- Fixed pet window struct
- Removed MAX_GUILDS as it is no longer used

14 May 2009 by SwiftyMUSE
- Updated for today's patch

6 May 2009 by ieatacid
- Added spawn.Owner which returns a spawn type for a mercenary's owner

26 April 2009 by ieatacid
- Fixed group role issues

08 April 2009 by ieatacid
- TOTAL_SPELL_COUNT fix

07 April 2009 by SwiftyMUSE, dkaa, ieatacid
- Updated for today's patch

29 March 2009 by ieatacid
- Added Me.Mercenary which returns one of the following: SUSPEND, ACTIVE, NULL, UNKNOWN

21 March 2009 by ieatacid
- Me.CombatAbilityTimer and Me.CombatAbilityReady should now function correctly

19 March 2009 by SwiftyMUSE
- Updated for today's patch

15 March 2009 by ieatacid
- Fix for active leadership abilities
- Fix for GetCombatAbilityTimer crash (dkaa)

12 March 2009 by ieatacid, SwiftyMUSE
- Updated for today's patch

09 March 2009 by SwiftyMUSE
- Fixed aura (by name).  You can determine if an aura is active with Me.Aura[#aura name effect].ID
- Fix for buff stacking issue
- Cleaned up merc names for Group.Member[#]

12 February 2009 by dkaa, ieatacid, SwiftyMUSE
- Fixed pet buff window information/stackspet
- Fixed NPCCorpse mapfilter toggle

12 February 2009 by ieatacid, SwiftyMUSE
- Updated for the patch on the 11th

9 February 2009 by SwiftyMUSE
- Added exact match option to spawn searchs (use a "=" immediately preceeding the name being searched for)
- Updated named mob identification.  Named mobs will not exist in non-combat zones and warders, familiars, etc. have been demoted from their named status.
- Added /mapfilter option for named spawns (will toggle between named/normal npcs when npc filtering is active)
- Updated /mapfilter corpse as a master toggle for PC/NPC corpses.  When active, you can toggle PC/NPC filtering using PCCorpse/NPCCorpse respectively.
- Added Faycites, Chronobines as additional alternate currencies

31 January 2009 by dkaa
- added "targetable" as a spawn search modifier

20 January 2009 by ieatacid, dkaa
- Updated for today's patch

18 January 2009 by ieatacid
- Adjusted spawn types for banners.  The client lists the following races as banners: 500, 553-557, 586

17 January 2009 by ieatacid
- Added "/mqclear" command to MQ2ChatWnd which, you guessed it, clears the MQ2 chat window.  This does it the right way and removes all text from the window, unlike some plugins I've seen that just add 11ty new lines (\n) to the chat window
- Fixed "/setautorun".  It was saving incorrectly so AutoRun ini entries would never be processed (thanks pms)
- The "/dosocial" command should now work properly

11 January 2009 by ieatacid, SwiftyMUSE
- Events will once again trigger on "You have entered <zone name>."
- Completed formatting corrections for using spaces vs. tabs
- Corrected bug with spawnsearch.  Spawn[id 0] WILL NO LONGER return the same values as ${Me}.  You have been warned.
- Corrected spell stacking bug with some new spells (.Stacks/.WillStack)

29 December 2008 by dkaa
- added params to the /exec command (thanks three-p-o)

11 December 2008 by dkaa
- fixed a bug in the pet window with BuffFadeETA
- turned of macro error logging by default because it causes crashes if the log file is unwriteable

11 December 2008 by SwiftyMUSE
- updated for today's patch

10 December 2008 by SwiftyMUSE, ieatacid, dkaa
- updated for today's patch

10 December 2008 by dkaa
- Macro errors are now logged to a file

29 November 2008 by ieatacid
- Removed window manager drawing of the cursor on each pulse while in screen mode 3 (UI hidden) -- not needed since EQ switched to using Windows' cursor

05 November 2008 by ieatacid
- Fixed caption crash that happened on some untargetables
- Added "Flyer" spawn type for spawns that appear in some zones with NaN location data, which will filter them from NPC spawns
- Fixed Me.Aura bug when passing a number to it

03 November 2008 by dkaa
- added Triple Attack to skills.h

29 October 2008 by SwiftyMUSE
- Updated for today's patch

27 October 2008 by ieatacid
- Removed BuffUpdate from the target type. It's no longer cleared when you switch/release targets and, as such, serves no real purpose

22 October 2008 by ieatacid
- Added mercenary as a spawn type and map filter option
- Added bool mercenary to groupmember type
- Me.Aura now can now receive an index to access more than one aura (no index defaults to the first aura)

21 October 2008 by SwiftyMUSE
- Updated for October 21st patch

19 October 2008 by dkaa
- fixed the problem with the first line of macro not being run if /macro 
    was invoke within a macro.

17 October 2008 by SwiftyMUSE
- Added Spawn.Loc and .LocYX.  Loc is a float formatted string, LocYX is an int formatted string.
- Display permanent buff timers as "Perm" not "-0:18"
- Misc source cleanup

12 October 2008 by ieatacid
- Added BuffDuration to target type. It takes the buff name or number as a parameter and returns a ticks type.
- Added to Group TLO: string MainTank, string MainAssist, string Puller
- Added to groupmember type: bool MainTank, bool MainAssist, bool Puller

11 October 2008 by SwiftyMUSE
- Update mappable commands with all correct values, looks like it was not done in initial patch
- Update for Me.State.  If you are on a mount it will return "MOUNT" instead of continuing on and returning "STAND"

11 October 2008 by dkaa
- Fix for mappable commands -- thanks, brainiac
- Fix for class type 71, merc liaison.

10 October 2008 by dkaa
- Fix for VC6 compile problems.

09 October 2008 by ieatacid
- Changed target TLO. It now uses the new TargetType which inherits the spawn type.  The TargetType contains the following members:
   Buff (access to spell type): returns the target's spell by index (${Target.Buff[n]}) or name (${Target.Buff[name]}).  If no index is given (${Target.Buff}) it returns the first spell name or "NULL" if the target has no buffs
   BuffCount: returns the number of buffs on the target
   BuffUpdate: since there's a delay between when you target a spawn and when you get their buff data, this lets you know if the buff data is available
      
09 October 2008 by ieatacid, dkaa, SwiftyMUSE
- Updated for October 7th patch
- Added spawn type members: CurrentMana, MaxMana, Current Endurance, MaxEndurance -- these behave like CurrentHPs (only updated when you target a spawn)

08 September 2008 by ieatacid
- Added Level to groupmember type

07 September 2008 by SwiftyMUSE, ieatacid
- Fixed Group.Member[x].Name and .Leader 

06 September 2008 by SwiftyMUSE
- Fixed Group.Member[x].Name

05 September 2008 by SwiftyMUSE
- Fixes for group CTD issues
- Added Group.GroupSize back in... it's in the html manual but wasn't in the source

05 September 2008 by SwiftyMUSE, dkaa
- Fix for v6 compiles

05 September 2008 by ieatacid, SwiftyMUSE, dkaa
- Updated for today's patch

21 August 2008 by dkaa
- Add Tradeskills to TLO Item courtesy of brainiac

20 August 2008 by ieatacid
- Added Counters to the character type (total number of detrimental counters you have) and Counter to the buff type (counters per buff)

11 August 2008 by ieatacid
- Updated for today's patch

17 July 2008 by ieatacid, SwiftyMUSE
- Updated for today's patch
- Added a bunch of stat bonus stuff to the character type (differentiation).  See this thread for more info: http://macroquest2.com/phpBB2/viewtopic.php?t=15646

14 July 2008 by ieatacid
- Added "PCCorpse" map filter to MQ2Map, "Corpse" filter now just works on NPC corpses. Default color is the same as default NPC corpse color.

14 July 2008 by dkaa
- Fixed the pet info wnd struct

9 July 2008 by ieatacid, SwiftyMUSE
- Updated for today's patch

19 June 2008 by dkaa
- added augs to item TLO -- thanks dewey2461

19 June 2008 by dkaa
- HeroicWIZ is now HeroicWIS -- thanks dewey2461

09 June 2008 by ieatacid
- Added raidmember Raid.MainAssist
- Added function EQPlayer *GetSpawnByName(char *spawnName)
- Changed some stuff that used map::SpawnByName to use GetSpawnByName (should fix other stuff)

29 May 2008 by ieatacid, dkaa, SwiftyMUSE
- Updated for today's patch

23 May 2008 by SwiftyMUSE
- Updated class descriptions (DoN Merchants / Fellowship Registrar)

22 May 2008 by SwiftyMUSE, ieatacid
- Updated for today's patch

22 May 2008 by SwiftyMUSE
- Added dead, stunned, hovering to Spawn TLO
- Fixes to getspellduration

12 May 2008 by dkaa
- Added Friends TLO

7 May 2008 by SwiftyMUSE, ieatacid
- Updated for today's patch

24 April 2008 by SwiftyMUSE, ieatacid
- Updated for today's patch

17 April 2008 by SwiftyMUSE, ieatacid, dkaa
- Updated for today's patch

1 April 2008 by ieatacid, dkaa
- Updated for today's patch

17 March 2008 by ieatacid
- Redid item tooltip timers to just use one hook.  This also allows timers to be displayed when all bag tooltips are displayed (i.e., <alt>+<mouse over> a bag)

10 March 2008 by dkaa
- Fix for #XXXXXX color processing. Thanks QuestionTheAnswers.

7 March 2008 by ieatacid
- "some dev please do a new zip and be sure it contains the new ISXEQ.NET folder, thx (Lax)"

28 February 2008 by SwiftyMUSE, ieatacid
- Updated for today's patch

7 February 2008 by ieatacid
- Fixed /buyitem and /sellitem to work with stacks of up to 100 -- includes a sanity check so you don't request a stack size from the server that's greater than what's allowed for that item (so, theoretically, you can do "/buyitem 100" on everything to always buy the max stack size of the selected item)

6 February 2008 by ieatacid, SwiftyMUSE
- Updated for today's patch

26 January 2008 by ieatacid
- Added ticks type Me.Downtime (the time left on your combat timer)
- Added to the item TLO: EnduranceRegen, HealAmount, Clairvoyance,
  DamageShieldMitigation, SpellDamage, and all the Heroic stats

21 January 2008 by dkaa
- Added a list of actor defs for ground items.

19 January 2008 by SwiftyMUSE
- Fixed /lootall command

18 January 2008 by SwiftyMUSE
- Added Macro.Paused, Spawn.StandState

17 January 2008 by ieatacid, SwiftyMUSE, dkaa
- Updated for latest patch

2 January 2008 by ieatacid
- Changed "/cast item" so that it should now work on all items

24 December 2007 by ieatacid
- Added adjustable HUD font size (off by default)
   To enable it set "UseFontSize=on" in the [MQ2HUD] section
   in MQ2HUD.ini and edit each HUD line to match this format:
      TYPE,SIZE,X,Y,RED,GREEN,BLUE,TEXT
   Example:
      LastTell=3,2,401,0,255,0,LastTell:  ${MacroQuest.LastTell}
   becomes this with a font size of 4:
      LastTell=3,4,2,401,0,255,0,LastTell:  ${MacroQuest.LastTell}
   * Valid sizes are 0-11.

17 December 2007 by dkaa
- Added brainiac's /mqfont fix

12 December 2007 by ieatacid, dkaa
- Updated for today's patch

7 December 2007 by SwiftyMUSE
- added new /lootall command
- removed rk. II/III spell handling... use exact spell names
- fixed /zonehud command and hud zone processing
- added MQ2 crash detection processing back in

5 December 2007 by ieatacid
- Updated for today's patch

25 November 2007 by ieatacid
- "/shift /click right target" will now loot all items on a corpse

20 November 2007 by SwiftyMUSE, ieatacid
- Updated for today's patch

17 November 2007 by dkaa
- fixed SPELLFAVORITE
- fixed the crappy Rk. II/III handling
- fixed a crash on zoning

14 November 2007 by ieatacid, SwiftyMUSE, dkaa
- Updated for November 13th patch

8 November 2007 by SwiftyMUSE, ieatacid
- Updated for today's patch

30 October 2007 by ieatacid, SwiftyMUSE
- Updated for today's patch

08 October 2007 by dkaa
- fixed calc where '...) - <expr>' was treated as negate instead of subtract

27 September 2007 by dkaa
- fixed /next

17 September 2007 by ieatacid
- Added Me.Fellowship
  * fellowship  type members:
      int ID: fellowship ID
      string Leader: leader's name
      string MotD: message of the day
      int Members: number of members in fellowship
      fellowshipmember Member: member info by index (1-9) or name
      ticks CampfireDuration: how much time is left on campfire
      float CampfireY: self explanatory
      float CampfireX: "
      float CampfireZ: "
      zone CampfireZone: zoneinfo for the campfire
      bool Campfire: TRUE if campfire is up, FALSE if not
      to string: TRUE or FALSE
  * fellowshipmember type members:
      zone Zone: zoneinfo for this player
      int Level: this player's level
      class Class: class info for this player
      ticks LastOn: when this player was last online
      to string: player name

7 September 2007 by ieatacid
- Updated for patch

6 September 2007 by ieatacid
- Updated for patch

15 August 2007 by ieatacid, SwiftyMUSE, dkaa
- Updated for patch(es)

25 July 2007 by ieatacid, dkaa
- Updated for today's patch

23 July 2007 by SwiftyMUSE
- Added Campfires to spawn searchs and mapfilters

16 July 2007 by dkaa
- fixed NearestSpawn to work correctly with loc

12 July 2007 by ieatacid
- Updated for Today's patch
- Wrote our own version of EQ's get_melee_range function (thanks Purple for the help with fcomp flags!).
- Added more stuff to item TLO

6 July 2007 by ieatacid, SwiftyMUSE
- Updated for July 5th patch
- Some of the text coloring was removed from MQ2ItemDisplay since EQ now colors the item name green or red if you can or can't use the item (EQ also handles this text differently now).

17 June 2007 by ieatacid
- '/click left <x> <y>' works again.  It's now possible to
  click tradeskill containers and ground spawns.  This only
  works on the actual game play environment.  It does not
  work on UI windows (there are existing commands for that)
  or anything out of the viewport area.
- Added '/click left center' to click the center of the viewport area
- Added the following to the macroquest TLO:
  * ViewportX - left edge of the viewport area
  * ViewportY - top edge of the viewport area
  * ViewportXMax - right edge of the viewport area
  * ViewportYMax - bottom edge of the viewport are
  * ViewportXCenter - center of the viewport area going from left to right
  * ViewportYCenter - center of the viewport area going from top to bottom
  * LClickedObject - successfully clicking a ground spawn, TS container,
    NPC, or PC (using '/click left center|<x> <y>') will set this to TRUE
- Removed the /mouseto command since it no longer did anything

10 June 2007 by SwiftyMUSE, dkaa
- Added clicking links with /notify.  Use /notify ChatWindow CW_ChatOutput link <link structure>
  The link structure consists of 44 characters of the link starting with the 2nd character of the item id (ie, drop the leading 0).

9 June 2007 by ieatacid
- Tell windows will now trigger events and '#chat tell'

6 June 2007 by ieatacid
- Updated for today's patch

28 May 2007 by ieatacid
- Added character TLO members Doubloons, Orux, Phosphenes and Phosphites (alternate currencies)

20 May 2007 by ieatacid
- Added item TLO members Power and MaxPower (both for power sources) and Purity

19 May 2007 by dkaa
- added a bunch more stuff to the item TLO

18 May 2007 by dkaa
- added AC, HP, STR, STA, AGI, DEX, CHA, INT, WIS, Mana for items.  thanks equser2002.

17 May 2007 by dkaa
- Fixed the chat wnd

16 May 2007 by ieatacid
- Updated for today's patch

20 April 2007 by ieatacid
- Updated for today's patch

19 April 2007 by dkaa, ieatacid, eqmule
- fix for opcode detection to restore plugin zoning functions
- outgoing messages via SendEQMessage are disabled.  this means
    /click left item, /bzsrch, and /pricecheck are not functional

18 April 2007 by ieatacid, dkaa
- Updated for today's patch
- Updated MQ2EQBugFix to stop a crash that occurs when going from character select to server select (thanks cronic).  This may only be WinEQ2-related, but it's there should you want to use it.

6 April 2007 by SwiftyMUSE
- Added Banners to spawn searchs and mapfilters
- Spell stacking changes are back...
.. Stacking of spells with themselves will occur again.  For .Stacks and .StacksPet they take
.. a new parameter [###].  This will check the duration left on the spell, if the duration left is
.. less then the parameter value the spell will show it stacks with itself.  To retain old behavior
.. use [0] for the parameter (.Stacks[0] and .StacksPet[0] retain old behavior)
.. example - .Stacks[4] will return TRUE when less then 4 ticks remain on the spell buff in question

5 April 2007 by ieatacid
- Updated for today's patch

15 March 2007 by ieatacid, dkaa
- Updated for March 14th patch

21 February 2007 by ieatacid
- Updated for today's patch

19 February 2007 by SwiftyMUSE
- Fix for campfire objects
- Fix for short buffs
- Fix for label of last target on map

17 February 2007 by ieatacid
- Fixed _SPAWNINFO.Mount

17 February 2007 by ieatacid
- Fixed item Clicky/Proc/Worn/Focus stuff not working
- Added dkaa's _EQLOOTWINDOW fix (${Corpse.Item} stuff should now work correctly)

17 February 2007 by dkaa
- changed the EQ_END_ZONE to the correct value
- changed the bag slot numbers to start at 262 from 251.  See: http://www.eqinterface.com/forums/showthread.php?p=94698&highlight=262#post94698

16 February 2007 by ieatacid, dkaa
- Updated for The Buried Sea expansion.  New "Power Source" item slot means slot changes:
 * Slots charm through waist are the same (0-20), "Power Source" is 21, 22 is ammo, 23 - 30 are inventory (bag) slots

17 January 2007 by ieatacid
- Updated for today's patch

14 January 2007 by SwiftyMUSE
- Fix for zone translocate spell information crash displaying items
- Changes to spell stacking (spells will say they stack with themselves)

12 January 2007 by ieatacid
- Fix for Me.Aura for Monk auras (spelling error on SoE's part :o)
- dkaa told me about an AuraMgr struct and how it relates to AuraInfo -.-
- Added charinfo svChromatic, svPrismatic (Charisa)

2 January 2007 by SwiftyMUSE
- Fix for npcs and objects

30 December 2006 by ieatacid
- Added DynamicZone TLO which has the following members
.. string Name
.. int Members
.. int MaxMembers
.. dzmember Member (number or string as a parameter)
.. dzmember Leader
.. to string - same as Name
- Added dzmember type, with members:
.. string Name
.. string Status - returns: Unknown, Online, Offline, In Dynamic Zone (no idea what this
   is, it's in the exe), Link Dead
.. to string - same as Name

23 December 2006 by SwiftyMUSE
- Updates for GetSpellEffectName, ShowSpellSlotInfo (differentiation, pinkfloydx33)
- Updates for Counters in datatypes (pinkfloydx33)

14 December 2006 by ieatacid
- Updated for today's patch

7 December 2006 by dkaa
- Fix for NoDrop & NoRent

6 December 2006 by ieatacid, dkaa
- Fixed for Dec 5th patch

7 November 2006 by ieatacid
- MQ2ChatWnd should now remain visible while in hover state

31 October 2006 by ieatacid
- Fix for Halloween crash

25 October 2006 by ieatacid, SwiftyMUSE
- Updated for today's patch

23 October 2006 by ieatacid
- Added Spell.MyRange.  This is YOUR actual cast range, including extended range from focus effects.

10 October 2006 by ieatacid
- Added "HOVER" for use with Me.State
- Added bool InHoverState() to MQ2Utilities.cpp

4 October 2006 by SwiftyMUSE
- Updated for today's patch

2 October 2006 by ieatacid
- Added "object" to /mapfilter. Objects are things like catapults, tents, practice dummies, etc.

27 September 2006 by ieatacid
- Updated for today's patch

23 September 2006 by dkaa, ieatacid
- fix for gbInZone, Me.FreeBuffSlots, AA-related stuff, MQ2EQIM compile errors

19 September 2006 by ieatacid
- Updated for Serpent's Spine expansion release. Many new changes - the important stuff is listed below
- Skill members SkillCapPre50, SkillCapPre65 and SkillCapPre70 were removed and replaced with int SkillCap.  This returns the skill cap based on your class and current level
- New character members:
    1) string CombatState - returns one of the following: COMBAT, DEBUFFED, COOLDOWN, ACTIVE, RESTING.  The same as the new icon in the player info window
    2) int svCorruption - character's Corruption resist
- Added Prismatic and Corruption to spell ResistType
- MQ2ItemDisplay now shows corruption resist
- "GREY" added to spawn.ConColor
- Plugin authors:
  * Skill stuff has been changed
      Lines like this:
        if(SkillDict[EQADDR_DOABILITYLIST[nSkill]]->AltTimer==2)
      Need to be changed to this:
        if(pSkillMgr->pSkill[EQADDR_DOABILITYLIST[nSkill]]->AltTimer==2)

3 September 2006 by ieatacid
- Changed the way we handle con-colors.  We now use EQ's function rather than calculate it ourselves.

30 Aug 2006 by dkaa
- incorporate change from Ceghkmv and teabag to fix the xml file stuff

28 August 2006 by ieatacid
- Changed spawninfo's pCharInfo member to 'void *pCharInfo_vtable2' since it points to vtable2 in charinfo and made changes where necessary to reflect this.
  Now things like "/itemnotify in bank1 1 leftmouseup" should work properly.
- Added spawn.Buyer

25 Aug 2006 by dkaa
- duel->dual
- aura fix for when you don't have an aura

15 August 2006 by ieatacid
- Added Me.ActiveFavorCost

5 August 2006 by Amadeus
* Added a new member to the 'string' datatype.
  1. Replace[ToReplace,ReplaceWith]
     a. This member will return a string replacing every instance of
        'ToReplace' with 'ReplaceWith'.  It will work for both strings 
        and individual characters.  IT IS CASE SENSITIVE.   
     ~ Example: echo ${Me.Name.Replace["Amadeus","Maestro"]}
                echo ${Me.Name.Replace[",","."]}  
* Added a custom 'label' that you can put in your macros -- ":OnExit".
  Anything included after that label will be called whenever an /endmacro
  command is issued.  To use this feature, the label must be at the end 
  of your 'Sub Main' function and end with a /return.  Please note that 
  this is NOT required of macros, so no macros will have to be altered 
  unless you wish to take advantage of this feature.  (See my posting
  on the messageboards for an example of how to use this.)

25 July 2006 by ieatacid
- Added leadership ability members to character type that return
  the ability level of *active* leader abilities.
  ** LAMarkNPC, LANPCHealth, LADelegateMA, LADelegateMarkNPC,
     LAInspectBuffs, LASpellAwareness, LAOffenseEnhancement,
     LAManaEnhancement, LAHealthEnhancement, LAHealthRegen,
     LAFindPathPC, LAHoTT.

20 July 2006 by dkaa
- Fix for the 7/18 patch
- Fix to the ITEMINFO size 

17 July 2006 by ieatacid
- Added spell Me.Aura (this applies to your self-aura that is shown in the aura window)

13 July 2006 by ieatacid
- Added to item type: Evolving which has the following members
      ExpPct
      ExpOn
      Level
      MaxLevel
    Example: ${FindItem[some evolving item].Evolving.ExpPct} 
- Some UI struct fixes
- /windowstate now works without screwing up the UI state

8 July 2006 by Amadeus
- Updated ISXEQ to compile a bit better with Visual Studio 2005
- Added ISXEQ project/solution file(s) for Visual Studio 2005.
  1. Double-click on "MQ2Auth.exe" (duh)
  2. Open Visual Studio 2005
  3. Click on File->Open->Project/Solution ..and select "ISXEQ-VS2005"
  4. Build All.
  5. The DLL files will be built in a directory in your primary MQ folder 
     called "ISXEQ Release Files".  Simply move all of the DLL files from
     that directory to your /InnerSpace/Extensions directory.
  ** You will get a few warnings; however, if your library/headers are set  
     up correctly and the ISXDK is installed properly, you should be able
     to compile out-of-the-box.
- Updated the VS2003 solution file ("ISXEQ") to include only ISXEQ projects
  and disable compilation of ISXEQLegacy (since it is currently broken).
- Please note that these VS2005 project files are only for ISXEQ.  If you
  still use MQ2, you can ignore this.



5 July 2006 by ieatacid
- added Me.Language (ex. ${Me.Language[1]} returns "Common Tongue"; ${Me.Language[Common Tongue]} returns 1)
- fixed zoned.cfg to load properly after zoning, also .cfg files that use zone short names

29 June 2006 by ieatacid
- added int MacroQuest.ChatChannels (returns number of channels currently joined)
- added MacroQuest.ChatChannel (ex. ${MacroQuest.ChatChannel[MQChat]} returns true if the channel "MQChat" is joined (bool); ${MacroQuest.ChatChannel[1]} returns the name of chat channel 1 (string))

28 June 2006 by SwiftyMUSE, ieatacid
- fix for 6/28 patch
- fix for gbInZone on initial load

27 June 2006 by ieatacid
- added bool Me.AutoFire

16 June 2006 by SwiftyMUSE, dkaa, ieatacid, and others...
- fix for 6/16 patch

10 June 2006 by SwiftyMUSE
- added Aura to spawn searches and mapfilter
- added spellradius to map for a second radius circle on the map

1 May 2006 by dkaa
- fix the previous fix

30 Apr 2006 by SwiftyMUSE
- added Me.TributeTimer, Me.RadiantCrystals, Me.EbonCrystals
- added Me.Shrouded, UseSkill, LoH/HT Ready (ieatacid)

20 Apr 2006 by SwiftyMUSE
- fix for isxeq compile issue

19 Apr 2006 by dkaa, SwiftyMUSE
- updated for 4/19 patch
- added spawn.IsNamed
- added personal tribute and radiant/ebon crystals to CHARINFO

31a Mar 2006 by dkaa
- fixed the VS6 build

31 Mar 2006 by dkaa
- Added stuff to item type
    Classes
    Class
    Races
    Race
    Deities
    Deity
    RequiredLevel
- Added DisplayItem TLO as item type to mq2itemdisplay
- Added /ireset to reset DisplayItem ID 

29 Mar 2006 by dkaa
- Fixed /sellitem

27 Mar 2006 by dkaa
- Fixed the CSidlScreenWnd struct

24 Mar 2006 by dkaa
- Fix the container manager struct

23 Mar 2006 by SwiftyMUSE
- Various cleanup from PoR patch
- Access to the 8 new bank slots

22 Mar 2006 by dkaa
- Added a message box for plugin load failure

16 Mar 2006 by Lax
- Various ISXEQ-related updates
- Blech updated to fix Feed reentrancy issue (not a problem in MQ2 macros, but with
  plugins it would have introduced crashes)

14 Mar 2006 by dkaa
- Added MacroQuest.Ping from ieatacid

04 Mar 2006 by Lax
- Various ISXEQ-related fixes.  Removed the &s from EzDetour to be consistent, and
  added the &s manually where required

03 Mar 2006 by dkaa
- fixed the loading screen captions
- fixed crash on right click on map on ground item

late Feb 2006 by lots of people
- stuff to get up and running after expansion
    
29 Jan 2006 by SwiftyMUSE
- Fix to spawninfo struct from merge

29 Jan 2006 by SwiftyMUSE
- Fix to re-add class based cfg file loading upon entering game
- Added global bool for telling if you are zoning or not (gbInZone)
- Added .GroupSize
- Fix to allow non-stackable items to return counts in .Stacks, .StackCount, .FreeStack
- Added LoS parameter to spawn searches

18 Jan 2006 by SwiftyMUSE
- Updated for 01/18 patch

05 Jan 2006 by dkaa
- Fixed the crash on re-entering the game

20 December 2005 by SwiftyMUSE
- Fixed to compile in VC++ 6.0

19 December 2005 by SwiftyMUSE
- Corrected offset comments in several structures
- Fixed Item.Timer issue for insta-click/instant refresh items
- Added item timers to potion belt window tooltips
- Added Item.StackSize, .Stacks, .StackCount, .FreeStack, .TimerReady
- Added class based cfg file loading upon entering game

16 December 2005 by dkaa
- Fix for Merchant.BuyPrice

15 December 2005 by SwiftyMUSE
- Fix for MaxMana, MaxEndurance

15 December 2005 by SwiftyMUSE, dkaa
- Fix for MaxHPs
- Fix for Item.timer

15 December 2005 by SwiftyMUSE
- Updated for 12/15 patch
- Fixes Item.Timer returning 0 too early
- Added Merchant.Full (thanks cronic)

13 December 2005 by SwiftyMUSE
- Fixed SWho display of primary/offhand for spawns
- Fixed blocking issue in .Stacks for heal conversion type spells
- Located more missing fields from 12/07 patch
- Added MQ2LoadingMsg to macroquest2.ini to allow you to configure 
  the MQ2 evolution in action message to be displayed or not.

12 December 2005 by SwiftyMUSE
- Fixed Me.Levitating

11 December 2005 by SwiftyMUSE
- Corrected offset comments in several structures
- Added /classhud and /zonehud commands. Automatically load [class] or [zonename] huds.
- Added SpeedMultiplier into spawninfo
- Fixed Item.Stack
- Fixed /doors command (_DOORS and _EQSWITCH structures changed). Other switches may have
  been effected and fixed with this also.

10 December 2005 by SwiftyMUSE, dkaa
- Updated for 12/07 patch
- PACTORINFO was removed, _ACTORINFO fields were merged into _SPAWNINFO
- Changed item.timer to a ticks type

5 December 2005 by SwiftyMUSE
- More cleanup of several class function declarations
- Another fix to .Stacks/.WillStack to not fail if the same slot is a blocking slot
- Added endurancecost to SPELL (thanks s0rCieR)
- Added item timer to tooltips (thanks ieatacid)

30 November 2005 by SwiftyMUSE
- Clean up of several class function declarations
- Cleanup of CombatAbilility, CombatAbilityReady and CombatAbilityTimer. They are now using
  the EQ functions. Cleanup of several functions to use EQ function GetAltAbilityIndex
  instead of accessing the charinfo structs directly.
- Fixed Me.State so it recognizes "STUN" correctly
- Fixed GetAAIndexByName, GetAAIndexByID
- Fixed Me.FreeBuffSlots to include the additional slot you get when you get either the
  "Embrace of the Keepers" or "Embrace of the Dark Reign" aa's.
- Fixed bounds issues on RequiresAbility, GetAANameByIndex, GetAAIndexByName, and GetAAIndexByID
- Fixed .Stacks/.WillStack to allow self buffs (with a healing component) to stack correctly
- Added: Spawn.Fleeing
    Currently this works with your target that is engaged in combat. If it turns to flee
    this flag is set for use in macros. It checks to see if the heading of the spawn is
    facing in a direction that is not in an arc of 120 degrees facing you.
- If you are crashing on switching toons at character select,
  you can comment out the autorun (per character) section in
  MQ2Pulse.cpp. This is only needed if you want to automatically
  process commands upon initial entering of world for a
  character. If you don't use the feature commenting it out will
  not cause any lose of functionality for you. Please post any CTD
  crash dumps to assist with locating this bug.

22 November 2005 by SwiftyMUSE
- Added Item.ItemDelay
- Config files can contain comment lines. Use ";" as the first character on the line to make it a comment.
- Updated resistadj location in _SPELL struct

18 November 2005 by SwiftyMUSE
- Fixed resists bug

18 November 2005 by dkaa
- Added TLOs DoorTarget and ItemTarget

17 November 2005 by Lax
- Separated functionality from do_ranged command for use from plugins.  Do this for any case where
  DoCommand has been used, and submit code changes.  This example has been done for you.

17 November 2005 by dkaa
- Added Cr4zyb4rd's hud extensions

16 November 2005 by SwiftyMUSE
- updated offset for 11/16 patch
- updated changes to charinfo struct for 11/16 patch

15 November 2005 by Lax
- Turned MacroQuest into swiss cheese with some more #ifdef blocks to support new ISXEQ functionality
  that allows it to run legacy MQ2 "macros"

11 November 2005 by dkaa
- remove the ability to use "fake" targets (door & items)
- added item timers to itemdisplay

01 November 2005 by dkaa
- updated offset for 11/01 patch
- /caption <list|type <value>|update #|MQCaptions <on|off>>

19 October 2005 by dkaa
- added item timers from ieatacid
- added stacks from pinkfloydx33

4 August 2005 by Lax
- Optimized stristr routine in Blech.h, resulting in a little bit of improved performance from Blech

31 Jul 2005 by Lax
- Nobody reported that Select didnt work until now, but the AddMQ2Data line is now added so it
  will work ;)

16 Jul 2005 by dkaa
- further fixes for else 

12 Jul 2005 by Lax
- Added Top-Level Object:
  * int Select[value,...]
    This replaces ${String[ x y z ].Find[ ${Stuff} ]}, like so: ${Select[${Stuff},x,y,z]}
    The result will be 0 for none, 1 for the first, 2 for the second, ad infinitum (no limit)
 
11 Jul 2005 by dkaa
- fixed the AltAbilityTimer members
- fixed else processing if there is not a "{" on the else line

05 Jul 2005 by dkaa
- fixed the AltAbilityReady and AltAbility members

04 Jul 2005 by dkaa
- prototypes for CListWnd::AddString changed (fixes mq2tracking)
- SwiftyMUSE change to XMLRead

03 Jul 2005 by dkaa
- prototypes for CSidlManager::FindScreenPieceTemplate and CComboWnd::InsertChoice changed

02 Jul 2005 by dkaa
- /aa list all should work now -- fixing AAs in progress
- CCustomWnd actually works with char * param in constructor

02 Jul 2005 by dkaa
- opcodes updated for zoning

02 Jul 2005 by dkaa
- String is still out
- fixed the AA stuff in CHARINFO
- CCustomWnd constructor now takes char * or CXStr *

26 May 2005 by Lax
- Fixed negation math operator, which was rounding the value negated

26 May 2005 by DKAA
- Plugins must have compile time later than mq2main.dll or they won't load

25 May 2005 by Amadeus
- Added Me.CombatAbilityReady and Me.CombatAbilityTimer
- Added:  /doability <combat ability>
- Added Me.Running 
- Added the command "/inote" for those running the ItemDisplay plugin,
  which is most everyone :)
- Currently AltAbilityReady returns TRUE when you inquire about 
  aa's you have not yet purchased. MQ2 now changes that behavior 
  to verify that you own the aa prior to saying its READY. 
- Fixed Me.SpellReady

21 May 2005 by Amadeus
- The MQ command known as '/charinfo' is now known as '/char'.  This allows
  for players to use both the EQ and MQ commands seperately.
- Fixed various structs
- Returned Me.Underwater and Me.FeetWet
  
13 May 2005 by DKAA
- Added optional param to Windows.List[...] to indicate column

11 May 2005 by Amadeus/DKAA
- Updated MQ2 to work with the 5/11/2005 patch
- Fixed Mapwindow structure
- Fixed Spellbuff structure
- Fixed Actorinfo structure
- Lots of other little fixes 

20 April 2005 by Amadeus
- Added some new offsets to eqgame.h including
  * pinstCGuildTributeMasterWnd
  * pinstCVoiceMacroWnd	
  * pinstCLFGuildWnd
  * pinstCGuildBankWnd
  * pinstCBarterWnd	
  * pinstCBarterMerchantWnd	
  * pinstCBarterSearchWnd
  * pinstCTicketWnd	
  * pinstCTicketCommentWnd]
  * pinstLargeDialogWnd	
  * pinstCTaskWnd
  * pinstCTaskSelectWnd	
  * pinstCPointMerchantWnd
  * pinstCPvpLeaderboardWnd	
  * pinstCTitleWnd	
  * pinstCPvpStatsWnd
  * pinstCMailWnd
  * pinstCMailCompositionWnd
  
4 May 2005 by Lax
- Fixed calculation bugs

17 April 2005 by Amadeus
- Added "Suffix" information to structs
- Added ${Me.Suffix} and ${Target.Suffix} 

8 March 2005 by Lax
- Blech 1.6.8 - fixes a crash

23 March 2005 by Lax
- Fixed this group member bug nonsense.  Now uses correct group structure.
- Fixed redundancy in GetSpawnType

11 March 2005 by Lax
- item.Spell fixed for scroll, proc, focus, and worn (previously did only clicky)

10 March 2005 by Lax
- CHARINFO update from htw, fixes the new Group stuff

9 March 2005 by dkaa
- refix the include file issue

8 March 2005 by Lax
- Fixed /itemslots
- Fixed problem with group.Leader when you are the leader and the group has members
- Added ISXEQ client templates to mkplugin

7 March 2005 by Lax
- Fixed the new group data types. Also added To String values:
  groupmember: Same as Name
  group: Same as Members

7 March 2005 by dkaa
- Fixed the Buff and Song ID members

6 March 2005 by Lax
- Added group datatype. members are as follows:
  * groupmember Member[n]: n is 1 to 5 (0 gives self)
  * int Member[name]: Gives the number, as used above
  * int Members: Total group members, excluding self
  * groupmember Leader: The leader of the group
- Added groupmember datatype. inherits spawn. members are as follows:
  * string Name: Name of the group member.  Should work regardless of whether they are in zone
  * spawn Spawn: Direct access to the group member's spawn type
  * bool Leader: Is this the group leader?
- Dropped GroupLeader TLO, now you should use Group.Leader
- Dropped GroupLeaderName TLO, now you should use Group.Leader.Name
- Group TLO now gives group datatype

3 March 2005 by Lax
- Fixed character.CurrentHPS, character.MaxHPS, character.PctHPS to use the "stable" versions..
- Added character members STR, STA, AGI, DEX, WIS, INT, CHA, svMagic, svFire, svCold, svPoison, 
  svDisease, CurrentWeight .. all of them ints
- Fixed buff slot counts

27 February 2005 by Lax
- Fixed INI bug in /mapnames
- Fixed bug in /mapfilter with "help"

26 February 2005 by Lax
- Optimized some stuff with the buff data type

25 February 2005 by Lax
- Removed bmpwad8.s3d file which was no longer being used, but was 33% of the size of the zip
- ISXEQ-related changes not affecting MQ2

23 February 2005 by Lax
- Cleaned up a bunch utility functions from MQ2Commands.cpp, they are now in MQ2Utilities.cpp

22 February 2005 by Lax
- Fix a Blech bug.

18 February 2005 by dkaa
- Update the ground interaction opcode

15 February 2005 by Amadeus
- Adjusted MQ2 to work properly with the new expansion
- Fixed some very small things

12 February 2005 by dkaa
- Fix an issue with /emote

11 February 2005 by Amadeus
- Added/Fixed some more spell slot information (item/spell display)
- Fixed the OnZoning callbacks in the Detour API
- Updated MAX_GUILDS (should fix guild name display problems)
- Updated MAX_ZONES in preparation for next expansion

8 February 2005 by Amadeus
- Fixed MQ2 to work with the latest patch
- Added spell information to the item display plugin
- There is now a file in the /release folder called "Changes-ISXEQ.txt", which will
  contain patch notes for the InnerSpace extension that is now included with MQ2.

31 January 2005 by Amadeus
- Fixed MQ2 to work with the latest patch
- The format of eqgame.h has CHANGED.  Be sure to get this zip. [SwiftyMuse]
- Browsing the wares of an adventure merchant still crashes EQ.  MQ2 is not to blame.

29 January 2005 by dkaa
- Fixed the map crash on /loadskin

29 January 2005 by Lax
- Split MQ2Main.h into a couple extra header files
- Added second project (ISXEQ.vcproj, no .dsp file at this time) to MQ2Main folder for 
  adaptation to Inner Space.  This project builds ISXEQ.dll and does NOT currently link (it
  compiles, then gives linker errors. some things need to be done before it will link)
  ISXEQ project needs separate implementations of each command, datatype, and top-level object.
- Added a lot of "#ifndef ISXEQ" to various files

26-28 January 2005 by Amadeus
- Once over, formatting/syntax check, re-package
- Fixed structs and offsets to be compatable with the new patch
- Fixed a variety of other small things to be compatable with the new patch
- Added a few little things from the boards as well as original work

4 January 2005 by Lax
- Updated copyright notices for 2005
- Updated Blech to 1.6.4, which fixed a tree traversal bug.  The bug prevented some 
  events from firing

31 December 2004 by Amadeus/DKAA 
- Fixed a line that was causing compile problems with VC++ 6.0 

30 December 2004 by Amadeus
-  Lots of little fixes
-  Fixed DOOR struct (which was causing some bugs with door related macro commands)
~  User Submitted Fixes (from message boards)
   * Added 'Me.FreeBuffSlots' to MQ2. [cr4zyb4rd]
   * Fixed Item "Stackable" flag [Valerian]
   * (Changed 'SpellReady' so SpellReady[] returns true when Gems are fading back 
     in from the disabled state. [Brettido]
   * Fixed 'MyCastTime' [cr4zyb4rd]
   * Added 'BuildDate' to the MacroQuest data members. [cr4zyb4rd]

19 December 2004 by Amadeus
- Cr4azyb4rd's code for the new item stuff, outlined in this thread:
  http://www.macroquest2.com/phpBB2/viewtopic.php?t=10270
- The Item Datatype 'Stackable' seems to be broken at the moment.  We will be looking
  into it over the next few days.
- Added "GuildFavor" to the ItemDisplay plugin (Ziggy)
- Added Ziggy's /mapshow patch
- Added Cronic's new Plugin API additions: OnBeginZone() and OnEndZone().  Folks may want
  to bookmark http://www.macroquest2.com/phpBB2/viewtopic.php?t=9959 as an example of how
  to add features to the plugin API.  (Hopefully this thread/example will make it in the 
  manual.)
- Added ${Me.EnduranceRegen} (submitted by Pooz).  It returns returns the amount of 
  endurance gained in the last tick. 

18 December 2004 by Amadeus
- Various structs/offsets taken from the boards to make MQ2 compatable
  with the latest patch
- Fixed keybinds
- Various small things from the boards over the past couple months
- Fixed spawninfo and actorinfo
** Note:  This is an initial zip release to get MQ up and running.  Expect another
          release in the next couple of days to resolve all remaining issues and
          to add code submitted on the boards. **

13 December 2004 by Lax
- Blech updated to version 1.6.3 which solves a new issue

8 December 2004 by Lax
- Blech updated to version 1.6.1 which solves remaining known Blech issues

22 November 2004 by Lax
- Blech updated to version 1.6 which solves parsing problems such as the one
  described here: http://www.macroquest2.com/phpBB2/viewtopic.php?p=75390#75390
- MQ2CustomBinds updated to solve a race condition issue, which also appears in
  older MQ2MoveUtils versions.  The race condition causes a crash when starting
  EQ via WinEQ 2.0
- The MQ2 initialization process now has a short delay to help alleviate the
  race condition issue for people who have not updated MQ2MoveUtils

25 October 2004 by Amadeus
- ${Me.AltAbility[]} is now back!   However, with one change.  Instead of 
  returning the 'rank', it now returns the total number of points you have
  spent in that ability.  Therefore, to determine if a player has bought an
  ability, all you have to do is check if the value is greater than zero.
- Added AALIST struct to eqdata.h and AA information to CHARINFO
- Fixed "/aa list xx" to stop showing multiple versions of the same AAs
- Fixed "/aa list timers" to only show AAs you have bought
- Added some new utility functions to the source (C++, NOT MACRO CODE)
  * bool PlayerHasAAAbility (PCHARINFO pChar, DWORD AAIndex);
  * PCHAR GetAANameByIndex(DWORD AAIndex)
  * DWORD GetAAIndexByName(PCHAR AAName)
  * DWORD GetAAIndexByID(DWORD ID)
~ User Submitted Fixes (from message boards)
  *  Add a "noauto" flag to your '/plugin' command to prevent 
     updating the macroquest.ini when a plugin is loaded/unloaded. 
  *  Added some more USERCOLOR_* definitions to eqdata.h
  *  Small fix to '/loadspells list'
  *  Added more spell information to the spell information display
  *  Added CastOnYou, CastOnAnother, and WearOff to the MQ2SpellType class
  *  Major upgrades to MQ2Irc plugin, see this thread for more information 
     http://www.macroquest2.com/phpBB2/viewtopic.php?p=73390#73390
     
14 October 2004 by Amadeus
- Removed the BuildData datatype for the moment.  The code, as it was originally 
  conceived was causing compile problems on Visual Studio 6.0.  Moreover, it was 
  determined that it was not reliable on all partition types.   It may be added
  again at some point in the future after rigorous testing across different
  partition types and both vs 6.0 and vs.net compilers.

13 October 2004 by Amadeus
- [*LAX*]  New Memcheck0 routine
- [*DKAA*] New Memcheck4 routine (the routine previously known as memcheck4 
           is now memchecks)
- New offsets/structs for latest patch
- Con Colors should be working properly to lvl 70
- spawn.CleanName should now return the name without the '#' symbol
- More work on mq2map ...it's still in heavy testing and needs more work though
- Added 'BuildDate' to the MacroQuest data members.  Returns an int representing
  the date in which the current MQ2Main.dll was built.
- Added a short message to warn you of a running macro when /camping.

23 September 2004 by Amadeus
- Fixed the MacroQuest2.exe to have correct links and added a few new links!
- Offsets fixed for recent patch
- Couple more spell gem 9 fixes

19 September 2004 by Amadeus
- Fixes related to the extra buff slots and extra spell gem for Omens of War.

17 September 2004 by Amadeus
- MQ2Map has issues and is being debugged in house.  I suggest turning it
  off until it officially fixed if you are having problems.
- Added ${xxx.Attuneable} for items ..returns TRUE if item is Attuneable, 
  FALSE if it is not.
- Added some code to MQ2MapApi.cpp in the debugging stage.  Most of it is
  redundant code hoping to cut down on problems.
- Miscellanous fixes throughout the source

14 September 2004 by Amadeus
- All the fixes needed to make MQ2 work with Omens of War
- The way that EQ handles the initial splash screen has changed dramatically.
  MQ's custom SplashScreen is disabled.
- Almost all structs were modified/fixed.
- Removed the offset CEverQuest__GetTitleDesc
- Added Title to spawninfo structure
- Added ${xxx.Title} ..it returns a string that is your title.  Please note that 
  ${xxx.AATitle} will return the same thing.  I'm leaving both in for backwards
  compatability of macros although "Title" should be used in the future since 
  Titles are no longer exclusively AA based.
- updated TOTAL_SPELL_COUNT 
- Added TOTAL_SPELLS_ALLOCATED
- EQ_Character__Max_Mana removed ...it's a virtual function now (This means that 
  the MaxMana and PctMana datatypes are disabled for now)

26 August 2004 by Amadeus 
- Fixed /filter name on/off to work correctly [Efudd]

20 August 2004 by Amadeus
- Removed ${Me.GroupMember[]} and ${Me.GroupLeader} since it is already in as 
  ${Group[n].Name} and ${GroupLeaderName}.  Even though the information is stored in
  two locations, it was causing confusion.
- Tweaked ${Me.Grouped} some more ...I think I have it fixed now.

19 August 2004 by Amadeus
- Fixed ${Me.AltAbilityReady[]}
- Fixed ${Me.AltAbilityTimer[]}
- Added ${AltAbility[].MyReuseTime}  (proper reuse time if you hastened AA abilties)
- Added NEW COMMAND:  /aa
*** Syntax ***
/aa list all            -- lists all of your AA abilities in format [ID : name]
/aa list timers         -- lists just the AA you have that have timers
/aa info [ability name] -- gives information about a particular AA ability
/aa act [ability name]  -- works like "/alt act ##", but takes the name instead of ##
   (note:  You will notice a fraction of a second delay using this method vs.
           the /alt act ## method.)
***
(Note:  Yes, they do not list in any particular order (No, I don't know why).  No, 
I do not know why some abilities are duplicated.  Yes, it may have bugs 
that need testing.)
- Slight tweak to code to make it compile on Vc++ 6.0 cleanly
- Fixed GetSpellDuration (per corrections posted on the messageboard)
- Added an offset to eqgame.h and removed one from eqgame.h (Those that help find
  offsets..please note this change!)

18 August 2004 by Amadeus
- Fixed EQRAIDWINDOW and EQRAID structs
- Some tweaking to attempt to make ${xxx.Grouped} more consistant
- Added:  ${Me.GroupMember[n]}  (1-5) ...returns string
- Added:  ${Me.AmIGroupLeader}  ...return TRUE or FALSE
- Added:  ${Me.GroupList} ..simply returns a string of your group members (excluding you)
- Fixed ${xxx.Lore} for items
- Fixed {AltAbility[ability].xxx} ...all of these are now working
- Fixed All the AltAbility structs
(Note:  ${Me.AltAbilityReady.xxX}, ${Me.AltAbilityTimer.xxx} and ${Me.AltAbility[]} are 
        still BROKEN)
-----------
** SOE Coding Change (technical folks only)**  
EQ no longer stores information for ALL AA abilities in your memory space as it once did.
It allocates the space for all of the abilities;however, if your character is incapable of
using the ability, the pointer location for that ability is now 00000000.
-----------

14 August 2004 by Amadeus
- Fixed offsets to work with 8/13 "emergency" patch
- Updated TOTAL_SPELL_COUNT and MAX_ZONES
- Added dman's ${Target.HeadingToLoc[Y,X]} and ${Me.HeadingToLoc[Y,X].Degrees} routines

12 August 2004 by Amadeus
- Various fixes (including ${Me.Casting}, etc.)

11 Auguest 2004 by Amadeus
- Fixed to work with the 8/11 patch

27 July 2004 by DKAA
- Fixed ${Plugin}

23 July 2004 by Amadeus
- Lots of struct updates from the boards
- Added the following variables:  ${Me.EnduranceBonus}, ${Me.CombatEffectsBonus},
  ${Me.ShieldingBonus}, ${Me.SpellShieldBonus}, ${Me.AvoidanceBonus}, ${Me.AccuracyBonus},
  ${Me.StunResistBonus}, ${Me.StrikeThroughBonus}, ${Me.AttackBonus}, 
  ${Me.HPRegenBonus}, ${Me.ManaRegenBonus}, ${Me.DamageShieldBonus},
  ${Me.AttackSpeed}, ${Me.DoTShieldBonus}
- Added showbonuses.mac to the release/macros directory.  It will display your current
  stat bonuses as added by your gear.
- Added ${Me.LanguageSkill[languagename]} (ie, ${Me.LanguageSkill[Dark Speech]}.  You can
  also use a number (as given with /lang help) in place of the languagename parameter.

21 July 2004 by DKAA
- Fixed the macro not found error message.

18 July 2004 by Lax
- EQPlayNice 1.11+ compatibility

17 July 2004 by Amadeus
- Updated source to be compatable with the July 16 patch
- ${Me.AltAbilityTimer...} and ${Me.AltAbilityReady...} datatypes are broken atm and 
  have been disabled.

12 July 2004 by DKAA
- slot hand is now hands to be consistent
- updated some of the distributed macros

9 July 2004 by Lax:
- Newest version of the readme.chm from Wassup
- Added/changed MQ2Data type members
  int item.Tribute: Tribute value

3 July 2004 by DKAA
- added /who noguild

3 July 2004 by Amadeus:
- Added new command:  /substitute 
  ** Syntax: 
  **        - /substitute list
  **        - /substitute <orig> delete
  **        - /substitute <orig> <substitution>   (see examples below)
  ** This new command allows you to create custom midline substitutions that will work
  ** anywhere in a command.  It works VERY similarly to aliases in some respects, esp.
  ** in how it is saved in the .ini file and how the commandline syntax is structured. 
  ** Substitutes are called from any alias or commandline by using the percent sign (%)
  ** followed by your orig. text.
  **
  ** Examples:  "/substitute mom Mother"
  **            "/substitute omg Oh my god!"
  **            "/substitute k %omg, kill %t before I tell your %mom"
  **
  ** The final example if you typed "/say %k" would produce:  "/say Oh my god!, kill
  ** TARGET before I tell your Mother"
  **
  ** Please note the following rules/reminders:
  ** 
  ** 1.  You don't use the percent signs when creating the substitutions or editing your
  **     config file.
  ** 2.  You can use MQ's subsitutions without spaces around them (unlike EQs!) (ie: 
  **     "/echo %omg%mom" would return "/echo Oh my god!Mother"
  ** 3.  Substitutions do not currently work in macros.
  ** 4.  "/sub" is currently a valid shorthand for "/subsitute"
  ** 5.  You can use EQ's wildcards (ie: %t) within your substitutions; however, you 
  **     have to leave spaces around them (yes, they suck)
  ** 6.  You cannot CURRENTLY replace EQ wildcards with MQ substitutions (ie, you can't
  **     make a replacement for %m (This may be supported in the future.)
  **
- Fixed CONTENTS struct (thanks ieatacid)
- Fixed routines.mac, arrows.mac, and arraytest.mac (Dont_know_at_all)

2 July 2004 by Amadeus:
- Fixed "/who guild <guildname>" on some servers (It seems that on some servers, SOE
  removed guilds but left the entry giving bogus guild entries in the list where the
  'name' was blank, thus ending the search loop prematurely.)
- Added "/who knight"  (returns Paladins and Shadowknights in the zone)
- Added "/who tank"    (returns paladins, shadowknights, and warriors in the zone)
- Added "/who healer"  (returns druids and clerics in the zone)
- Added "/who dps"     (returns wizards, rangers, and rogues in the zone)
- Added "/who slower"  (returns shamans, enchanters, and beastlords in the zone)

30 June 2004 by Amadeus:
- Refined "/who npc named" to work a bit better
- Added "/who npc merchant"
- Added "/who npc tribute" (returns tribute masters)
- Added "/who npc gm" (returns GUILDmasters)
- Removed the Old SPAWNINFO struct

28 June 2004 by Lax:
- Added MQ2Data Top Level Object:
  bool LineOfSight[y,x,z:y,x,z]: Determines Line of Sight in 1, 2 or 3 dimensions.  Any not given will default to your character's current x y or z.
- Added MQ2Data type members:
  bool spawn.LineOfSight: Determines if your character has Line of Sight to this spawn
  bool switch.LineOfSight: Determines if your character has Line of Sight to this switch
  bool ground.LineOfSight: Determines if your character has Line of Sight to this ground item
- API now has static inline BOOL LineOfSight(PSPAWNINFO Origin, PSPAWNINFO CanISeeThis)

27 June 2004 by Amadeus:
- Added 'named' flag to the superwho filters.  It simply checks to 
  see if the spawn's name begins with a capital letter or with a
  pound (#) sign.  (examples:  '/who npc named', '/who npc named 65')
  ** This works best in places like the Plane of Hate.

23 June 2004 by Amadeus:
- ieatacid's CHARINFO update (primarily just offset locations updated)
- ieatacid's update to EQRAIDWINDOW struct
- Removed OLDCHARINFO struct

23 June 2004 by Lax:
- Fixed Bank stuff in CHARINFO
- "listselect" notify now works in combo boxes
- Fixed minor problem with operator precedence in Calculate (1-1-1 previously evaluated to
  positive 1, now it correctly evaluates to negative 1)
- Changed/Added MQ2Data members:
  int window.Items: Number of items in a list or combo box
  int window.List[text]: Find an item in a list or combo box by partial match (use window.List[=text] for exact)  Example: ${Window[TradeskillWnd].Child[RecipeList].List[=Inky Shadow Silk]}

21 june 2004 by DKAA:
- Fixed a crash in echo when the lines are longer than 2043

21 june 2004 by DKAA:
- Fixed the EQMERCHWND alignment and renumbered the CSIDLWND struct.

19 June 2004 by Lax:
- Fixed FastCalculate and EvaluateRPN functions.  Calculate works fine now, stfu rtfm etc ;)
- DKAA fixed some struct stuff
- Amadeus fixed some struct stuff

14 June 2004 by Lax:
- Replaced Calculate function with a much faster version. Also added an operator or two.
  I'll make sure they get added to the manual. How much faster? The existing calculate
  ran on my system 4,200 times in a short amount of time and took one full second of CPU
  time to do so. The same calculations ran with the new calculate 77,000 times and took 
  only 620ms. Extrapolating the data it would have taken about 124,000 times calling 
  calculate to match the old 4,200... or about 29.5 times faster (that's a lot).
- Added sub lookup map from Gus to speed up macros a little bit
- Undid MQ2EQBugFix, which was currently creating a bug (note to self: in future bug fixes,
  make sure it's only going to try to fix it for the correct version)
- Fixed an offset
- Standard search spawn now allows multi-word names.
- /mqlog no longer adds an extra line

3 June 2004 by Lax:
- Fixed string.Arg, string.Token, NearestSpawn, spawn.NearestSpawn, LastSpawn

2 June 2004 by Lax:
- Fixed some stuff, yadda yadda.  I forget now.
- Bodytype 10 has been identified as Dain, thank you for the reports

29 May 2004 by EqMule:
- Fixed EQ_INTERACTGROUNDITEM so click left item works again...
- Updated zipit.lst (personal reminder: dir * /s /N /A-D /B > zipit.lst)

28 May 2004 by DKAA:
- Fixed the message ID for mq2bzsrch.

27 May 2004 by Lax (more):
- Fixed stack overflow bug in one of the functions that handles window names.  I fixed it in one
  before putting up the update but didn't in an exact copy of it above it.  Lax truly lacks. ;)
- Added pet weapon procced pet body type to the list of known body types.
- Fixed captioncolors not working correctly
- /who <level> will work properly, as you would have expected previously.  e.g. /who 65.
  Coincidentally this now works with the other spawn searches, /who /target /highlight /mapshow
  /maphide, ${Spawn[search]} etc.

27 May 2004 by Lax:
- Added "chest" to the standard spawn searches used by /who, /target, /highlight, /mapshow, 
  /maphide, etc
- Fixed some problems with the window suff introduced in the May 16 zip
- Added/changed MQ2Data members:
  string spawn.Type: PC NPC Untargetable Mount Pet Corpse Chest Trigger Trap Timer Item 
- New MQ2Data Top-Level Object:
  int SpawnCount: Total number of spawns in current zone
  int SpawnCount[search]: Total number of spawns in current zone matching the search

24 May 2004 by DKAA:
-Fixed a couple problems with the makefiles (mq2chat wasn't building)
-A special update for mq2safe users

16 May 2004 by Lax:
- UI subsystem of MQ2 is now smarter.  All window and control names are now case insensitive,
  and controls can be used by ScreenID *or* Piece name.  /windows <windowname> now shows, for 
  each child of the given window, ScreenID, Piece name, and the TYPE of control (e.g. label,
  button, invslot, spellgem, etc).
- window.List now only works on list boxes (will not crash on other types, just give NULL)
- Added/changed MQ2Data members:
  string window.Name: Name of window piece (e.g. "ChatWindow" for top level windows, or the Piece name (NOTE: CUSTOM UI DEPENDANT) for child windows)
  string window.ScreenID: ScreenID of window piece (ScreenID is NOT custom ui dependant, this *must be* the same on ALL UIs)
  string window.Type: Type of window piece (Screen for top level windows, or Listbox, Button, Gauge, Label, Editbox, Slider, etc)
- Fixed /target next, as well as targeting the origin of the search (e.g. you, or the spawn
  already targeted)
- Fixed turbo problem with using /macro from within a macro

16 May 2004 by DKAA:
- Fixed a where using loc and radius in spawn searches would return spawns further than the radius

15 May 2004 by Lax:
- Fixed bug in /who that made it show no spawns for some people, even though there were spawns...
- Standard search spawns will accept class names or short names without using the "class" keyword.
  Shadowknight is used without a space, and short names are all 3 letters ("shd", not "sk").  
  Note that cleric's short name is "clr" not "cle".
- Bug with MQ2Chat plugin that caused events to be processed twice has been fixed
- MQ2IRC will now process all lines as custom events.  Note that it does not process them as 
  #chat events.
- Turned off the PCClass captioncolor option, PC caption colors will default to EQ's settings.
  It was left on by mistake after testing a bug fix.  You can turn them back on if you wish by
  using the /captioncolor command like so: /captioncolor pcclass on

14 May 2004 by Lax:
- MQ2ChatWnd (the MQ2 Chat Window support) got some upgrades.  First of all the window was not
  limiting the size of its scrollback, so after so much went on in the MQ2 window, your framerate
  would drop like a rock.  To achieve proper scrollback limiting without lagging you too much,
  I put in a system to make it buffer the chat that goes to it, and only display so many lines
  per frame.  The MQ2ChatWnd font size option now works somewhat...  The font sizes are not the
  same as EQ's chat window sizes yet, so be aware of that.  I'll work on it ;)  You will probably
  want somewhere from -3 to 2.  /mqfont <#>
- MQ2Map filters added: untargetable, trap, timer
- /who has been changed a little bit.  When a TRIGGER, TRAP, TIMER, or UNTARGETABLE is listed,
  that will be noted at the end of the line in red (very helpful).  The routine has also been
  updated for efficiency, so there is less lag with large /who result sets.
- Standard spawn searches (This includes /who, /target, ${Spawn[search]}, etc) have been 
  slightly modified.  "invis" is NO LONGER A VALID KEYWORD.  If you have this in macros, etc 
  you will need to change it.  The updated spawn types ARE valid keywords (trigger, trap, 
  timer, untargetable). If your search is for type "npc" you WILL get untargetable types in
  your search results (particularly helpful for /who).
- Added/changed MQ2Data members:
  string spawn.Type: PC NPC Untargetable Mount Pet Corpse Trigger Trap Timer Item 
  string string.Token[n,separator]: Retrieve a token from the string using a custom separator.  Unlike Arg, this will not skip empty values
  spell item.Spell: Spell effect
  float item.CastTime: Spell effect's cast time
  string item.EffectType: Spell effect type
  ticks character.AltAbilityTimer[n]: Alt ability reuse time left, by number
  ticks character.AltAbilityTimer[name]: Alt ability reuse time left, by name
- spawn.Hunger and spawn.Thirst have returned to active duty
- You can now list child windows from in-game with the /windows command, like so:
  /windows <name>
  e.g.: /windows InventoryWindow
- /itemnotify in <pack> <#> <notification>  now works with sharedbank slots.

13 May 2004 by Lax:
- Fixed "by class" caption colors
- Fixed some bodytypes being identified as triggers (note that untargetable NPCs *are* 
  triggers)
- Fixed target caption leakage (would stay drawn after switching targets)
- /who will show "invis" spawns if any parameters are given.  Spawn search functions,
  including /who and /target, will probably get updated soon.	
- Fixed problem with leading spaces in sub parameter declarations
- MQ2HUD now allows for different HUDs.  Each different HUD is stored in MQ2HUD.ini, but
  in different sections.  The default HUD is "Elements" because that's what it originally
  used.  To load a different HUD, the command is "/loadhud <name>" like "/loadhud bard".
  In this case, the [bard] section (not case sensitive, so it could also be [BARD]) of
  MQ2HUD.ini will be used.  To load the default HUD specifically, the command is 
  "/defaulthud".  MQ2HUD also now adds the following MQ2Data Top-Level Object:
  string HUD: Name of currently loaded HUD.
- MQ2FPS now fixes the bug where CTRL ALT and SHIFT keys stick when you switch windows.
  This is a bug in EQ that happens because the release of the key is not captured by EQ after
  it has been swapped to the background.  MQ2FPS now releases the keys as soon as EQ goes
  to the background, so this will no longer be an issue.
- New command to complement the /ctrlkey /altkey /shiftkey commands:
  Usage: /nomodkey <command>
  This command will release all ctrl/alt/shift keys for the duration of executing the 
  given command.
- Added/changed MQ2Data members:
  bool spawn.Anonymous: Anonymous?
  bool spawn.Roleplaying: Roleplaying?
  string string.Token[n,separators]: Retrieve a token from the string

12 May 2004 by Lax:
- Fixed the mysteriously disappearing #event handling in macros ;)

11 May 2004 by Lax:
- Added nifty changes.txt reader to character select screen.  Now you have no excuse!
- Fixed problem with events mysteriously having parameters disappear
- Updated Blech to fix a bug with some #events disappearing (and not firing)
- Your target's caption will now always be drawn
- Added LDoN Recruiters and Merchants to the list of full class names.
- Added /captioncolor command, which allows a lot of custom spawn caption coloring.  For example,
  the caption of marked NPCs or assist NPCs can be a specific color.. the caption of bankers and
  merchants can be a set color.  NPCs can be done by con color.  All spawns can be done by
  CLASS color (using the raid settings).  Note that you can only set the raid class colors right
  now through the raid options window.  You can open this window by typing
  /windowstate raidoptionswindow show
  Usage: /captioncolor <list|<name off|on|#>>
  Examples:
  /captioncolor list
  /captioncolor pcclass on
  /captioncolor pctrader on
  /captioncolor pctrader 255 128 0
- Changed /windowstate command to use the window mapping used by ${Window[name]}, /windows, etc.
- Fixed issues with "charm" and the invslot type
- raidmember MQ2Data type now inherits "spawn" (when they are in zone)
- Added/changed MQ2Data members:
  class raidmember.Class: Raid member's class (works without being in zone)
  int raidmember.Level: Raid member's level (works without being in zone)
  int item.WornSlots: The number of invslots this item can be worn in (fingers/ears count as 2 slots)
  invslot item.WornSlot[n]: The nth invslot this item can be worn in (fingers/ears count as 2 slots)
  bool item.WornSlot[name]: Can item be worn in invslot with this name? (worn slots only..)

10 May 2004 by Lax (more):
- Fixed once and for all the crash bugs relating to spawn captions (WHICH ARE *NOT* THE HUD)

10 May 2004 by Lax:
- Fixed problem relating to false negatives determining if a spawn is a TRIGGER (e.g. flavor
  text, trap, etc).  This solves crash issues in the latest zip with the custom caption
  system.  This also solves non-crash issues identifying "invisible spawns" in spawn searches,
  as well as spawns that were previously identified as NPCs in MQ2Map.

09 May 2004 by Lax (more):
- Fixed VS6 compile errors in Blech
- Fixed reported crash bug
- Fixed possible crash with HUDs
- Added MQ2HUD "type" 8, for character select screen.  This should fix some potential
  crashes when using custom HUDs and entering char select.

09 May 2004 by Lax:
- Removed remnants of MQ2Parms system.  Rest in peace.  Phase 4.
- Cleaned up a lot of old code that was being kept in comments
- Removed mount captions, they just crash the client
- Added optional parameter to /delay.
  Usage: /delay <time> [condition to end early]
  This lets you use a delay that has a possibility to end early.  For example...
  /keypress forward hold
  /delay 1s ${Spawn[1234].Distance}<${Spawn[1234].MaxMeleeTo}
  /keypress forward
- New command /noparse
  Usage: /noparse <command>
  Prevents a command from being parsed for MQ2Data.  For example..
  /noparse /ini blah blah blah ${stuff}
  Will actually write the ${stuff} literally instead of changing it to the current value
  of stuff.
- Added/changed MQ2Data members:
  int macroquest.MouseX: Mouse's x location
  int macroquest.MouseY: Mouse's y location
  string ticks.Time: Time in the form mm:ss
  string ticks.TimeHMS: Time in the form hh:mm:ss (if there are no hours, the form will be mm:ss)
  int character.CountBuffs: Total number of buffs (not including short duration buffs)

07 May 2004 by Lax:
- Added "Lax/Blech" support to custom events.  The Blech system allows much easier parsing of
  incoming chat.  Custom events will now support more parameters that are automatically
  parsed based on the match text.
- Fixed up EQ's handling of spawn captions (name above their head). Only the nearest 35 spawn
  captions will be updated by default (and even then, only those close enough that you'd see 
  their name).  EQ itself constantly updates the name of every spawn in the zone, even though 
  only a small portion of those are displayed.
- Added an option to /caption command
  Usage: /caption <list|type <value>|update #>
  "/caption update #" will set the number of nearest spawns for MQ2 to update the name of
  each pass.  By default, this is 35.  If you have performance issues after this update,
  please post about it on the forums.  Find a happy update number and let us know.
- Added marked NPC and assist target leadership stuff to default captions, also put guilds on
  the line below the name.  The defaults should mostly look like EQ's now.
- Fixed macro.Params
- Fixed invslot names
- Added/Changed MQ2Data Members:
	spawn character.TargetOfTarget: Target of target   (moved to character type)
	bool spawn.Assist: Current Raid or Group assist target?
	int spawn.Mark: Current Raid or Group marked npc mark number (raid first)
	spawn character.RaidAssistTarget[n]: Current raid assist target (1-3)
	spawn character.GroupAssistTarget: Current group assist target
	spawn character.RaidMarkNPC[n]: Current raid marked NPC (1-3)
	spawn character.GroupMarkNPC[n]: Current group marked NPC (1-3)

05 May 2004 by Lax (even more):
- Plenty of positive feedback on the custom spawn captioning.  Plenty also asking why shownames
  was not working properly.  There are now 4 levels of captions for Players, according to the
  shownames level, to solve this issue.  Therefore the ini options are now Player1, Player2, 
  Player3, Player4 rather than just Player.  Also, the guild status indicator now 
  capitalizes Leader and Officer, and added a "LDR" tag to your group leader.
- Added /caption command to set the custom captions from in-game.
  Usage: /caption <list|type <value>>
  To clear the specific setting, just do /caption <type> like so:
  /caption player1
- DKAA fixed the bzsrch problems
- Added MQ2Data member:
  bool spawn.GroupLeader: Is this your group's leader?
- Fixed CHARINFO struct.  Some Stuff appeared slightly wrong, like leadership exp and bank
  stuff.

05 May 2004 by Lax (more):
- Fixed crash on zoning relating to the new HUD functionality. Dont ask.

05 Max 2004 by Lax:
- Updated for patch and added README.CHM.  Keep an eye out, we should have the manual
  available in more formats (including printable) soon

04 May 2004 by Lax:
- New command
  Usage: /hud <normal|underui|always>
  * "Normal" will make the HUD display as it would normally on top of UI, not at char select
     or in "f10 mode"
  * "UnderUI" will make the HUD display as it would normally except UNDER the UI, and not at
     char select or in "f10 mode"
  * "Always" will make the HUD display under the UI, at char select, and in "f10 mode"
- New Plugin MQ2HUD.  Edit MQ2HUD.INI to add custom elements to your HUD.  You pick the spot
  on the screen, the color, and what gets displayed.  Every element gets parsed for MQ2Data
  each time it is displayed.
  Example MQ2HUD.INI:
    [Elements]
		TargetInfo=3,5,35,255,255,255,${Target}
		GMIndicator=3,5,45,0,0,255,${Spawn[gm]}
		CursorItemName=7,-15,-15,255,255,255,${If[${Cursor.ID},${Cursor},]}
		ClickMeForFun=6,-25,-25,255,255,255,${If[!${Cursor.ID},click me,]}
  The order is TYPE,X,Y,RED,GREEN,BLUE,TEXT.
  Type is currently any combination of the following:
    1 - Display in non-full screen mode
    2 - Display in full screen mode ("f10 mode")
    4 - X,Y is based on cursor location
  e.g. 1+2+4=7.  7 means all 3 of the above. 6 means 2 and 4. 3 means 1 and 2. Just add them
    together.  There is no way to end up with a number that could mean two different 
     combinations.
  Red, Green and Blue are each from 0 to 255. 255,255,255 is white, 0,0,0 is black.
  ** There is currently not a command to add or remove these from inside the game.  One will
     probably be added soon.  The plugin will automatically re-load the list from the .ini
     when you modify and save the .ini.
- Seeing as how the mouse functions perfectly fine in full screen mode, I've forced the cursor
  to display the same as it would in UI-visible mode.  The only difference is the item is not
  displayed on your cursor.  With MQ2HUD and the "CursorItemName" example, you could have it
  show the name of the item attached to your cursor in full screen mode (use type 6 if you
  want it to follow your cursor in full screen mode only).
- Added custom spawn captioning.  Set them in MacroQuest.ini [Captions].  Empty the setting 
  to make it use EQ's default.  By default our player caption is slightly different -  
  it shows their guild status if they are officer or leader of a guild.  Pet captions are a
  little different also - it will display the name of its master if it is a player's pet.
  Use "\n" to mean a new line when setting captions.
- Added MQ2Data Top-Level Object:
  spawn NamingSpawn: Spawn currently being captioned.  NULL when not captioning.
- Added/changed MQ2Data members:
  bool spawn.LFG: LFG?
  bool spawn.Linkdead: Linkdead?
  bool spawn.Trader: Trader?
  bool spawn.AFK: AFK?
  string spawn.AATitle: Actual AA title (e.g. Sage, Impresario, etc)
- MQ2Map adds Top-Level Object: spawn MapSpawn: If your cursor is on a spawn on the map, this is it
- Fixed ticks.Time

02 May 2004 by Lax:
- Added a popup box to the crash detected hook, explaining that the user should visit the
  MQ2::Bug Reports forum.
- Removed EasyDetour and EasyClassDetour.  There is a single replacement for the both of them
  called EzDetour.  EzDetourwName(offset,detour,trampoline).  Examples (which are all over in MQ2Main
  and plugins):
  EzDetourwName(ProcessGameEvents,Detour_ProcessGameEvents,Trampoline_ProcessGameEvents);
  EzDetourwName(CEverQuest__EnterZone,CEverQuestHook::EnterZone_Detour,CEverQuestHook::EnterZone_Trampoline);
- Renamed the REVERSE_DETOUR functions to reduce confusion.  These really had nothing to do
  with detours.  What it really does is lets you call a function at a given offset.  
  So, they are now:
  FUNCTION_AT_ADDRESS(function,offset)
  FUNCTION_AT_VARIABLE_ADDRESS(function,variable)
  FUNCTION_AT_VIRTUAL_ADDRESS(function,offset)
- Fixed small issue in MQ2Data parser
- Fixed /memspell not finding some spells correctly (Heroic Bond for example)
- MQ2 will now fix the string table by removing extraneous spaces from the end of strings,
  since EQ isnt smart enough to do it itself.  This fixes issues such as finding the AA
  "Bestial Alignment", which has two spaces after it in eqstr_us.txt.  
  ${AltAbility[Bestial Alignment]} previously did not work because of this issue.  It works
  now because of this fix.
- Added MQ2Data types
  raid, raidmember   (see reference for members)
- Added MQ2Data Top-Level Objects
  raid Raid: Raid you're in...
- Added/changed MQ2Data members
  string ticks.Time: Time in the form hh:mm:ss (if there are no hours, the form will be mm:ss)
  int skill.MinLevel: Minimum level for your class
  int skill.StartingSkill: Base skill level for your class
  int skill.SkillCapPre50: Skill cap pre-50 for your class
  int skill.SkillCapPost50: Skill cap post-50 for your class
  int character.FreeInventory: Count of free inventory spaces
  int character.FreeInventory[n]: Count of free inventory spaces of at least this size (giant=4)
  int character.LargestFreeInventory: Size of largest free inventory space
- LaxColor is now defaulted to off since most people now realize that it exists.  If you wish
  to turn it back on, LaxColor=1 in MacroQuest.ini.
- Fixed spawn.NearestSpawn issues
- Fixed ${Ini} absolute path issues
- Fixed some other issues that were brought up on the boards

30 Apr 2004 by Lax:
- Added MQ2Data members
  int macro.Params: Number of parameters to current sub

29 Apr 2004 by Lax (even more):
- Added option so that MQ2Data errors and normal errors (but not syntax errors that show
  /usage etc) will dump the macro stack.  This is ON by default.  To turn it off, set
  AllErrorsDumpStack=0 in MAcroQuest.ini section [MacroQuest]
- Added option so that the above errors will end the macro, aka makes them "fatal".  This is
  OFF by default. To set this, set AllErrorsFatal=1 in MacroQuest.ini section [MacroQuest]
- If for some reason you need to clear all GLOBAL SCOPE variables,
  /deletevar * global
  will do the trick.  For example, after you try to run an old macro and then realize the
  global scope changed and /zapvars no longer exists, but you can't make the variables outer
  scope because theyre already in global scope and you dont want to delete them all one by
  one....
- Perfected Multi-dimensional arrays

29 Apr 2004 by Lax (more):
- Fixed Multi-dimensional arrays

29 Apr 2004 by Lax:
- Fixed SPAWNINFO structure.
- NOTICE: Some MQ2Data members are currently MIA.  They may come back soon.  These include:
  character.Hunger
  character.Thirst
  character.GukEarned
  character.MMEarned
  character.RujEarned
  character.TakEarned
  character.MirEarned
  character.LDoNPoints

27 Apr 2004 by Lax (more):
- MQ2DataVars is now default.  Share and enjoy, share and enjoy!
- Fixed timer type member availability
- Added MQ2Data type: altability
- Added MQ2Data Top-Level Objects:
  altability AltAbility[n]: Alt ability by number
  altability AltAbility[name]: Alt ability by name
- Changed/Added MQ2Data Members:
  float spawn.MaxRange: Max distance from this spawn for it to hit you
  float spawn.MaxRangeTo: Max distance from this spawn for you to hit it
  int character.AltAbility[n]: Alt ability rank by number
  int character.AltAbility[name]: Alt ability rank by name
  bool character.AltAbilityReady[n]: Alt ability readiness by number
  bool character.AltAbilityReady[name]: Alt ability readiness by name
  int character.AltAbilityTimer[n]: Alt ability reuse time (seconds) left by number
  int character.AltAbilityTimer[name]: Alt ability reuse time (seconds) left by name
  spell character.CombatAbility[n]: Combat ability by number in your list (not same as others lists!)
  int character.CombatAbility[name]: Combat ability number in your list by name (not same as others lists!)
- Added an option to MQ2Map:  The "TargetMelee" mapfilter when set to 1 will draw a circle 
  representing how close to this spawn you must be to hit it.  Set to anything but 0 or 1 
  will draw a circle representing how close to this spawn you must be for it to hit you.
- Added some flavor for error messages.  Set LaxColor=0 in MacroQuest.ini [MacroQuest] to
  disable.  It's on by default or it wouldn't be as fun.

27 Apr 2004 by Lax:
- spawn.MaxRange now uses the proper melee range algorithm
- Fixed a crash bug in the Ini TLO
- Added proper relative/absolute path detection to /ini
- Fixed window.Checked
- Added MQ2Data members:
  int window.Style: Window style code
  bool window.Enabled: Enabled?
  bool window.Highlighted: Highlighted/mouse over?

26 Apr 2004 by Lax:
- Various error messages have been updated to be more specific.
- Fixed "outer" scope not being cleared by /endmacro.  Removed /zapvars in MQ2DataVars 
  since all it did was clear the outer scope.  It's no longer needed because the old global
  scope is separated into two scopes in MQ2DataVars.
- Fixed FindInvSlotForContents function (used in item.InvSlot.  item.InvSlot will no longer
  give NULL for valid items in your inventory/bank)
- Sub parameters (including those for events) are now allowed to have a type other than 
  string, when MQ2DataVars is enabled, like so:
  Sub MySub(int A, string B, float C)
- Fixed out-of-bounds by 1 crash in MQ2DataVar arrays
- MQ2FPS now allows you to disable the framerate display with /fps off (/fps on to enable again)
- MQ2EQIM feature set adjusted.  Now keeps your list of buddies (per character) and the last
  time they were seen online or on eqim (by any character).  Your friends list is automatically
  added as buddies.  A member was also added to the "buddy" type EQIM adds, time buddy.LastSeen.
- ${Ini} will allow either relative or absolute paths.  Also slightly modified what it gives
  you when you try to get a list of keys and supply a default (previously it would ignore
  the default and give NULL if there was no list).
- Improved parsing of " and ] within MQ2Data indexing.
  ${String["hi"]}: hi
  ${String["hi","hi"]}: hi,hi
  ${String[""hi""]}: "hi"
  ${String[hi"hi"hi]}: hi"hi"hi
  ${String[[MQ2] - Hi]}: [MQ2] - Hi
  ${String["""]}: "
- MQ2BzSrch plugin is now updated for MQ2Data.
  MQ2Data reference for MQ2BzSrch (because it's a plugin, not in main reference)
  -------
  Types added- bazaar, bazaaritem
  TLO's added- bazaar Bazaar: Bazaar search info
  ---
  bazaar 
  Members:
  ...bool Done: Search complete?
  ...int Count: Result count
  ...bazaaritem Item[n]: Result info by index (1-based)
  To String: Same as Done
  ---
  bazaaritem 
  Members:
  ...string Name: Item name
  ...spawn Trader: The guy selling it
  ...int Price: Price the guy is selling it for
  ...int Quantity: Number of this item this guy has
  ...int ItemID: The item's ID number
  ...int Value: Value of the item?
  To String: Same as Name
  -------
  
25 Apr 2004 by Lax (revision C changes):
- Fixed merchant.Item[=name] and corpse.Item[=name]
- Fixed character.PctEndurance
- Fixed problems with tabs in macros, and also with leading and trailing whitespace
- MQ2DataVars is READY.  Keep an eye out for important announcements about this!
- Added MQ2Data types for MQ2DataVars: array, timer

25 Apr 2004 by Lax (even more):
- Hopefully fixed crash caused by fixing the "LastCommand" stuff...
- Added MQ2Data Members:
  int character.MaxEndurance: Max endurance
  int character.PctEndurance: Percent endurance

25 Apr 2004 by Lax (more):
- Fixed spawn.NearestSpawn
- Changed buff.ID so that it gives the song # or buff # instead of the spell's ID

25 Apr 2004 by Lax:
- Fixed once and for all the /itemnotify and /notify crashes
- Fixed the rendering rate defaults (will no longer flicker like a strobe light ;)

23 Apr 2004 by Lax (more):
- Added MQ2Data Type:
  skill (see reference for members)
- Added MQ2Data Top-Level Objects:
  string GroupLeaderName: group leader's name (works even if they are out of zone)
  spawn GroupLeader: group leader (only works if they are in zone)
  skill Skill[n]: Skill by number
  skill Skill[name]: Skill by name
- Added/Changed MQ2Data Members:
  spawn spawn.NearestSpawn[search]: Find the nearest spawn matching this search, to this spawn (most efficient on yourself)
  spawn spawn.NearestSpawn[n,search]: Find the nth nearest spawn matching this search, to this spawn (most efficient on yourself)
  string window.List[n]: Get the first-column text for the nth item in a list box.  Example: ${Window[TradeskillWnd].Child[RecipeList].List[1]}
  int window.List[text]: Find an item in a list box by partial match (use window.List[=text] for exact)  Example: ${Window[TradeskillWnd].Child[RecipeList].List[=Inky Shadow Silk]}
  int string.Count[char]: Count the number of occurrences of a particular character in the string
  bool window.Checked: Checked? (useful for buttons)
  string string.Left[-length]: The left ("all but" length) of the string.. Left[-1] of "Left" will be "Lef"
  string string.Right[-length]: The right ("all but" length) of the string.. Right[-1] of "Left" will be "eft"
  bool character.RangedReady: Ranged attack ready?
  bool character.AltTimerReady: Alternate timer ready? (Bash/Slam/Frenzy/Backstab.  Note that AbilityReady works fine with most of these)
  int macroquest.Running: Running time of current MQ2 session, in milliseconds
- Fixed AbilityReady for the alternate timer abilities (Bash, Slam, Frenzy, Backstab, possibly others)
- Fixed /ctrlkey /shiftkey and /altkey.  They would sometimes "stick" the key down.
- Added a notification to /notify "listselect", used to select the nth item in a list box.
  Example: /notify TradeskillWnd RecipeList listselect 1
  Use 0 to clear your selection.
- ${Group[0]} is now the same as ${Me}.  Group members are still 1-5.
- Added command to MQ2FPS:
  /render <fg|bg> <#|~#>
  Sets the foreground or background rendering rate.  This is how many out of n frames MQ2FPS
  will allow to be drawn.  You keep moving full speed, the client responds to mouse or keys,
  the UI is still drawn... but, the world itself will not be drawn as often.
  Use with ~ to draw n-1 out of n frames, or without to draw 1 out of n frames.
  e.g. /render bg ~3 will draw 2 out of 3 frames.  /render bg 3 will draw 1 out of 3 frames.

23 Apr 2004 by Lax:
- Changed top #turbo to 40, still defaults to 20
- Fixed Ini Top-Level Object again
- Fixed "enviro" slots so that they work for enviro1-10 not just 1-8

22 Apr 2004 by Lax:
- Readme.html has been removed from the zip by request of its author.  It is being worked on
  and will return.
- /selectitem GONE
- /finditem GONE
- /click functionality has been SEVERELY reduced.  It will now function given an x,y,
  and on an item or spawn (target).  Upgrade to /notify for UI interaction.
  /notify <window> <button screen id> <notification>
  example:
  /notify LootWnd DoneButton leftmouseup
  Window names and control ScreenID's are found in the XML files, and are NOT screwed up
  by custom interfaces (unless your UI does not have the button)
- Fixed item slot name discrepancies.  What was previously "primary" and "secondary" is
  "mainhand" and "offhand".  It was one thing in some places, but not in others.  Should
  be all the same now.
- Underscores(_) are again valid in variable names
- Added "STUN" to spawn.State
- Fixed Ini Top-Level Object
- ** Added/changed MQ2Data type members
  string macroquest.Error: Last normal error message (replaces $getlasterror but will NOT have the old values!)
  string macroquest.SyntaxError: Last syntax error message (usage: /blahblah)
  string macroquest.MQ2DataError: Last MQ2Data parsing error message
  spawn spawn.TargetOfTarget: Target of target (May only work in "Me": ${Me.TargetOfTarget.PctHps}, etc)
  int item.BuyPrice: Price to buy this item at this merchant
  int item.SellPrice: Price to sell this item at this merchant
  item merchant.Item[name]: Finds an item by partial name at this merchant (use merchant.Item[=name] for exact)
  item corpse.Item[name]: Finds an item by partial name in this corpse (use corpse.Item[=name] for exact)
  float character.PctGroupLeaderExp: Group leadership exp as a %
  float character.PctRaidLeaderExp: Raid leadership exp as a %- bool character.Stunned: Stunned?
  bool spawn.Sitting: Sitting?
  bool spawn.Standing: Standing?
  bool spawn.Ducking: Ducking?
  bool spawn.Binding: Binding wounds?
  bool spawn.Feigning: Feigning?
  bool spawn.Invited: Invited to group?
  bool class.PetClass: Pet class? (shaman, necromancer, mage, beastlord)
  bool class.PureCaster: Pure caster? (can gate!)
  bool class.CanCast: Can usually cast? (not melee only)
  bool class.DruidType: Druid/Ranger?
  bool class.ShamanType: Shaman/Beastlord?
  bool class.NecromancerType: Necromancer/Shadowknight?
  bool class.ClericType: Cleric/Paladin?
  float math.Sqrt[formula]: The square root of formula
- New MQ2Data type "plugin"
- New TLOs
  plugin Plugin[name]: Finds plugin by name
  plugin Plugin[n]: Plugin by number, starting with 1 and stopping whenever the list runs out of plugins.
- Fixed LastSpawn[n] and LastSpawn[-n], also added them to reference.
- New command: /combine <pack> - hits combine on this container
- New command: /drop - drops item on cursor
- New command: /clearerrors - clears each of the "last errors"

21 Apr 2004 by Lax:
- Fixed if/newif

20 Apr 2004 by Lax:
- /if is now GONE.  /if is now the same as what /newif was.  /newif is aliased to /if.
- /sendkey and /press are now GONE.  Please update to /keypress, which as of 15 Apr 2004 allows
  pressing key combinations as well as the actual command.  Example:  /keypress alt+f
- /filter macros will now hide the output of /endmacro (if successful) and /zapvars (always)
- MQ2Labels updated for MQ2Data
- Fixed time.Year and time.Date
- Fixed charm invslot (number 0)
- Fixed ${If[]} handling of conditions
- Fixed FindItemCount to give the number of individual items rather than stacks
- MQ2EQIM plugin (which notifies you when someone on your EQIM buddy list changes) now keeps
  track of your buddy list and adds a MQ2Data type and Top-Level Objects:
  ** buddy type
  Members:
  ...string Name: Buddy's name (may be fennin.Name or just Name, depending on how you added them)
  ...string Status: "Removed from list",  	"Offline",	"EQIM",	"EQIM (AFK)",	"Unknown Status(4)",	"Playing",	"Playing (AFK)"
  ...int StatusID: Numeric representation of the above (0,1,2,3,4,5,6)
  To String: Same as Name
  ** Top-Level Objects
  buddy Buddy[name]: Info on buddy with this name
  buddy Buddy[n]: Buddy with this index number in the system
  int Buddies: Size of the buddy index (will not necessarily be equal to the number of buddies, but n in Buddy[n] will never exceed this number)
- Added Top-Level Object:
  int FindItemBankCount[name]: Count of items in bank by partial name match.  FindItemBankCount[=name] will find exact
- Changed "character" member "PlatShared" to "PlatinumShared"

19 Apr 2004 by Lax:
- ** MQ2DATA PHASE TWO ** If something is missing from MQ2Data it's because you never opened
  your damn mouth.  If you need something in MQ2Data whether it was previously available or
  not, speak up.  You're on your own if you want to figure out how to enable MQ2Parm at this
  point, good luck (I'm making it difficult on you so you will get your ass in gear)!  The
  readme is not yet updated.
- Fixed alerts being missing from SpawnMatchesSearch.  They worked in some spawn searches but
  not others.
- character.Inventory now uses the same numbering as InvSlot
- Added/changed MQ2Data members
  invslot invslot.Pack: Container that must be opened to access the slot with /itemnotify
  int invslot.Slot: Slot # inside that pack
  string invslot.Name: For inventory slots not inside packs, the slot name
  string spawn.ConColor: GREEN, LIGHT BLUE, BLUE, WHITE, YELLOW, RED
  int character.PetBuff[name]: Finds slot with this spell name
  spell character.PetBuff[n]: The spell in this slot (1-29)
  int character.GroupLeaderExp: Group leadership exp
  int character.GroupLeaderPoints: Group leadership points
  int character.RaidLeaderExp: Raid leadership exp
  int character.RaidLeaderPoints: Raid leadership points
  int character.Platinum: Platinum
  int character.Gold: Gold
  int character.Silver: Silver
  int character.Copper: Copper
  int character.PlatinumBank: Platinum in bank
  int character.GoldBank: Gold in bank
  int character.SilverBank: Silver in bank
  int character.CopperBank: Copper in bank
- New MQ2Data Top-Level Objects
  int FindItemCount[name]: Count of items on character by partial name match.  FindItemCount[=name] will find exact
- MQ2FPS plugin now adds these Top-Level Objects (these are NOT in the reference because they
  are from a plugin not built in):
  float FPS - Current frames per second
  int MaxFPS - Current max frames per second
  bool Foreground - Is this session in the foreground?

17 Apr 2004 by Lax:
- Fixed "window" data type's "To String"
- Fixed all VC6 project files so PDB/MAP files are produced for debugging
- New MQ2Data type
  invslot - Inventory slot (not necessarily "in your inventory", this may be in merchant window, bank, etc)
  see reference for current list of members.
- Added/changed MQ2Data members
  invslot item.InvSlot: Inventory slot for this item
- New MQ2Data Top-Level Objects
  invslot InvSlot[name]: Inventory slot by name
  invslot InvSlot[#]: Inventory slot by number
  item FindItem[name]: Find item on character by partial name match.  FindItem[=name] will find exact
  item FindItemBank[name]: Find item in bank by partial name match.  FindItemBank[=name] will find exact
  item SelectedItem: When using a merchant, etc. this is the selected item
  
15 Apr 2004 by Lax:
- Fixed /destroy crash
- Fixed "random" crash on zoning with MQ2Map loaded, due to a bug in the recently revised ConColor
- Fixed /cast issue casting "Bane" instead of "Bane of Nife" etc
- Fixed spell manager structure
- Fixed /doortarget id #, which would invariably crash
- Fixed and changed /keypress so that it also accepts key combinations, and will not crash no matter how hard you try.
  /keypress with key combinations will have the same effect as /keypress using the command name, it will not
  type the key into the chat window.  If you need to type into a window specifically (chat windows, social edit, etc)
  /keypress <key> chat
  example: /keypress e chat
  Note that you cannot use both hold and chat, and chat is only valid for the key not a command name.
  ** /sendkey and /press will give a warning the first time per session they are used that they are
     now completely obsolete and you should switch to /keypress.  they will be removed soon.
- Fixed and tested "heading" type's "To String"
- /newif will no longer quietly execute the "false" branch when it fails to parse the conditions.  The conditions
  after parsing MQ2Data/MQ2Parm will be displayed in an error message, and the macro will end.
- Other minor issues fixed

14 Apr 2004 by Lax:
- Fixed MQ2KeyBinds
- Fixed MQ2ChatWnd.ini

13 Apr 2004 by Lax:
- Fixed ! in Calculate (worked most of the time, but not in some special cases)
- Fixed heading's "To String" to give the correct heading.  heading.Name/heading.ShortName were fine
- Fixed time.Time12 to be 12 hour (oops)

9 Apr 2004 by Lax:
- Fixed != in Calculate (and therefore in /newif, math.Calc, etc), and implemented ! as
  the unary NOT operator.  This gives 0 if your calculation is non-zero, or 1 if your
  calculation is zero.
- MQ2Data changes:
  -- Swapped Y and X back to being backwards-backwards or backwards-forwards, or whatever they
     originally were
  -- Added "NWU" coordinates (North/West/Up), the three positively oriented directions in EQ.  
     Spawns also have a shortcut for SED (South/East/Down).  All type member names involving 
     XYZ have a NWU complement (none necessary for the "index" bracketed part, of Heading[y,x] 
     for example)
  -- Fixed character.AbilityReady
  -- Fixed item (TO STRING)
  Top Level Objects
  * spawn LastSpawn: The last spawn chronologically.
  * spawn LastSpawn[n]: The nth from last spawn.. LastSpawn[1] is the LastSpawn.. LastSpawn[2] is 2nd from last, LastSpawn[3] is 3rd from last, and so on
  * spawn LastSpawn[-n]: The nth from FIRST spawn.. LastSpawn[-1] is you, LastSpawn[-2] is the second spawn, LastSpawn[-3] is the third spawn, and so on
  Additions/Changes to existing types:
  * heading Heading[y,x]: Heading from player's current position to y,x
  * float math.Distance[y,x,z:y,x,z]: Performs distance calculations in 1, 2 or 3 dimensions.
    Any not given will default to your character's current x y or z.
  * bool item.Stackable: Stackable?
  * bool merchant.Open: Merchant open?
  * float merchant.Markup: The amount used to calculate item values on this merchant 
    (Markup is what your charisma, faction, etc change).  Markup*Cost=Merchant's sell price.
    Cost*(1/Markup)=Your sell price. Markup of 1.05 is highest no matter what, so there might
    not be any actual cap based on charisma.
  * int merchant.Items: Item count on the merchant
  * item merchant.Item[n]: nth item on the merchant  
  * bool corpse.Open: Corpse open?
  * int corpse.Items: Item count on the corpse
  * item corpse.Item[n]: nth item on the corpse
  * item character.Inventory[slotname]: Item in this slot (inventory slots only, but 
    same names as /itemnotify)
  * bool character.SpellReady[name]: Gem with this spell name ready for cast?
  * bool character.SpellReady[slot]: Spell in this gem ready for cast?

8 Apr 2004 by Lax (more)
- MQ2Data changes:
  Top level objects:
  * heading Heading[x,y]: Heading from player's current position to x,y
  Additions/Changes to existing types:
  * int item.Container: The number of slots, if this is a container
  * int item.Items: The number of contained items, if this is a container
  * item item.Item[n]: The item in this slot, if this is a container
- Item links were apparently not working in the MQ2ChatWnd, nobody reported this until now.
  Thanks people who noticed it and never reported it!  Anyway, item links in MQ2ChatWnd are
  simply stripped until I figure out the issue.  Item links in MQ2Chat still work fine.

8 Apr 2004 by Lax
- MQ2Data changes:
  - macro.Defined is now a top level object instead
    bool Defined[name]
  - Fixed all variable parsing when MQ2Parms is not on
- Fixed a major problem with /newif, should now "work as intended"
- Fixed (I think) problem with /face which let the macro continue before facing the target
  completed

7 Apr 2004 by Lax
- Changes to MQ2Data system:
  *** NOTICE: All X and Y coordinates used by the MQ2Data system have been REVERSED.
      Internally, MQ2 stays the same as it has been forever.  However, you will now
      notice that "/echo ${Me.X}, ${Me.Y}, ${Me.Z}" will give the same order as seen
      by typing /loc
  Top level objects:
  * currentzone Zone: Zone information about current zone
  * zone Zone[id]: Zone information for zone with this id
  * zone Zone[shortname]: Zone information for zone with this name
  * time Time: Your local time in real life
  * time GameTime: Game time
  * type Type[name]: Info about the type with this name
  * heading Heading[degrees]: Forms a heading type in the given direction in degrees
  * string Ini[filename,section,key,default]: Reads from an ini file.  section, key, 
    and default do not need to be given.  section and key may be set to -1 to skip them 
    and give a new value.  If section or key are not given, multiple values are read...
  Additions/Changes to existing types:
  * bool string.Equal[text]: Strings equal? Case does not count...
  * bool string.NotEqual[text]: Strings not equal? Case does not count...
  * bool string.EqualCS[text]: Strings equal? Case counts!
  * bool string.NotEqualCS[text]: Strings not equal? Case counts!
  * string string.Arg[n,separator]: Gets nth argument using separator as the separator (single character). If separator is not given, defaults to space
  * zone character.Bound: The zone you are bound in
  * int character.Skill[name]: Skill level of skill with this name
  * int character.Skill[n]: Skill level of skill with this index
  * int character.Ability[name]: Doability button number this skill name is on
  * string character.Ability[slot]: Skill name assigned to this doability button
  * bool character.AbilityReady[name]: Ability with this name ready?
  * bool character.AbilityReady[slot]: Ability on this button ready?
  * spell character.Book[slot]: Spell assigned to this slot in your spellbook
  * int character.Book[name]: Spell slot the spell with this name is assigned to in your spellbook
  * float (TOSTRING): Changed to ###.## instead of .###
  * heading spawn.Heading: (changed to "heading" type)
  * heading spawn.HeadingTo: (changed to "heading" type)
  * heading switch.Heading: (changed to "heading" type)
  * heading switch.DefaultHeading: (changed to "heading" type)
  * heading switch.HeadingTo: (changed to "heading" type)
  * heading ground.Heading: (changed to "heading" type)
  * heading ground.HeadingTo: (changed to "heading" type)
  New types:
  * currentzone
  * time
  * heading
  * type
  *** Special handling is used for casting to "type", such that the new data is equal 
      to the old type, and the new type is "type".
  -- Fixed type casting so that members of the new type may be accessed as expected (this
     was incorrectly ending the parsing at the type cast until now)
- ConColor changed to take 1 parameter
- FindMount tweaked/inlined
- Changed the "RunNextCommand" to remain to TRUE until set to FALSE, so only cases where
  the next command should not be run need to be explicitly set (this should increase
  macro performance in most cases, but some commands may need to be correctly updated)
- /declare will no longer spam you if the variable previously existed.  If the variable
  previously existed, it will be quietly deleted and replaced by the new one.  This might
  cause some people problems but they will learn quickly ;)
- New command /deletevar <name> - Deletes an existing variable.  Gives a message if the
  variable did not exist, but no message if the variable did exist.
- /notify modified to work for clicking off buffs and other things it would not previously
  work for.  However, items must still be clicked using /itemnotify.  /notify now accepts
  all of the same clicks as /itemnotify (leftmouse,leftmouseup,leftmouseheld,etc)

31 Mar 2004 by Lax (more)
- Fixed character member PctExp
- Added character members:
  float PctAAExp: % AA exp..
  bool Moving: Moving? (includes the mount hack so you're not constantly "moving" when sitting on a mount)
- Added spawn members:
  bool Swimming: Swimming?
  bool Underwater: Underwater?
  bool FeetWet: Feet at least wet?
  int Animation: Animation id
  int Holding: Holding id
  float Look: Look angle
- Added "gm" to standard searchspawn, works with anything that uses that including MQ2Map commands,
  /target, ${Spawn[search]}, etc
- Modified the if block parsing in FailIf so that it only looks for } and { as the first and last characters on a line

31 Mar 2004 by Lax
- Fixed /newif so variables/parms/data get parsed
- string.Mid and string.Find are now 1-based instead of 0-based
- Calculate (and stuff that uses it) now supports parentheses, and will treat 
  "NULL" and "FALSE" as 0, and "TRUE" as 1
- Added float math.Distance[x,y,z:x,y,z]: Performs distance calculations in 1, 2 or 3 dimensions.  Any not given will default to your character's current x y or z.

30 Mar 2004 by Lax
- Added a distance-sorted spawn list in MQ2Main
- Added MQ2Data top-level object:
  * spawn NearestSpawn[n]: The nth nearest spawn
  * spawn NearestSpawn[search]: The nearest spawn matching this search (same as Spawn[search])
  * spawn NearestSpawn[n,search]: The nth nearest spawn matching this search

29 Mar 2004 by Lax (even more)
- Added /ctrl /alt and /shift commands:
  /ctrl <command>
  /alt <command>
  /shift <command>
  These execute a command while telling the window manager that a key is pressed.  This can
  be used in conjunction with /itemnotify to pick up a stack or a single item... example:
  pick up a single item from a stack: /ctrl /itemnotify pack1 leftmouseup
  pick up an entire stack: /shift /itemnotify pack1 leftmouseup
  Because they execute a command, they can also be used together, as in 
  /ctrl /alt /shift <command>...
- Fixed character.Buff[slot]
- Fixed character.Gem[name]
- Fixed If top level object crashing on false
- Added MQ2CHAT bind to start typing in the MQ2 Chat Window, also added MQ2CSCHAT bind which
  gets forced to bind as "/" at character select, and does not exist while in game.
- Added /timed command, which executes a command after a specified duration (in deciseconds like pause)
  /timed <deciseconds> <command>
  Example: /timed 10 /echo 1 second has passed
  Note: This does NOT "pause" successive commands.
- Added /newif command, which ONLY does numeric compares -- use MQ2Data string comparison to 
  turn string compares into numeric compares -- and note that this means you do NOT use the "n"
  stuff.  This will replace the current /if command in MQ2Data phase 3.  Until then, you may 
  "/alias /if /newif" if you wish to use newif exclusively.
  /newif <calculations> <command>
  <calculations> gets evaluated down to a single term from however many terms there are (You
  may use && and || freely.) *BE WARNED* that in calculations parentheses are still not
  officially supported.. that's on my TODO list.
  

29 Mar 2004 by Lax (more)
- Added < <= == >= > && & || | to the Calculate function (someone rewrite if please... 
  fail if zero, fall through if non-zero)
- MQ2Data updates:
  * Added top level object: string If[conditions,whentrue,whenfalse]
  * Added type corpse, top level object: corpse Corpse
  * Added top level object: item Cursor
  * Added string members:
    - int Compare[text]: -1 if the string is alphabetically before text, 0 if equal, 1 if after. Case does not count.
    - int CompareCS[text]: -1 if the string is alphabetically before text, 0 if equal, 1 if after. Case counts.
  * Lots of others...
- Fixed MQ2Parm slowness from debug spew if MQ2Data is also in use
 
29 Mar 2004 by Lax
- Phase 1 of MQ2Data system rollout begins! Please start updating macros, custom uis, plugins,  
  etc to use this sytem.
  To use MQ2Data modify these MQ2Main lines
   #define USEMQ2PARMS
   //#define USEMQ2DATATYPES  
  Uncomment the USEMQ2DATATYPES #define to allow MQ2Data parsing.  If you wish to disable
  MQ2Parms parsing, comment the USEMQ2PARMS #define.  You may use both or just one.
  See this thread to see how MQ2Parms will be phased out 
      http://macroquest.sourceforge.net/phpBB2/viewtopic.php?t=6008
  See this thread to see how to use MQ2Data instead 
      http://macroquest.sourceforge.net/phpBB2/viewtopic.php?t=6022
  Specific information for plugins to add types and Top Level Objects will be available soon
- Moved a few functions to MQ2Inlines.h
- Fixed a performance issue in GetSpellByName
- Trying to detour an already detoured address will now fail instead of crashing
- Added some offsets to eqgame.h (mostly CListWnd), removed some offsets that were virtual
  functions and probably not used anyway.  If you are adding basic UI offsets to your plugins
  ask to have them in eqgame.h please (people were doing this with CListWnd offsets).

23 Mar 2004 by Amadeus
- Removed DisplayZem function and calls and $zone(ZEM)  ...rest in peace.

20 Mar 2004 by Lax
** eqgame.ini is no longer used/needed by MQ2!  All offsets have been integrated 
   into eqgame.h.  The client DATE/TIME are in eqgame.h also.
- Fixed /itemnotify
- Renamed the "SpawnListTail" stuff to "LocalPlayer", added "ControlledPlayer".  These are
  both EQPlayer and correspond to .. you.  If you're on a mount, the one thats moving is
  ControlledPlayer. ** Things that use PCHARINFO to get your spawn should be phased out.
- Added /docommand
- Added /dosocial
- Made some minor improvements in MQ2UserVars

16 Mar 2004 by Lax (after patch)
- Changed exe date/time checking to use the date/time strings compiled into the exe

16 Mar 2004 by Amadeus
- Updated the Spell Information Window with code provided by Koad in his Spell Search
  Plugin.

16 Mar 2004 by Lax
- Fixed remaining issues with binds and custom binds

15 Mar 2004 by Lax (more)
- Added remaining, un-named EQ binds to the MQ2 bind system.  Some are still unknown, and
  some I'm surprised exist enabled in the client in the first place, and you should be 
  careful with those...
- Added /dumpbinds command.  Example: "/dumpbinds bill" will dump all current binds to
  Configs\bill.cfg to be loaded later.
- Added "/filter mq [on|off]", which prevents anything at all from being displayed by MQ2
- Added "/squelch <command>", which does the following:
  * Step 1: turns mq filter off
  * Step 2: executes the command
  * Step 3: turns mq filter back to the state it was in before step 1
  In other words, executes a command and prevents any output from the command
  
  ** It is recommended that you do this in your .CFG files that you dont want to see output from
  /squelch /filter mq on
  < do your stuff here>
  /squelch /filter mq off
- I promise this is my last update for a few days at least!

15 Mar 2004 by Lax
- Fixed some bugs with binds and the MQ2CustomBinds plugin
- Modified bind system so that the same key can be bound to an MQ2 bind and an EQ bind and
  both will work
- Added a system to run .CFG files, similar to quake .cfg files I suppose.  The file must
  contain commands the same as you would use them normally.  Each command will be executed
  in order, there are NO macro blocks, events, etc, in a cfg file.
  * CFG files may be present in <release>\Configs\, in <release>\, or potentially in the
    EverQuest directory.  Note that <release> would be the same as wherever your Macroquest.ini is.
  * Added /loadcfg <filename> command.
  * Plugins can use LoadCfgFile(filename)
  * Configs that are automatically loaded:
		AutoExec.CFG - Executed on the first pulse
		CharSelect.CFG - Executed when you are put at character select
		<server>_<character>.CFG - Executed when this character enters the world
		<mapshortname>.CFG - Executed when you zone into this zone
		<pluginname>-AutoExec.CFG - Executed when this plugin is loaded (after its initialization is complete)

		Examples of file names:
		tallon_lordsoth.cfg - character
		oot.cfg, soldungb.cfg, soldunga.cfg, take.cfg - maps
		MQ2Map-AutoExec.CFG, MQ2ChatWnd-AutoExec.CFG - plugins 

14 Mar 2004 by Lax
- Added /ranged [#] command.  Run with no parameters to do a ranged attack on your current
  target, or with a spawn ID to do a ranged attack on that spawn.
- Modified MQ2Spawns, hopefully this will solve the remaining stack corruption problems...
- Introduction of the new MQ2 key binding system
  * New command /bind <list|eqlist|[~]name <combo|clear>>
  * "/bind list" will list all MQ2 binds
  * "/bind eqlist" will list all non-MQ2 binds
  * The following work on both MQ2 and EQ binds the same way
  * "/bind <name> <combo>" will set a bind's normal key combo (example: "/bind forward e")
  * "/bind ~<name> <combo>" will set a bind's alternate key combo (example: "/bind ~forward up")
  * Combos use any combination of "alt", "shift" and "ctrl" plus a key.  Specific keys follow the 
    same rules as the /sendkey and /press 
    Example combos:
    shift+n
    alt+shift+f1
    -- Always separate with +'s or spaces.
  * Note that "clear" combo is to clear the bind, and also note that changing EQ binds will not
    immediately update the display in the options window.  Change the bind list selection in the
    options window to see the updated keys.
  * /keypress works the same way with all MQ2 and non-MQ2 binds
  * API additions include:
     BOOL AddMQ2KeyBind(PCHAR name, fMQExecuteCmd Function);
     BOOL SetMQ2KeyBind(PCHAR name, BOOL Alternate, KeyCombo &Combo);
     BOOL RemoveMQ2KeyBind(PCHAR name);
     BOOL ParseKeyCombo(PCHAR text, KeyCombo &Dest);
     PCHAR DescribeKeyCombo(KeyCombo &Combo, PCHAR szDest);

     typedef VOID    (__cdecl *fMQExecuteCmd)(PCHAR Name,BOOL Down);
     -- Note: This function will be called when the key goes down as well as up.  If you create a
        MQ2 bind function make sure to account for this.  The "Name" parameter is the name of the
        bind
  * /hotkey command is now removed, the new bind system will take over
- MQ2CustomBinds plugin is now live.  This plugin allows you to specify custom commands to execute
  on a key combination.  There may be a command for the keys being pressed (down), and another for them
  being released (up).
  * /custombind <list|add <name>|delete <name>|clear <name><-down|-up>|set <name><-down|-up> <command>>
  * "/custombind list" will list all of your custom binds names and commands (the key combinations must be set using /bind)
  * "/custombind add <name>" will add a new bind name for use here, with /keypress, /bind, etc.
  * "/custombind delete <name>" will remove a custom bind
  * "/custombind clear <name><-down|-up>" will clear a specific command for a custom bind.  If up or down is not specified, defaults to down.
  * "/custombind set <name><-down|up> <command>" will set a specific command for a custom bind.  If up or down is not specified, defaults to down.
  * Example usage (NOTE: MQ2's very first bind command is "RANGED" so you do not need to do this, but for example...)
    /custombind add mybind
    /custombind set mybind /ranged
    /bind bind n
    -- To set the real RANGED bind, do "/bind ranged <key>"
   
13 Mar 2004 by Lax
- Added /multiline <delimiter> <command[delimiter[command[delimiter[...]]]]>
  Executes all commands.  Example: /multiline ; /stand;/rude;/sit
- Wave 3 of MQ2Map updates:
  * Added /maphide command to hide spawns on the map given a search string.  Hidden spawns
    only take effect until the mapped spawns are re-generated (such as changing some map
    filters)
    "/maphide reset" will re-generate the spawn list.
  * Added /mapshow command, to explicitly show spawns on the map given a search string.
    These will only take effect until the mapped spawns are re-generated (same as maphide).
    "/mapshow reset" will re-generate the spawn list.
  * Added /mapclick command and special right click commands (hold a combination of
    shift, control, left alt, right alt to execute a special command when right clicking
    on a spawn).  Defaults include left-alt right-click to highlight and control r-click to
    hide.
  * Added Group filter (requires PC) and NormalLabels filter (shows/hides non-MQ2 labels)  
- Added notice when a new XML file is added to the list while in game.  The notice
  says which file was added and that the user must reload the ui for it to take effect.
- Fixed crash when adding a custom XML file that doesnt exist in the default UI directory
- Fixed $macro crash

12 Mar 2004 by Lax
- MQ2Map overhaul completed
- Fixed /keypress crash bug when you're an idiot and type an invalid command name :)
- Fixed client override problem

11 Mar 2004 by Lax 
- I forgot to update the changes.txt file, so Amadeus is putting this here
  so the masses will know I added/fixed/updated a bunch of shit.

11 Mar 2004 by Amadeus
- Updated tons of shit too
- MQ2 should be fully functional now with the 3/10 patch

11 Mar 2004 by Plazmic
- Complete rewrite of the way Guild ID tags are handled
- __Guild offset now points to the GUILD structure instead of the random offset
  that shows the beginning of the list
- GUILD structure added to eqgame.h
- EQADDR_GUILDLIST should now be pGuildList always
- Added EQSWITCH structure
- Updated DOOR & GROUNDITEM structs to reflect the new EQSWITCH struct

08 Mar 2004 by Lax
- Wave 2 of MQ2Map upgrades:
  /mapnames command added to change the naming scheme used for spawns on the map
  Map filters/options system updated, each option can now have a "requirement"
  When listing filters with /mapfilters, only options that have requirements are displayed
  Concolor filter is now PCConColor and NPCConColor
  Target filter now has 3 separate options - Target, TargetLine, TargetRadius

05 Mar 2004 by Amadeus
- Put in new CXWnd offsets [vzmule]
- Added structs in EQUIStruct.h for the Guildwindow and RaidWindow (work in progress)

05 Mar 2004 by Lax
- MQ2Map upgrade is now live.  It uses the new OnAddSpawn/OnRemoveSpawn API to increase efficiency.
  /highlight <spawn search string> will temporarily highlight these spawns
  /highlight color <#> <#> <#> will set the highlight color
  /highlight reset to reset the currently highlighted spawns
  Right clicking on spawns on the map now targets them
- /keypress command is now live. /keypress <name> <hold> like so:
  /keypress clear_target
  /keypress forward hold
  To release the key after holding, simply use the command again without the hold keyword.
- /itemnotify command is now live.  /itemnotify <slot> <notification>, or /itemnotify in <bag slot> <#> <notification>
  Bag slots are pack1-8, bank1-16 (and sharedbank1-2 and trade1-8 but these are not yet implemented in /itemnotify)
- Added OnAddGroundSpawn/OnRemoveGroundSpawn to plugin callbacks
- Fixed random crash on exit dealing with breakpoints

01 Mar 2004 by Zaphod
- Another bugfix in MQ2DetourAPI.cpp. 

29 Feb 2004 by Zaphod
- More optimization of ParseMacroParameter() and some of the parameter routines it calls.
- Minor bugfix in MQ2DetourAPI.cpp. 

28 Feb 2004 by Lax
- Added API to automatically maintain a list of all initialized windows 
  This will only have the most recent one initialized for each "screen item" name
  Functions are in place to add/remove windows to the list with different names, etc.
- Added /notify and /windows commands
- eSpawnType enum (NONE,PC,MOUNT,PET,NPC,CORPSE,TRIGGER,ITEM) and GetSpawnType function 

28 Feb 2004 by Zaphod
- Major optimization/cleanup of ParseMacroParameter().

22 Feb 2004 by Amadeus
- Updated readme.html [thanks Wassup!]

22 Feb 2004 by Lax
- Updated license notice in each source file for 2004 and made sure each had one
- Added MQ2Spawns.cpp, which gives us hooks when a spawn is added to or removed from a zone.
  This could be used, for example, to increase the efficiency of MQ2Map.
  PLUGIN_API VOID OnAddSpawn(PSPAWNINFO pNewSpawn)
  PLUGIN_API VOID OnRemoveSpawn(PSPAWNINFO pSpawn)
  
19 Feb 2004 by Amadeus
- General Cleanup and offset updates for 02/18/2004 patch
- Added Endurance to CHARINFO and $char(endurance,cur)  [Teh_ish]

17 Feb 2004 by Amadeus
- Added initial EQTRADESKILLWINDOW & EQTRADESKILLRECIPE struct
- Added pet window to the /windowstate command (ie:  /windowstate pet open/close)
- Added initial EQPETINFOWINDOW struct 
- Updated the mq2irc plugin to have the new irc server information
- Added a bunch of new parameters:
  * $pet(buff,"<spellname>")   [returns buff slot number]
  * $pet(buff,#,id)            [returns the spellID for the buff slot # given]
  * $pet(buff,#,name)          [returns the name for the buff slot # given]
  * $pet(level)
  * $pet(id)
  * $pet(x)
  * $pet(y)
  * $pet(z)
  * $pet(name)
  * $pet(class)
  * $pet(race)

16 Feb 2004 by Amadeus
- Fixed EQ_CONTAINERWND_MANAGER  (which fixes $envopen )
- Added "Frenzy" to skills.h [daerck]
- Fixed EQLOOTWINDOW struct (which fixes $corpse(empty) and $corpse(has,xxx)

15 Feb 2004 by Amadeus
- 'Grouped' location fixed in CHARINFO (thereby fixing $char(grouped))
- Fixed WhoFollowing in Actorinfo (thereby fixing $char(following)
- Added IsABoat to Spawninfo
- Went ahead and added the dx9.0 dinput.h to the cvs to be ready for next patch
  * As far as I can tell, the changes between 8.1 and 9.0 for dinput.h are VERY
    minimal.

14 Feb 2004 by Amadeus
- Fixed a LOT of wrong offsets in eqgame.h
- Added four offsets to eqgame.h:
  * pinstTextMessageWnd 
  * pinstCDynamicZoneWnd 
  * pinstCTargetOfTargetWnd
  * pinstCTradeskillWnd 

13 Feb 2004 by Amadeus
- Added CareerFavor and CurrFavor to CharInfo [Macrofiend]
- Added $char(favor,cur) & $char(favor,career) [Macrofiend]

12 Feb 2004 by Amadeus
- ACTORINFO struct fixes :: fixed $char(pet)
- Added a bunch of code by ml2517
   * $char(height), $spawn(#,height), $target(height)
   * $target(maxrange), $spawn(#,maxrange)
   * $distance(y,x[,z][:y,x[,z]])

11 Feb 2004 by Amadeus
- Fixed Attacks offset in eqgame.ini
- Added an emergency placeholder in the ACTORINFO struct to fix $char(casting)
  (This structure will be fixed soon.)

11 Feb 2004 by Zaphod (dohpaZ)
- Added Beserker to the classes and Gates of Discord to the expansions.
- Fixed my name in the readme.html

10 Feb 2004 by Amadeus
- Updated structs and offsets
- Added 'favor' (Tribute Value) to ITEMINFO
- Added code to MQ2ITemDisplay to show item tribute value

09 Feb 2004 by Amadeus
- UPDATED SOURCEFORGE CVS!
- Small additions to the structs from suggestions on the message boards and
  a couple new things to the ItemDisplay plugin.

20 Jan 2004 by dkaa
    According to Pragma:
        1 bug: in the code for $rand(), there needs to be a srand(time(0));
        2 bug: in the code for $gamestate, $servername, and $loginname, the 
            value returned is 1 too high. You need to return length-1, which 
            is 8 for loginname and gamestate, and 9 for servername, this will 
            fix parsing issues.

18 Jan 2004 by Amadeus
- SpellID in _SPELLBUFF is now a DWORD vs. WORD 
- Updated SpellInfo formulas used in the itemdisplay mod
- Added Instrument mod information to the itemdisplay mod (thanks TheColonel)

17 Jan 2004 by Valerian
- Fixed _ITEMINFO struct -- minor correction to the size of one of the unknowns to realign.

11 Jan 2004 by DKAA
- Fixed the $combat to reflect the status of autoattack (Thanks Sharp of Fairlight)

7 Jan 2004 by EqMUle
- added Readme.html updated by Wassup

5 Jan 2004 by EqMUle
- Added [bzrtrader_start] and [pc_trade_yes] to locations.txt. Thanks to Zacaria for theese.

1 Jan 2004 by Lax
- Chat hook is no longer responsible for when zoning is finished or game is entered
- Added $merchant(markup)

31 Dec 2003 by Lax
- ESC no longer hides the MQ2ChatWnd or MQ2IRC windows and they are no longer closable
- Fixed STMLToPlainText
- Made MQ2Labels use STMLToPlainText to convert the tooltip tags (this means you can
  use < and > by using "&lt;" and "&gt;", respectively)

31 Dec 2003 by Amadeus
- Added $spell(xx,spelltype),$spell(xx,targettype),$spell(xx,name),$spell(xx,aerange),
  $spell(xx,pushback),$spell(xx,resisttype),$spell(xx,resistadj),$spell(xx,fizzletime)
- Removed $spawn(#,castingspellid) & $target(castingspellid)  
  [http://macroquest.sourceforge.net/phpBB2/viewtopic.php?p=33124#33124]
- Added Uninterruptable and Autocast to SPELL along with other fixes (thanks SoF & Koad)
- Added more functionality to the Spell Inspect Window.  You will now see the Effect of the 
  spell and the classes that can use it.  You might really find it interesting to 
  Alt-LeftClick on some of your buffs and find out exactly what they are doing to you!  It's
  almost like having an ingame Lucy connection -- and we owe a great deal of this functionality
  to Koad and borrowed code from his spellsearch plugin.
  
  **NOTE:  The formulas for this are still being tweaked.  If you wish to help iron these
           out, please post under Koad's thread on MQ2:Plugins board.  He is the keeper of 
           of the spell effects/slots formula. **


30 Dec 2003 by Lax
- Updated version number since it's not Christmas anymore..
- Fixed commands that werent supposed to be working at char select so they dont crash
- Removed some extraneous offsets from eqgame.h
- Fixed RemoveOurDetours() so it doesnt hang
- Add something very special that everyone will love!
- Fixed a bunch of $target(xxx) crashes when no target

30 DEC 2003 by EqMule
- fixed a couple unsigned/signed warnings when compiling in VC6

29 Dec 2003 by Amadeus
- Added Levitating and Sneaking; Fixed AARank and Linkdead in SPAWNINFO (thanks source)
- Added $char(levitating), $target(levitating), $spawn(#,levitating) -- returns TRUE or FALSE
- Added $char(sneaking), $target(sneaking), $spawn(#,sneaking) -- returns TRUE or FALSE
- Went through all macro routines and made sure that everything uses lower case 
  ie, $target(castingspellid) rather than $target(CastingSpellID).
- Added <Sneak> to the superwho (thanks vzmule/source)

29 Dec 2003 by Lax
- MQ2Auth modified.
    * MQ2Auth now produces MQ2Auth0.h instead of MQ2Auth1.h and MQ2Auth2.h
    * MQ2Auth will import existing MQ2Auth2.h into MQ2Auth0.h if MQ2Auth0.h does not
      already exist but MQ2Auth2.h (in other words, it will import your "keyring" to
      MQ2Auth0.h)
    * MQ2Auth now accepts a command line parameter telling it the path to use
- Merged BOOK, COMMON, CONTAINER structs into ITEMINFO (the individual structs no
  longer exist!)

29 DEC 2003 by EqMule
- fixed /click left item

28 Dec 2003 by Amadeus
- Added PushBack and ResistAdj to Spell struct
- Added functionality to the ItemDisplay Plugin that shows the following information
  about spells when you "examine" a spell from a gem or your spellbook: ID, Duration, 
  RecoveryTime, RecastTime, Range, AERange, PushBack, Resist Type and Resist Adjust.  
  You will notice that if a spell doesn't have any of these values, then that field 
  will not be shown at all.  (**More functionality to come later**)
- Added MQ2Bzrsearch to the VS.net solution file.

27 Dec 2003 by Lax
- Changed around plenty of stuff
- EQUIPMENT struct no longer uses names for its union members...
- SPELLLIST changed to SPELL, SPELLPOINTER changed to SPELLMGR
- Added O(1) access to GetSpawnByID
- Added O(1) access to GetSpellByID
- Most window base classes set up correctly
- MQ2ChatWnd updated to use a custom window, and allows typing in edit box.  Also shows up at char select to annoy you all.
- MQ2IRC updated to allow typing in edit box (goes to channel...)
- Tons of function offsets added for UI stuff, have fun with that
- Added functionality so commands can be set to work in-game only (will be ignored outside of game, at char select for example)

26 Dec 2003 by Amadeus
* Added szBaneDmgType (thanks to TheColonel)
* _CONTENTS tweak (thanks to TheColonel)
* "Price" added to _CONTENTS (thanks to Pragma)
* SPELLLIST update (thanks to Sharp of Fairlight)
* Updated MQ2Ext
* Added $spell(id,xxx) -- **$spell() will now accept either ID# or Name as first parameter**

25 Dec 2003 by Amadeus
* Added CastingSpellID to Actorinfo struct (thanks to Sharp of Fairlight)
* Reworked $char(casting) to use more efficient CastingSpellID
* Added $char(castingspellid), $spawn(#,castingspellid), $target(castingspellid)  
* Fixed $char(held,left), $char(held,right), $char(held,shield)
* Added $char(held,primary), $char(held,offhand) 
* Fixed $target(held,left), $target(held,right), $target(held,shield)
* Added $target(held,primary), $target(held,offhand) 
* Fixed $spawn(#,held,right), $spawn(#,held,left), $spawn(#,held,shield)
* Added $spawn(#,held,primary), $spawn(#,held,offhand)
* Added AERange to SPELLLIST struct (thanks to Sharp of Fairlight)
* More changes to ActorInfo (Timestamp stuff) thanks to Sharp of Fairlight

25 Dec 2003 by EqMule
- fixed /banklist crash
- fixed $char(ismoving) - thanks to ml2517
- added makezip.bat to make zip file creation easier...

24 Dec 2003 by Lax
- Updated offsets with correct ones
- Replaced remaining calls to AddDetour with EasyDetour and EasyClassDetour
- Updated EasyDetour/EasyClassDetour defines to explicitly cast the offset to DWORD
- Updated MQ2IRC with current version from forum
- Modified CHARINFO struct to use Inventory and InventoryArray for inventory member names.
- Fixed $lastcommand
- Fixed $char(hp,cur), $char(hp,max), $char(hp,pct)

24 Dec 2003 by Amadeus
- Fixed CHARINFO (thanks to TheColonel for new stuff)
    * CHARINFO now has:
  	+ HPBonus
	+ ManaBonus
	+ PercentEXPtoAA
	+ GukEarned
	+ MMEarned
 	+ RujEarned
	+ TakEarned
	+ LDoNPoints
- Removed Stamina from all references in parser and struct
+ Added $char(HPBonus), $char(ManaBonus), $char(PercentEXPtoAA), $char(GukEarned),
  $char(MMEarned), $char(RujEarned), $char(TakEarned), $char(LDoNPoints)
+ Updated _COMMON (thanks again to TheColonel)
   	* Added BaneDMG;
   	* Added Lore
   	* Added BaneDMGType
   	* Added InstrumentType
   	* Added InstrumentMod
   	* Added DmgBonusType
   	* Added DmgBonusVal
   	* Fixed Range
+ Added szTheme[]
+ Added szDmgBonusType[]
+ Updated ItemDisplay Plugin to include LDoN stuff (TheColonel)
+ Updated itemtypes.h with "All Instruments" as type 51 (thanks TheColonel)
+ Removed $item(lore) & $cursor(lore)
+ Added $item(LDTheme) & $cursor(LDTheme)
+ Added $item(DmgBonusType) & cursor(DmgBonusType)
+ Fixed $char(Mounted)


21 Dec 2003
+ Added MQ2Mouse2.cpp.  Don't need to compile this, it's the new mouse code.  Incomplete and inop.

21 Dec 2003 by Amadeus
- Fix for MQ2Ext

19 Dec 2003 by EqMule
+updated offsets, structs for todays patch...

15 Dec 2003 by Amadeus
- Fix for $target(sclass)
- Fix for FullClassToShort
* Thanks to Schark for these*

13 Dec 2003 by Amadeus
- Added MQ2Ext to the project

06 Dec 2003 by Lax
- Added benchmark system.
- Modified pulse behavior so that executing macro commands is separate from other pulse stuff
- Modified MQ2FPS to take the above into account (it no longer needs to know about macros)
- Updated MQ2IRC to be current with the version posted in forums
- Added /bench command which with no parameters outputs currently active benchmark stats to chat
  When used with parameters, /bench will benchmark a command.  /bench [command]
  Example: /bench /who all friends

05 Dec 2003 by Mckorr
+Fix for CTD when using /click left|right target when nothing was targetted (motd2k)

05 Dec 2003 by EqMule
+Fixed $searchspawn(pc,loc:x:y,radius:100) using Ohmz code. see
http://macroquest.sourceforge.net/phpBB2/viewtopic.php?t=3394&highlight=searchspawn+loc
for more info
+Fixed /selectitem to look in all 80 merchantslots, previously it would stop at 79
+misc small fixes

03 Dec 2003 by Lax
- Added custom windows system:
** CCustomWnd base class for your windows
** AddXMLFile, RemoveXMLFile to manage custom xml files
** More info / example coming
- Added MQ2IRC plugin to CVS with some changes
- Added MQ2EQIM plugin, which handles buddy list info (custom window soon, also auto loading buddy list)
- Updated MQ2EQBugFix plugin to solve current journal npc window crash (and it shouldnt make it not show anything this time)
- Added OnReloadUI callback, called after /loadskin command is used
- Fixed hangups compiling with VC6
- Added EasyDetour and EasyClassDetour to ease the pain of hooking functions

02 Dec 2003 by Mckorr
- Fixed SHA in short classes, is now SHM.  Added Rogue/ROG (I missed that one before)
- Added $spawn(#,sclass)

27 Nov 2003 by Lax
- / command correctly does EQ /who by default
- MQ2Telnet redone.
- Plugins using DoCommand() will execute it on the next pulse instead of immediately (corrects problems unloading the plugin)
- MQ2FPS shouldn't cause major problems when switching from absolute to calculate mode
- MQ2Template removed from VS6 workspace and .NET solution

25 Nov 2003 by Lax
- MQ2FPS now has a /fps command that can change some other settings.  Selecting "absolute" mode will switch to "cpu limiter" style, while "calculate" mode will switch to "fps limiter" style.  FPS limiter is default.  The same command will allow you to reposition the FPS indicator display.
- MQ2FPS display now shows a * if using absolute mode, and will show /MACRO if a macro is being executed that causes the limiting to be minimal
- Added aliases /g and /gu to the default list
- Macroquest2.exe now pops up a message box if the system failed to load MQ2Main.dll

20 Nov 2003 by EqMule
fix for $merchant(name)

20 Nov 2003 by Lax
*** MacroQuest2.exe is now pre-compiled, you no longer compile this yourself.  MQ2Auth implemented.  Run it before compiling on each machine.

- MacroQuest program will no longer use loadlibrary, it loads our library directly.
- The version number is now stored in MQ2Main.h as the top line, and not in macroquest.ini.  When compiled it becomes a global variable.  Comparing the global variable gszVersion with the #define in MQ2Main.h will cause the tray icon tooltip to suggest recompiling if necessary.
- Removed EQADDR_SLOTLIST, which is now ppInvSlotMgr/pInvSlotMgr
- Fixed MQ2Telnet crashes (for real)
- Added DebugSpewNoFile which does not write to file even if debugspewtofile=1.  This is useful for when we can't put up with the file access times.  All Macro commands and parser api debug spew has been changed to this form.  Note that this debug spew is still useful for when you attach a debugger.

19 Nov 2003 by EqMule
+Added new command /destroy
will destroy whatever you have on your cursor. Use with care.
example: /if "$cursor(name)"~~"rusty" /destroy
In order to get that to work I had to declare EQ_PC (MQ2Globals.h(250):EQLIB_VAR EQ_PC **ppPCData;)

19 Nov 2003 by Lax
- Fixed MQ2Telnet to not crash on unload (probably).  Critical sections were getting deleted twice.
- Fixed aliases to work when given parameters

18 Nov 2003 by EqMule
+fix: mouseto and click by changing ScreenX and ScreenY to ScrX and ScrY)
+Added  EQLIB_API VOID AddParm(PCHAR Name, fMQParm Function);
    EQLIB_API VOID RemoveParm(PCHAR Name);
to MQ2Main.h so that custom plugins will find them...
+updated $merchant(has,xxx) with HanzO's code for it, thank you.
+Updated $selecteditem() with new (count) for easier usage of /sellitem and /buyitem
example: /sellitem $selecteditem(count) self
+misc fixes...
<|MERGE_RESOLUTION|>--- conflicted
+++ resolved
@@ -1,15 +1,13 @@
-<<<<<<< HEAD
+July 3, 2024:
+- Fix EverQuest.Ping, add EverQuest.ConnectionStrength - these are the value from the net meter.
+- Fix UI not working after persona swap (#797).
+
 July 1, 2024:
 - emu: Fix CTAFrameDraw, fixes several issues with window inspector (#871)
 - emu: Fix CBazaarSearchWnd, fixes several issues with /bzsrch (#872)
-=======
-July 3, 2024:
-- Fix EverQuest.Ping, add EverQuest.ConnectionStrength - these are the value from the net meter.
-- Fix UI not working after persona swap (#797).
 
 June 24, 2024:
 - Update for live hotfix patch
->>>>>>> a0f371e3
 
 June 20, 2024:
 - Fix a bug in EverQuest so the window doesn't constantly resize/restore
