--- conflicted
+++ resolved
@@ -1,16 +1,12 @@
-<<<<<<< HEAD
+April 1, 2024:
+- Update for live patch
+
 March 30, 2024:
+- Update for live patch
 - Update for test patch
 
 March 23, 2024:
 - Update for test patch
-=======
-April 1, 2024:
-- Update for live patch
-
-March 30, 2024:
-- Update for live patch
->>>>>>> 327f294a
 
 March 13, 2024:
 - Update for live patch
