--- conflicted
+++ resolved
@@ -1,16 +1,14 @@
-<<<<<<< HEAD
+July 22, 2024:
+- Update for live hotfix patch
+
+July 18, 2024:
+- Update for live hotfix patch
+
+July 17, 2024:
+- Update for live patch
+
 July 14, 2024:
 - test: Update for test patch
-=======
-July 22, 2024:
-- Update for live hotfix patch
-
-July 18, 2024:
-- Update for live hotfix patch
-
-July 17, 2024:
-- Update for live patch
->>>>>>> bc5a04bf
 
 July 7, 2024:
 - Add new HotButton window type: ${Window[HotButtonWnd2/HB_Button6].HotButton}
