/*
 * MacroQuest: The extension platform for EverQuest
 * Copyright (C) 2002-present MacroQuest Authors
 *
 * This program is free software; you can redistribute it and/or modify
 * it under the terms of the GNU General Public License, version 2, as published by
 * the Free Software Foundation.
 *
 * This program is distributed in the hope that it will be useful,
 * but WITHOUT ANY WARRANTY; without even the implied warranty of
 * MERCHANTABILITY or FITNESS FOR A PARTICULAR PURPOSE.  See the
 * GNU General Public License for more details.
 */

// For list of changes, see CHANGELOG.md

#include <mq/Plugin.h>

#include "login/Login.h"
#include "MQ2AutoLogin.h"

#include <imgui.h>
#include <imgui_stdlib.h>
#include <imgui_internal.h>
#include "imgui/ImGuiUtils.h"

#include <map>
#include <TlHelp32.h>
#pragma comment(lib, "Crypt32.lib")

#include <filesystem>

namespace fs = std::filesystem;

PLUGIN_VERSION(4.0);

PreSetup("MQ2AutoLogin");

constexpr int STEP_DELAY = 1000;

<<<<<<< HEAD
fs::path CustomIni;
uint64_t ReenableTime = 0;
postoffice::DropboxAPI s_autologinDropbox;
=======
static uint64_t s_reenableTime = 0;
static postoffice::DropboxAPI s_autologinDropbox;
static uintptr_t s_joinServer = 0;
>>>>>>> 0467e88b

class LoginProfileType : public MQ2Type
{
public:
	enum class LoginProfileMembers
	{
		HotKey,
		Server,
		Character,
		Profile,
		Account,
		Class,
		Level
	};

	LoginProfileType() : MQ2Type("LoginProfile")
	{
		ScopedTypeMember(LoginProfileMembers, HotKey);
		ScopedTypeMember(LoginProfileMembers, Server);
		ScopedTypeMember(LoginProfileMembers, Character);
		ScopedTypeMember(LoginProfileMembers, Profile);
		ScopedTypeMember(LoginProfileMembers, Account);
		ScopedTypeMember(LoginProfileMembers, Class);
		ScopedTypeMember(LoginProfileMembers, Level);
	}

	virtual bool GetMember(MQVarPtr VarPtr, const char* Member, char* Index, MQTypeVar& Dest) override
	{
		MQTypeMember* pMember = FindMember(Member);
		if (!pMember)
			return false;

		std::shared_ptr<ProfileRecord> record = Login::get_last_record();
		if (!record)
			return false;

		switch (static_cast<LoginProfileMembers>(pMember->ID))
		{
		case LoginProfileMembers::HotKey:
			strcpy_s(DataTypeTemp, record->hotkey.c_str());
			Dest.Ptr = &DataTypeTemp[0];
			Dest.Type = mq::datatypes::pStringType;
			return true;
		case LoginProfileMembers::Server:
			strcpy_s(DataTypeTemp, record->serverName.c_str());
			Dest.Ptr = &DataTypeTemp[0];
			Dest.Type = mq::datatypes::pStringType;
			return true;
		case LoginProfileMembers::Character:
			strcpy_s(DataTypeTemp, record->characterName.c_str());
			Dest.Ptr = &DataTypeTemp[0];
			Dest.Type = mq::datatypes::pStringType;
			return true;
		case LoginProfileMembers::Profile:
			strcpy_s(DataTypeTemp, record->profileName.c_str());
			Dest.Ptr = &DataTypeTemp[0];
			Dest.Type = mq::datatypes::pStringType;
			return true;
		case LoginProfileMembers::Account:
			strcpy_s(DataTypeTemp, record->accountName.c_str());
			Dest.Ptr = &DataTypeTemp[0];
			Dest.Type = mq::datatypes::pStringType;
			return true;
		case LoginProfileMembers::Class: {
			// Probably better off storing this as enum type...
			int classIndex = 0;
			for (int i = 0; i < TotalPlayerClasses; ++i)
			{
				if (ci_equals(ClassInfo[i].UCShortName, record->characterClass))
				{
					classIndex = i;
				}
			}
			Dest.DWord = classIndex;
			Dest.Type = mq::datatypes::pClassType;
			return true;
		}
		case LoginProfileMembers::Level:
			Dest.Int = record->characterLevel;
			Dest.Type = mq::datatypes::pIntType;
			return true;
		}

		return false;
	}

	bool ToString(MQVarPtr VarPtr, char* Destination) override
	{
		std::shared_ptr<ProfileRecord> record = Login::get_last_record();
		if (!record)
			return false;

		record->FormatTo(Destination, MAX_STRING);
		return true;
	}
};

LoginProfileType* pLoginProfileType = nullptr;

class MQ2AutoLoginType : public MQ2Type
{
public:
	enum class AutoLoginMembers
	{
		Profile,
		Active,
	};

	MQ2AutoLoginType() : MQ2Type("AutoLogin")
	{
		ScopedTypeMember(AutoLoginMembers, Profile);
		ScopedTypeMember(AutoLoginMembers, Active);
	}

	virtual bool GetMember(MQVarPtr VarPtr, const char* Member, char* Index, MQTypeVar& Dest) override
	{
		MQTypeMember* pMember = FindMember(Member);
		if (!pMember)
			return false;

		switch (static_cast<AutoLoginMembers>(pMember->ID))
		{
		case AutoLoginMembers::Profile:
			Dest.Type = pLoginProfileType;
			return true;

		case AutoLoginMembers::Active:
			Dest.Type = mq::datatypes::pBoolType;
			Dest.Set(Login::has_entry());
			return true;

		default:
			break;
		}

		return false;
	}

	bool ToString(MQVarPtr VarPtr, char* Destination) override
	{
		strcpy_s(Destination, MAX_STRING, "AutoLogin");
		return true;
	}

	static bool dataAutoLogin(const char* szName, MQTypeVar& Ret);
};

MQ2AutoLoginType* pAutoLoginType = nullptr;

bool MQ2AutoLoginType::dataAutoLogin(const char* szName, MQTypeVar& Ret)
{
	Ret.DWord = 1;
	Ret.Type = pAutoLoginType;
	return true;
}

template <typename T>
static void Post(const proto::login::MessageId& messageId, const T& data)
{
<<<<<<< HEAD
=======
	Post(messageId, data.SerializeAsString());
}

static void Post(const proto::login::MessageId& messageId, const std::string& data)
{
	proto::login::LoginMessage message;
	message.set_id(messageId);
	message.set_payload(data);

>>>>>>> 0467e88b
	postoffice::Address address;
	address.Name = "launcher";
	address.Mailbox = "autologin";
	address.AbsoluteMailbox = true;

<<<<<<< HEAD
	s_autologinDropbox.Post(address, messageId, data);
=======
	s_autologinDropbox.Post(address, message);
>>>>>>> 0467e88b
}

// Notify on load/unload _only_ happens with the profile method, so we can reuse that proto
// This can be revisited later when we think a little bit about autologin
void NotifyCharacterLoad(const char* Profile, const char* Account, const char* Server, const char* Character)
{
	proto::login::StartInstanceMissive start;
	start.set_pid(GetCurrentProcessId());

	if (strlen(Profile) > 0)
	{
		proto::login::ProfileMethod& profile = *start.mutable_profile();
		profile.set_profile(Profile);
		profile.set_account(Account);

		proto::login::LoginTarget& target = *profile.mutable_target();
		target.set_server(Server);
		target.set_character(Character);
	}
	else
	{
		proto::login::DirectMethod& direct = *start.mutable_direct();
		direct.set_login(Account);

		proto::login::LoginTarget& target = *direct.mutable_target();
		target.set_server(Server);
		target.set_character(Character);
	}

	Post(proto::login::ProfileLoaded, start);
}

void NotifyCharacterUnload()
{
	proto::login::StopInstanceMissive stop;
	stop.set_pid(GetCurrentProcessId());

	Post(proto::login::ProfileUnloaded, stop);
}

void NotifyCharacterUpdate(int Class, int Level, const char* Server, const char* Character)
{
	proto::login::CharacterInfoMissive info;
	info.set_class_(Class);
	info.set_level(Level);
	info.set_server(Server);
	info.set_character(Character);

	Post(proto::login::ProfileCharInfo, info);
}

void LoginServerSelect(const char* Login, const char* Pass)
{
	proto::login::StartInstanceMissive start;
	proto::login::DirectMethod& method = *start.mutable_direct();
	method.set_login(Login);
	method.set_password(Pass);

	Post(proto::login::StartInstance, start);
}

void LoginServer(const char* Login, const char* Pass, const char* Server)
{
	proto::login::StartInstanceMissive start;
	proto::login::DirectMethod& method = *start.mutable_direct();
	method.set_login(Login);
	method.set_password(Pass);
	proto::login::LoginTarget& target = *method.mutable_target();
	target.set_server(Server);

	Post(proto::login::StartInstance, start);
}

void LoginCharacter(const char* Login, const char* Pass, const char* Server, const char* Character)
{
	proto::login::StartInstanceMissive start;
	proto::login::DirectMethod& method = *start.mutable_direct();
	method.set_login(Login);
	method.set_password(Pass);
	proto::login::LoginTarget& target = *method.mutable_target();
	target.set_server(Server);
	target.set_character(Character);

	Post(proto::login::StartInstance, start);
}

void LoginProfile(const char* Profile, const char* Server, const char* Character)
{
	proto::login::StartInstanceMissive start;
	proto::login::ProfileMethod& method = *start.mutable_profile();
	method.set_profile(Profile);
	proto::login::LoginTarget& target = *method.mutable_target();
	target.set_server(Server);
	target.set_character(Character);

	Post(proto::login::StartInstance, start);
}

void PerformSwitch(const std::string& ServerName, const std::string& CharacterName)
{
	NotifyCharacterUnload();

	if (GetGameState() == GAMESTATE_INGAME)
	{
		if (pLocalPlayer != nullptr && pLocalPlayer->StandState == STANDSTATE_FEIGN)
		{
			// using DoMappable here doesn't create enough of a delay for camp to work
			EzCommand("/stand");
		}

		EzCommand("/camp fast");
	}

	Login::dispatch(SetLoginInformation(ServerName, CharacterName));

	NotifyCharacterLoad(Login::profile(), Login::account(), Login::server(), Login::character());
}

void Cmd_SwitchServer(SPAWNINFO* pChar, char* szLine)
{
	char szServer[MAX_STRING] = { 0 };
	char szCharacter[MAX_STRING] = { 0 };

	GetArg(szServer, szLine, 1);
	GetArg(szCharacter, szLine, 2);

	if (!szServer[0] || !szCharacter[0])
	{
		WriteChatf("\ayUsage:\ax /switchserver <server short name> <character name>");
		return;
	}

	// this is just a validity check, that's the only reason we have that set of server names
	if (GetServerIDFromServerName(szServer) == ServerID::Invalid && GetPrivateProfileString("Servers", szServer, "", INIFileName).empty())
	{
		WriteChatf("Invalid server name \ag%s\ax.  Valid server names are:", szServer);

		std::vector<std::string_view> server_names;
		std::transform(std::begin(eqlib::ServerIDArray), std::end(eqlib::ServerIDArray),
			std::back_inserter(server_names), [](const ServerID id) { return GetServerNameFromServerID(id); });
		std::vector<std::string> custom_server_names = GetPrivateProfileKeys("Servers", INIFileName);

		server_names.insert(server_names.end(), custom_server_names.cbegin(), custom_server_names.cend());
		WriteChatColor(join(server_names, ", ").c_str());
	}
	else if (GetGameState() == GAMESTATE_INGAME && pChar
		&& ci_equals(GetServerShortName(), szServer)
		&& ci_equals(pChar->DisplayedName, szCharacter))
	{
		WriteChatf("\ayYou're already logged into '%s' on '%s'\ax", szCharacter, szServer);
	}
	else
	{
		PerformSwitch(szServer, szCharacter);
		WriteChatf("Switching to \ag%s\ax on server \ag%s\ax.", szCharacter, szServer);
	}
}

void Cmd_SwitchCharacter(SPAWNINFO* pChar, char* szLine)
{
	if (!szLine[0])
	{
		WriteChatf("\ayUsage:\ax /switchchar <name>");
		return;
	}

	char szArg1[MAX_STRING] = { 0 };
	GetArg(szArg1, szLine, 1);

	if (GetGameState() == GAMESTATE_INGAME && pChar && ci_equals(pChar->DisplayedName, szArg1))
	{
		WriteChatf("\ayYou're already logged onto '%s'\ax", szArg1);
	}
	else
	{
		PerformSwitch(GetServerShortName(), szArg1);
		WriteChatf("Switch to \ag%s\ax is now active and will commence at character select.", szArg1);
	}
}

void Cmd_Relog(SPAWNINFO* pChar, char* szLine)
{
	if (!szLine[0])
	{
		WriteChatf("\ayUsage:\ax /relog [#s|#m]");
		WriteChatf("Example: /relog 30m (logs character out for 30 minutes then logs back in)");
		return;
	}

	DWORD n = GetIntFromString(szLine, 0);

	switch (szLine[strlen(szLine) - 1])
	{
	case 's':
	case 'S':
		n *= 1000;
		break;
	case 'm':
	case 'M':
		n *= 60000;
		break;
	default:
		n *= 1000;
		break;
	}

	if (n)
	{
		s_reenableTime = MQGetTickCount64() + n;
	}

	if (s_reenableTime)
		s_reenableTime += 30000; // add 30 seconds for camp time

	if (GetGameState() == GAMESTATE_INGAME && pLocalPlayer && GetServerShortName()[0] != 0)
	{
		PerformSwitch(GetServerShortName(), pLocalPlayer->DisplayedName);
		// TODO:  After std::chrono change, update this to actual time.  It will currently show whatever multiple arguments the user typed in.
		WriteChatf("Relog into \ag%s\ax on server \ag%s\ax will activate after %s.",
			pLocalPlayer->DisplayedName, GetServerShortName(), szLine);
	}
	else
	{
		WriteChatf("\arError:\ax /relog could not get your server or character name.");
	}
}

void Cmd_Loginchar(SPAWNINFO* pChar, char* szLine)
{
	if (!szLine[0])
	{
		WriteChatf("\ayUsage:\ax /loginchar [profile_server:character|server:character|server^login^character^password|server^login^password]");
		return;
	}

	auto record = ProfileRecord::FromString(szLine);
	if (!record.profileName.empty() && !record.serverName.empty() && !record.characterName.empty())
	{
		LoginProfile(
			record.profileName.c_str(),
			record.serverName.c_str(),
			record.characterName.c_str());
	}
	else if (!record.accountName.empty() && !record.accountPassword.empty())
	{
		if (record.serverName.empty())
			LoginServerSelect(
				record.accountName.c_str(),
				record.accountPassword.c_str());
		else if (record.characterName.empty())
			LoginServer(
				record.accountName.c_str(),
				record.accountPassword.c_str(),
				record.serverName.c_str());
		else
			LoginCharacter(
				record.accountName.c_str(),
				record.accountPassword.c_str(),
				record.serverName.c_str(),
				record.characterName.c_str());
	}
	else if (!record.serverName.empty() && !record.characterName.empty())
	{
		login::db::ReadFullProfile(record);

		if (!record.profileName.empty())
			LoginProfile(
				record.profileName.c_str(),
				record.serverName.c_str(),
				record.characterName.c_str());
		else
			WriteChatf("Could not find %s:%s in your autologin db", record.serverName.c_str(), record.characterName.c_str());
	}
	else if (!record.profileName.empty())
	{
		login::db::ReadFirstProfile(record);
		LoginProfile(
			record.profileName.c_str(),
			record.serverName.c_str(),
			record.characterName.c_str());
	}
	else
	{
		WriteChatf("\ayUsage:\ax /loginchar [profile|profile_server:character|server:character|server^login^character^password|server^login^password]");
	}
}

DETOUR_TRAMPOLINE_DEF(DWORD WINAPI, GetPrivateProfileStringA_Trampoline, (LPCSTR, LPCSTR, LPCSTR, LPSTR, DWORD, LPCSTR))

DWORD WINAPI GetPrivateProfileStringA_Detour(LPCSTR lpAppName, LPCSTR lpKeyName, LPCSTR lpDefault, LPSTR lpReturnedString, DWORD nSize, LPCSTR lpFileName)
{
	if (lpFileName)
	{
		const auto& CustomIni = Login::custom_ini();

		if (CustomIni && !CustomIni->empty() && ci_find_substr(lpFileName, "eqclient.ini") != -1)
		{
			return GetPrivateProfileStringA_Trampoline(lpAppName, lpKeyName, lpDefault, lpReturnedString, nSize, CustomIni->c_str());
		}
	}

	return GetPrivateProfileStringA_Trampoline(lpAppName, lpKeyName, lpDefault, lpReturnedString, nSize, lpFileName);
}

DETOUR_TRAMPOLINE_DEF(BOOL WINAPI, WritePrivateProfileStringA_Trampoline, (LPCSTR, LPCSTR, LPCSTR, LPCSTR))
BOOL WINAPI WritePrivateProfileStringA_Detour(LPCSTR lpAppName, LPCSTR lpKeyName, LPCSTR lpString, LPCSTR lpFileName)
{
	if (lpFileName)
	{
		const auto& CustomIni = Login::custom_ini();

		if (CustomIni && !CustomIni->empty() && ci_find_substr(lpFileName, "eqclient.ini") != -1)
		{
			return WritePrivateProfileStringA_Trampoline(lpAppName, lpKeyName, lpString, CustomIni->c_str());
		}
	}

	return WritePrivateProfileStringA_Trampoline(lpAppName, lpKeyName, lpString, lpFileName);
}

DETOUR_TRAMPOLINE_DEF(UINT WINAPI, GetPrivateProfileIntA_Tramp, (LPCSTR, LPCSTR, INT, LPCSTR))
UINT WINAPI GetPrivateProfileIntA_Detour(LPCSTR lpAppName, LPCSTR lpKeyName, INT nDefault, LPCSTR lpFileName)
{
	if (lpFileName)
	{
		const auto& CustomIni = Login::custom_ini();

		if (CustomIni && !CustomIni->empty() && ci_find_substr(lpFileName, "eqclient.ini") != -1)
		{
			return GetPrivateProfileIntA_Tramp(lpAppName, lpKeyName, nDefault, CustomIni->c_str());
		}
	}

	return GetPrivateProfileIntA_Tramp(lpAppName, lpKeyName, nDefault, lpFileName);
}

void AutoLoginDebug(std::string_view svLogMessage, const bool bDebugOn /* = AUTOLOGIN_DBG */)
{
	if (bDebugOn)
	{
		std::filesystem::path pathToDebugLog = gPathLogs;
		pathToDebugLog /= "MQ2AutoLogin_DBG.log";

		FILE* fLog = _fsopen(pathToDebugLog.string().c_str(), "a", _SH_DENYWR);

		if (!fLog)
		{
			DebugSpewAlways("Could not open MQ2Autologin Debug log for appending.");
		}
		else
		{
			SYSTEMTIME t;
			GetLocalTime(&t);

			const std::string strLogMessage = fmt::format("[{Year:04d}-{Month:02d}-{Day:02d} {Hour:02d}:{Minute:02d}:{Second:02d}] {LogMessage}",
				fmt::arg("Year", t.wYear),
				fmt::arg("Month", t.wMonth),
				fmt::arg("Day", t.wDay),
				fmt::arg("Hour", t.wHour),
				fmt::arg("Minute", t.wMinute),
				fmt::arg("Second", t.wSecond),
				fmt::arg("LogMessage", svLogMessage));

			DebugSpewAlways(strLogMessage.c_str());
			fprintf(fLog, "%s\n", strLogMessage.c_str());
			fclose(fLog);
		}
	}
}

void ReadSettings()
{
	AUTOLOGIN_DBG = GetPrivateProfileBool("Settings", "Debug", AUTOLOGIN_DBG, INIFileName);
	if (const auto debug = login::db::ReadSetting("debug"))
		AUTOLOGIN_DBG = GetBoolFromString(*debug, AUTOLOGIN_DBG);

	if (const auto kick_active = login::db::ReadSetting("kick_active"))
		Login::m_settings.KickActiveCharacter = GetBoolFromString(*kick_active, Login::m_settings.KickActiveCharacter);

	if (const auto end_after_select = login::db::ReadSetting("end_after_select"))
		Login::m_settings.EndAfterSelect = GetBoolFromString(*end_after_select, Login::m_settings.EndAfterSelect);

	if (const auto char_select_delay = login::db::ReadSetting("char_select_delay"))
		Login::m_settings.CharSelectDelay = GetIntFromString(*char_select_delay, Login::m_settings.CharSelectDelay);

	if (const auto connect_retries = login::db::ReadSetting("connect_retries"))
		Login::m_settings.ConnectRetries = GetIntFromString(*connect_retries, Login::m_settings.ConnectRetries);

	if (const auto is_paused = login::db::ReadSetting("is_paused"))
		if (GetBoolFromString(*is_paused, false)) Login::dispatch(PauseLogin());
}

void LoginReset()
{
	AutoLoginDebug("LoginReset()");
	ReadSettings();
}

class LoginServer_Hook
{
public:
	DETOUR_TRAMPOLINE_DEF(unsigned int, JoinServer_Trampoline, (int, void*, int))
	unsigned int JoinServer_Detour(int serverID, void* userdata, int timeoutseconds)
	{
		Login::m_currentLogin.Account = g_pLoginClient->LoginName;
		Login::m_currentLogin.Password = g_pLoginClient->Password;

		Login::m_currentLogin.ServerName =
			[serverID = static_cast<ServerID>(serverID)]() -> std::optional<std::string>
			{
				for (auto server : g_pLoginClient->ServerList)
					if (server->ID == serverID)
						return server->ServerName.c_str();

				return std::nullopt;
			}();

		return JoinServer_Trampoline(serverID, userdata, timeoutseconds);
	}
};

PLUGIN_API void SetGameState(int GameState)
{
	// this works because we will always have a gamestate change after loading or unloading eqmain
	// GAMESTATE_PRECHARSELECT when transitioning from character select to server select, and
	// GAMESTATE_CHARSELECT when transitioning to character select from server select
	if (s_joinServer != EQMain__LoginServerAPI__JoinServer)
	{
		if (s_joinServer != 0)
			RemoveDetour(s_joinServer);

		s_joinServer = EQMain__LoginServerAPI__JoinServer;

		if (s_joinServer != 0)
			EzDetour(s_joinServer, &LoginServer_Hook::JoinServer_Detour, &LoginServer_Hook::JoinServer_Trampoline);
	}

	if (GameState == GAMESTATE_CHARSELECT)
	{
		// at character select now, if we have a memoized long name let's update the db for the server name pairing
		if (Login::m_currentLogin.ServerName)
			login::db::CreateOrUpdateServer(GetServerShortName(), *Login::m_currentLogin.ServerName);

		if (Login::m_currentLogin.Account && Login::m_currentLogin.Password)
		{
			ProfileRecord profile;
			profile.accountName = *Login::m_currentLogin.Account;
			to_lower(profile.accountName);
			profile.accountPassword = *Login::m_currentLogin.Password;

			char path[MAX_PATH] = { 0 };
			GetModuleFileName(nullptr, path, MAX_PATH);
			const std::filesystem::path fs_path(path);

			if (const auto server_type = login::db::GetServerTypeFromPath(fs_path.parent_path().string()))
				profile.serverType = *server_type;
			else
				profile.serverType = GetBuildTargetName(static_cast<BuildTarget>(gBuild));

			to_lower(profile.serverType);

			login::db::CreateAccount(profile);

			if (const auto pCharList = GetChildWindow<CListWnd>(pCharacterListWnd, "Character_List"))
			{
				const auto itemsArray = GetItemsArray(pCharList);
				profile.serverName = GetServerShortName();

				for (int i = 0; i < itemsArray->Count; ++i)
				{
					std::string char_name(GetListItemText(pCharList, i, 2));
					to_lower(char_name);
					profile.characterName = char_name;

					login::db::CreateCharacter(profile);
				}
			}
		}

		Login::m_currentLogin.reset();
	}
}

PLUGIN_API void InitializePlugin()
{
	pAutoLoginType = new MQ2AutoLoginType;
	pLoginProfileType = new LoginProfileType;
	AddMQ2Data("AutoLogin", MQ2AutoLoginType::dataAutoLogin);

	if (!login::db::InitDatabase((fs::path(gPathConfig) / "login.db").string()))
	{
		SPDLOG_ERROR("Could not load autologin database, Autologin functionality will be disabled");
	}

	Login::set_initial_state();
	ReadSettings();

	AddCommand("/switchserver", Cmd_SwitchServer);
	AddCommand("/switchcharacter", Cmd_SwitchCharacter);
	AddCommand("/relog", Cmd_Relog, false, true, true);
	AddCommand("/loginchar", Cmd_Loginchar);

	if (EQMain__LoginServerAPI__JoinServer != 0)
	{
		// we have eqmain offset, save the offset because it gets cleared before we can unset the detour
		s_joinServer = EQMain__LoginServerAPI__JoinServer;
		EzDetour(s_joinServer, &LoginServer_Hook::JoinServer_Detour, &LoginServer_Hook::JoinServer_Trampoline);
	}

	if (const auto custom_client_ini = login::db::ReadSetting("custom_client_ini");
		custom_client_ini && GetBoolFromString(*custom_client_ini, false))
	{
		uintptr_t pfnGetPrivateProfileIntA = (uintptr_t) & ::GetPrivateProfileIntA;
		EzDetour(pfnGetPrivateProfileIntA, GetPrivateProfileIntA_Detour, GetPrivateProfileIntA_Tramp);

		uintptr_t pfnGetPrivateProfileStringA = (uintptr_t) & ::GetPrivateProfileStringA;
		EzDetour(pfnGetPrivateProfileStringA, GetPrivateProfileStringA_Detour, GetPrivateProfileStringA_Trampoline);

		uintptr_t pfnWritePrivateProfileStringA = (uintptr_t) & ::WritePrivateProfileStringA;
		EzDetour(pfnWritePrivateProfileStringA, WritePrivateProfileStringA_Detour, WritePrivateProfileStringA_Trampoline);
	}

	s_reenableTime = MQGetTickCount64() + STEP_DELAY;

	// create a server type for this build if it doesn't already exist (to ensure that automatic character creation works)
	std::string server_type = GetBuildTargetName(static_cast<BuildTarget>(gBuild));
	to_lower(server_type);
	if (!login::db::GetPathFromServerType(server_type))
	{
		char path[MAX_PATH] = { 0 };
		GetModuleFileName(nullptr, path, MAX_PATH);
		const std::filesystem::path fs_path(path);

<<<<<<< HEAD
=======
		login::db::CreateOrUpdateServerType(server_type, fs_path.parent_path().string());
	}

>>>>>>> 0467e88b
	s_autologinDropbox = postoffice::AddActor("autologin",
		[](const std::shared_ptr<postoffice::Message>& message)
		{
			// autologin doesn't actually take message inputs yet...
		});
}

PLUGIN_API void ShutdownPlugin()
{
	NotifyCharacterUnload();

	RemoveCommand("/switchserver");
	RemoveCommand("/switchcharacter");
	RemoveCommand("/relog");
	RemoveCommand("/loginchar");

	if (s_joinServer != 0)
	{
		// if this is set, then we have the detour set
		RemoveDetour(s_joinServer);
		s_joinServer = 0;
	}

	uintptr_t pfnGetPrivateProfileIntA = (uintptr_t) & ::GetPrivateProfileIntA;
	RemoveDetour(pfnGetPrivateProfileIntA);

	uintptr_t pfnGetPrivateProfileStringA = (uintptr_t) & ::GetPrivateProfileStringA;
	RemoveDetour(pfnGetPrivateProfileStringA);

	uintptr_t pfnWritePrivateProfileStringA = (uintptr_t) & ::WritePrivateProfileStringA;
	RemoveDetour(pfnWritePrivateProfileStringA);

	LoginReset();
	RemoveMQ2Data("AutoLogin");
	delete pAutoLoginType;
	delete pLoginProfileType;

	s_autologinDropbox.Remove();
}

void SendWndNotification(CXWnd* pWnd, CXWnd* sender, uint32_t msg, void* data)
{
#if HAS_GAMEFACE_UI
	if (GetGameState() == GAMESTATE_PRECHARSELECT)
		reinterpret_cast<eqlib::eqmain::CXWnd*>(pWnd)->WndNotification(
			reinterpret_cast<eqlib::eqmain::CXWnd*>(sender), msg, data);
	else
#endif
		pWnd->WndNotification(sender, msg, data);
}

CXStr GetWindowText(CXWnd* pWnd)
{
	if (!pWnd) return CXStr();

	CXMLDataManager* pXmlMgr = pSidlMgr->GetParamManager();
	auto type = pXmlMgr->GetWindowType(pWnd);

#if HAS_GAMEFACE_UI
	if (GetGameState() == GAMESTATE_PRECHARSELECT)
	{
		return type == UI_STMLBox
			? reinterpret_cast<eqlib::eqmain::CStmlWnd*>(pWnd)->STMLText
			: reinterpret_cast<eqlib::eqmain::CXWnd*>(pWnd)->GetWindowText();
	}
#endif

	return type == UI_STMLBox
		? static_cast<CStmlWnd*>(pWnd)->STMLText
		: pWnd->GetWindowText();
}

CXStr GetEditWndText(CEditWnd* pWnd)
{
	if (!pWnd) return CXStr();

#if HAS_GAMEFACE_UI
	if (GetGameState() == GAMESTATE_PRECHARSELECT)
	{
		return reinterpret_cast<eqlib::eqmain::CEditBaseWnd*>(pWnd)->InputText;
	}
#endif

	return pWnd->InputText;
}

void SetEditWndText(CEditWnd* pWnd, std::string_view text)
{
#if HAS_GAMEFACE_UI
	if (GetGameState() == GAMESTATE_PRECHARSELECT)
	{
		reinterpret_cast<eqlib::eqmain::CEditBaseWnd*>(pWnd)->InputText = text;
	}
	else
#endif
	{
		pWnd->InputText = text;
	}
}

CXStr GetSTMLText(CStmlWnd* pWnd)
{
	if (!pWnd) return CXStr();

#if HAS_GAMEFACE_UI
	if (GetGameState() == GAMESTATE_PRECHARSELECT)
	{
		return reinterpret_cast<eqlib::eqmain::CStmlWnd*>(pWnd)->STMLText;
	}
#endif

	return pWnd->STMLText;
}

ArrayClass<SListWndLine>* GetItemsArray(CListWnd* pWnd)
{
	if (!pWnd) return nullptr;

#if HAS_GAMEFACE_UI
	if (GetGameState() == GAMESTATE_PRECHARSELECT)
	{
		return &reinterpret_cast<eqlib::eqmain::CListWnd*>(pWnd)->ItemsArray;
	}
#endif

	return &pWnd->ItemsArray;
}

CXStr GetListItemText(CListWnd* pWnd, int row, int col)
{
	if (!pWnd) return CXStr();

#if HAS_GAMEFACE_UI
	if (GetGameState() == GAMESTATE_PRECHARSELECT)
	{
		return reinterpret_cast<eqlib::eqmain::CListWnd*>(pWnd)->GetItemText(row, col);
	}
#endif

	return pWnd->GetItemText(row, col);
}

int GetListCurSel(CListWnd* pWnd)
{
#if HAS_GAMEFACE_UI
	if (GetGameState() == GAMESTATE_PRECHARSELECT)
	{
		return reinterpret_cast<eqlib::eqmain::CListWnd*>(pWnd)->CurSel;
	}
#endif

	return pWnd->GetCurSel();
}

// save off class and level so we know when to push updates
int s_lastCharacterLevel = -1;
int s_lastCharacterClass = -1;

PLUGIN_API void OnPulse()
{
	if (pLocalPlayer && (pLocalPlayer->GetClass() != s_lastCharacterClass || pLocalPlayer->Level != s_lastCharacterLevel))
	{
		s_lastCharacterClass = pLocalPlayer->GetClass();
		s_lastCharacterLevel = pLocalPlayer->Level;
		NotifyCharacterUpdate(s_lastCharacterClass, s_lastCharacterLevel, GetServerShortName(), pLocalPlayer->DisplayedName);
	}

	if (gbInForeground && GetAsyncKeyState(VK_HOME) & 1)
		Login::dispatch(UnpauseLogin(true));
	else if (gbInForeground && GetAsyncKeyState(VK_END) & 1)
		Login::dispatch(PauseLogin(true));
	else if (GetGameState() == GAMESTATE_INGAME && MQGetTickCount64() > s_reenableTime)
	{
		Login::dispatch(LoginStateSensor(LoginState::InGame, nullptr));
		s_reenableTime = MQGetTickCount64() + STEP_DELAY;
	}
	else if (GetGameState() == GAMESTATE_CHARSELECT && MQGetTickCount64() > s_reenableTime)
	{
		auto pWnd = GetWindow<CSidlScreenWnd>("ConfirmationDialogBox");
		if (pWnd != nullptr && pWnd->IsVisible() == 1)
		{
			auto pStmlWnd = GetChildWindow<CStmlWnd>(pWnd, "cd_textoutput");

			if (pStmlWnd && GetSTMLText(pStmlWnd).find("Do you accept these rules?") != CXStr::npos)
			{
				if (auto pYes = GetChildWindow<CButtonWnd>(pWnd, "cd_yes_button"))
					SendWndNotification(pYes, pYes, XWM_LCLICK);
			}
		}
		else if (CXWnd* pWnd = GetWindow("CLW_CharactersScreen"))
			Login::dispatch(LoginStateSensor(LoginState::CharacterSelect, pWnd));

		s_reenableTime = MQGetTickCount64() + STEP_DELAY;
	}
	else if (GetGameState() == GAMESTATE_PRECHARSELECT && g_pLoginClient && MQGetTickCount64() > s_reenableTime)
	{
		// pair of WindowNames / ButtonNames
		static const std::vector<std::pair<const char*, const char*>> PromptWindows = {
			{ "OrderWindow",          "Order_DeclineButton" },
			{ "EulaWindow",           "EULA_AcceptButton" },
			{ "seizurewarning",       "HELP_OKButton"},
			{ "OrderExpansionWindow", "OrderExp_DeclineButton" },
			{ "main",                 "MAIN_ConnectButton" },
			{ "news",                 "NEWS_OKButton"}
		};

		// Click through any dialogs, don't need a whole state for this
		for (const auto& [windowName, buttonName] : PromptWindows)
		{
			if (CButtonWnd* pButton = GetActiveChildWindow<CButtonWnd>(windowName, buttonName))
			{
				SendWndNotification(pButton, pButton, XWM_LCLICK);
				return;
			}
		}

		if (IsWindowActive("dbgsplash") || IsWindowActive("soesplash"))
		{
			Login::dispatch(LoginStateSensor(LoginState::SplashScreen, nullptr));
		}
		else if (CXWnd* pConnectWnd = GetActiveWindow("connect"))
		{
			if (CXWnd* pOkDialog = GetActiveWindow("okdialog"))
				Login::dispatch(LoginStateSensor(LoginState::ConnectConfirm, pOkDialog));
			else
				Login::dispatch(LoginStateSensor(LoginState::Connect, pConnectWnd));
		}
		else if (CXWnd* pServerWnd = GetActiveWindow("serverselect"))
		{
			if (CXWnd* pOkDialog = GetActiveWindow("okdialog"))
				Login::dispatch(LoginStateSensor(LoginState::ServerSelectConfirm, pOkDialog));
			else if (CXWnd* pYesNoDialog = GetActiveWindow("yesnodialog"))
				Login::dispatch(LoginStateSensor(LoginState::ServerSelectKick, pYesNoDialog));
			else
				Login::dispatch(LoginStateSensor(LoginState::ServerSelect, pServerWnd));
		}

		s_reenableTime = MQGetTickCount64() + STEP_DELAY;
	}
}

static bool bShowAutoLoginOverlay = true;
static bool bShowOverlayDebugInfo = false;

template <typename T>
static bool RadioButton(const char* label, T* v, T v_button)
{
	const bool pressed = ImGui::RadioButton(label, *v == v_button);
	if (pressed)
		*v = v_button;
	return pressed;
}

static bool InputInt(const char* label, int* v, int step = 1, int step_fast = 10, ImGuiInputTextFlags flags = 0)
{
    return ImGui::InputScalar(label, ImGuiDataType_U32, (void*)v, (void*)(step>0 ? &step : NULL), (void*)(step_fast>0 ? &step_fast : NULL), "%d", flags);
}


static void ShowAutoLoginOverlay(bool* p_open)
{
	const float DISTANCE = 10.0f;

	int gameState = GetGameState();
	int corner = (gameState == GAMESTATE_CHARSELECT ? 1 : 0); // 0 = top left, 1 = top right, 2 = bottom left, 3 = bottom right
	ImGuiIO& io = ImGui::GetIO();

	if (corner != -1)
	{
		ImGuiViewport* viewport = ImGui::GetMainViewport();
		ImVec2 window_pos = ImVec2((corner & 1) ? (viewport->Pos.x + viewport->Size.x - DISTANCE) : (viewport->Pos.x + DISTANCE), (corner & 2) ? (viewport->Pos.y + viewport->Size.y - DISTANCE) : (viewport->Pos.y + DISTANCE));
		ImVec2 window_pos_pivot = ImVec2((corner & 1) ? 1.0f : 0.0f, (corner & 2) ? 1.0f : 0.0f);
		ImGui::SetNextWindowPos(window_pos, ImGuiCond_Always, window_pos_pivot);
		ImGui::SetNextWindowViewport(viewport->ID);
	}
	ImGui::SetNextWindowBgAlpha(gameState == GAMESTATE_CHARSELECT ? .85f : .35f); // Transparent background
	if (ImGui::Begin("AutoLogin Status", p_open, (corner != -1 ? ImGuiWindowFlags_NoMove : 0) | ImGuiWindowFlags_NoBringToFrontOnFocus  | ImGuiWindowFlags_NoDocking | ImGuiWindowFlags_NoTitleBar | ImGuiWindowFlags_NoResize | ImGuiWindowFlags_AlwaysAutoResize | ImGuiWindowFlags_NoSavedSettings | ImGuiWindowFlags_NoFocusOnAppearing | ImGuiWindowFlags_NoNav))
	{
		ImGui::PushFont(imgui::LargeTextFont);
		ImGui::TextColored(ImColor(52, 152, 219), "AutoLogin Status");
		ImGui::PopFont();
		ImGui::Separator();

		bool bAutoLoginEnabled = !Login::paused();
		bool bAutoLoginRunning = Login::has_entry();

		if (bAutoLoginRunning)
		{
			ImGui::Text("AutoLogin is");
			ImGui::SameLine(0, 4.0f);
			if (bAutoLoginEnabled)
				ImGui::TextColored(ImColor(0, 255, 0), "running");
			else
				ImGui::TextColored(ImColor(255, 255, 0), "paused");

			ImGui::Text("Server: %s", Login::server());
			ImGui::Text("Character: %s", Login::character());

			ImGui::Text("Profile: %s", Login::profile());

			if (strlen(Login::hotkey()) > 0)
				ImGui::Text("HotKey: %s", Login::hotkey());

			if (bAutoLoginEnabled)
			{
				if (ImGui::Button("Pause"))
					Login::dispatch(PauseLogin());
			}
			else
			{
				if (ImGui::Button("Resume"))
					Login::dispatch(UnpauseLogin());
			}

			ImGui::SameLine();
			if (ImGui::Button("Cancel"))
				Login::dispatch(StopLogin());
		}
		else
		{
			ImGui::Text("AutoLogin is");
			ImGui::SameLine(0, 4.0f);
			ImGui::TextColored(ImColor(255, 0, 0), "inactive");

			if (ImGui::Button("Select Profile"))
			{
				Login::profiles() = login::db::GetProfileGroups();
				ImGui::OpenPopup("ProfileSelector");
			}

			if (ImGui::BeginPopup("ProfileSelector"))
			{
#if 0
				if (ImGui::MenuItem("Manual Login..."))
				{
					// TODO: Display a prompt to enter the info directly.
				}

				if (ImGui::MenuItem("Create New Profile..."))
				{
					// TODO: Display a prompt to create a new profile
				}

				ImGui::Separator();
#endif

				if (Login::profiles().empty())
				{
					ImGui::MenuItem("No Profiles (go create one!)", nullptr, false, false);
				}
				else
				{
					for (const ProfileGroup& pg : Login::profiles())
					{
						if (ImGui::BeginMenu(pg.profileName.c_str()))
						{
							for (const ProfileRecord& record : pg.records)
							{
								char buffer[256] = { 0 };
								record.FormatTo(buffer, 256);

								if (ImGui::MenuItem(buffer))
								{
									Login::dispatch(SetLoginProfile(record));
								}
							}

							ImGui::EndMenu();
						}
					}
				}


				ImGui::EndPopup();
			}
		}

		if (Login::m_settings.ConnectRetries > 0)
		{
			ImGui::Text("Retries: %d/%d", Login::retries(), Login::m_settings.ConnectRetries);
		}

		ImGui::Spacing();
		if (ImGui::CollapsingHeader("Settings"))
		{
			ImGui::Checkbox("Kick Active Character", &Login::m_settings.KickActiveCharacter);
			ImGui::Checkbox("End After Select", &Login::m_settings.EndAfterSelect);
			InputInt("Connect Retries", &Login::m_settings.ConnectRetries);

			ImGui::Separator();
			ImGui::Text("State Variables:");
			ImGui::Text("Delay Time: %llu", Login::delay_time() > MQGetTickCount64() ? Login::delay_time() - MQGetTickCount64() : 0ULL);
			ImGui::Text("Last State:"); ImGui::SameLine();
			switch (Login::last_state())
			{
				case LoginState::SplashScreen: ImGui::Text("SplashScreen"); break;
				case LoginState::Connect: ImGui::Text("Connect"); break;
				case LoginState::ConnectConfirm: ImGui::Text("ConnectConfirm"); break;
				case LoginState::ServerSelect: ImGui::Text("ServerSelect"); break;
				case LoginState::ServerSelectConfirm: ImGui::Text("ServerSelectConfirm"); break;
				case LoginState::ServerSelectKick: ImGui::Text("ServerSelectKick"); break;
				case LoginState::ServerSelectDown: ImGui::Text("ServerSelectDown"); break;
				case LoginState::CharacterSelect: ImGui::Text("CharacterSelect"); break;
				case LoginState::InGame: ImGui::Text("InGame"); break;
				default: ImGui::Text(""); break;
			}
			if (Login::current_window() != nullptr && Login::current_window()->GetXMLData() != nullptr)
			{
				ImGui::Text("Current Window: %s", Login::current_window()->GetXMLData()->Name.c_str());
			}

			ImGui::Separator();
			ImGui::Checkbox("Enable Debug Logging", &AUTOLOGIN_DBG);
		}

		if (ImGui::BeginPopupContextWindow())
		{
			ImGui::MenuItem("Show Debug Info", nullptr, &bShowOverlayDebugInfo);
			ImGui::Separator();
			if (p_open && ImGui::MenuItem("Close")) *p_open = false;
			ImGui::EndPopup();
		}
	}
	ImGui::End();
}

PLUGIN_API void OnUpdateImGui()
{
	int gameState = GetGameState();

	// Only show autologin overlay during character select or login
	if (gameState == GAMESTATE_CHARSELECT || gameState == GAMESTATE_PRECHARSELECT)
	{
		ShowAutoLoginOverlay(&bShowAutoLoginOverlay);
	}
}<|MERGE_RESOLUTION|>--- conflicted
+++ resolved
@@ -38,15 +38,9 @@
 
 constexpr int STEP_DELAY = 1000;
 
-<<<<<<< HEAD
-fs::path CustomIni;
-uint64_t ReenableTime = 0;
-postoffice::DropboxAPI s_autologinDropbox;
-=======
 static uint64_t s_reenableTime = 0;
 static postoffice::DropboxAPI s_autologinDropbox;
 static uintptr_t s_joinServer = 0;
->>>>>>> 0467e88b
 
 class LoginProfileType : public MQ2Type
 {
@@ -206,8 +200,6 @@
 template <typename T>
 static void Post(const proto::login::MessageId& messageId, const T& data)
 {
-<<<<<<< HEAD
-=======
 	Post(messageId, data.SerializeAsString());
 }
 
@@ -217,17 +209,12 @@
 	message.set_id(messageId);
 	message.set_payload(data);
 
->>>>>>> 0467e88b
 	postoffice::Address address;
 	address.Name = "launcher";
 	address.Mailbox = "autologin";
 	address.AbsoluteMailbox = true;
 
-<<<<<<< HEAD
-	s_autologinDropbox.Post(address, messageId, data);
-=======
 	s_autologinDropbox.Post(address, message);
->>>>>>> 0467e88b
 }
 
 // Notify on load/unload _only_ happens with the profile method, so we can reuse that proto
@@ -761,12 +748,9 @@
 		GetModuleFileName(nullptr, path, MAX_PATH);
 		const std::filesystem::path fs_path(path);
 
-<<<<<<< HEAD
-=======
 		login::db::CreateOrUpdateServerType(server_type, fs_path.parent_path().string());
 	}
 
->>>>>>> 0467e88b
 	s_autologinDropbox = postoffice::AddActor("autologin",
 		[](const std::shared_ptr<postoffice::Message>& message)
 		{
