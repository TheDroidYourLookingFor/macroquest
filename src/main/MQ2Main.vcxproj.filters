--- conflicted
+++ resolved
@@ -1,561 +1,559 @@
-﻿<?xml version="1.0" encoding="utf-8"?>
-<Project ToolsVersion="4.0" xmlns="http://schemas.microsoft.com/developer/msbuild/2003">
-  <ItemGroup>
-    <Filter Include="Source Files">
-      <UniqueIdentifier>{ef4e534b-c368-4424-b342-7ca1e4e62302}</UniqueIdentifier>
-      <Extensions>cpp;c;cxx;def;odl;idl;hpj;bat;asm</Extensions>
-    </Filter>
-    <Filter Include="Header Files">
-      <UniqueIdentifier>{eaecfe3f-5f26-496e-8c93-70481ca8f8cc}</UniqueIdentifier>
-      <Extensions>h;hpp;hxx;hm;inl;inc</Extensions>
-    </Filter>
-    <Filter Include="Resource Files">
-      <UniqueIdentifier>{f444558d-0978-4637-9574-41e30a49f137}</UniqueIdentifier>
-    </Filter>
-    <Filter Include="Source Files\Contrib">
-      <UniqueIdentifier>{1a953c64-aeaf-4397-94a6-58df056d33ed}</UniqueIdentifier>
-    </Filter>
-    <Filter Include="Header Files\contrib">
-      <UniqueIdentifier>{37f552ce-de79-4c09-bc69-6022bc7cedd3}</UniqueIdentifier>
-    </Filter>
-    <Filter Include="Header Files\contrib\fmt">
-      <UniqueIdentifier>{e802e118-a7b2-4236-96b5-0f5ddce7bda0}</UniqueIdentifier>
-    </Filter>
-    <Filter Include="Source Files\Contrib\fmt">
-      <UniqueIdentifier>{ae7f2c4e-8df7-487e-96e0-7725daa2921e}</UniqueIdentifier>
-    </Filter>
-    <Filter Include="Source Files\Contrib\imgui">
-      <UniqueIdentifier>{bc72df53-5d06-4b30-9bea-5265828ea358}</UniqueIdentifier>
-    </Filter>
-    <Filter Include="Header Files\contrib\imgui">
-      <UniqueIdentifier>{c9b8caa5-c7a6-4c28-86dc-65f7c261bc1c}</UniqueIdentifier>
-    </Filter>
-    <Filter Include="Header Files\common">
-      <UniqueIdentifier>{e98c76df-4e31-446f-a6ab-5ea6d565f09c}</UniqueIdentifier>
-    </Filter>
-    <Filter Include="Header Files\datatypes">
-      <UniqueIdentifier>{4082d230-146c-4090-ba35-9c9784d918c4}</UniqueIdentifier>
-    </Filter>
-    <Filter Include="Source Files\datatypes">
-      <UniqueIdentifier>{7c8bf5c2-6364-450f-9606-96eacfab025d}</UniqueIdentifier>
-    </Filter>
-    <Filter Include="Header Files\contrib\mini-yaml">
-      <UniqueIdentifier>{55505fe6-974c-45d0-8042-6cd5a917d07c}</UniqueIdentifier>
-    </Filter>
-    <Filter Include="Source Files\Contrib\mini-yaml">
-      <UniqueIdentifier>{143e675e-d8ba-4d83-800a-40269d7928eb}</UniqueIdentifier>
-    </Filter>
-    <Filter Include="Header Files\contrib\args">
-      <UniqueIdentifier>{d68e9c62-1513-44e2-a8ad-d03140a4c900}</UniqueIdentifier>
-    </Filter>
-    <Filter Include="Source Files\common">
-      <UniqueIdentifier>{351861e7-0a7f-486b-92a6-b3b61008ef7b}</UniqueIdentifier>
-    </Filter>
-    <Filter Include="Header Files\contrib\tinyfsm">
-      <UniqueIdentifier>{e72b7f70-7103-411e-9e70-b6cfa6189c5c}</UniqueIdentifier>
-    </Filter>
-  </ItemGroup>
-  <ItemGroup>
-    <ClCompile Include="MQ2Auth.cpp">
-      <Filter>Source Files</Filter>
-    </ClCompile>
-    <ClCompile Include="MQ2AutoInventory.cpp">
-      <Filter>Source Files</Filter>
-    </ClCompile>
-    <ClCompile Include="MQ2Benchmarks.cpp">
-      <Filter>Source Files</Filter>
-    </ClCompile>
-    <ClCompile Include="MQ2ChatHook.cpp">
-      <Filter>Source Files</Filter>
-    </ClCompile>
-    <ClCompile Include="MQ2CleanUI.cpp">
-      <Filter>Source Files</Filter>
-    </ClCompile>
-    <ClCompile Include="MQ2CommandAPI.cpp">
-      <Filter>Source Files</Filter>
-    </ClCompile>
-    <ClCompile Include="MQ2Commands.cpp">
-      <Filter>Source Files</Filter>
-    </ClCompile>
-    <ClCompile Include="MQ2DInput.cpp">
-      <Filter>Source Files</Filter>
-    </ClCompile>
-    <ClCompile Include="MQ2Data.cpp">
-      <Filter>Source Files</Filter>
-    </ClCompile>
-    <ClCompile Include="MQ2DataAPI.cpp">
-      <Filter>Source Files</Filter>
-    </ClCompile>
-    <ClCompile Include="MQ2DataVars.cpp">
-      <Filter>Source Files</Filter>
-    </ClCompile>
-    <ClCompile Include="MQ2DetourAPI.cpp">
-      <Filter>Source Files</Filter>
-    </ClCompile>
-    <ClCompile Include="MQ2Globals.cpp">
-      <Filter>Source Files</Filter>
-    </ClCompile>
-    <ClCompile Include="MQ2KeyBinds.cpp">
-      <Filter>Source Files</Filter>
-    </ClCompile>
-    <ClCompile Include="MQ2MacroCommands.cpp">
-      <Filter>Source Files</Filter>
-    </ClCompile>
-    <ClCompile Include="MQ2Main.cpp">
-      <Filter>Source Files</Filter>
-    </ClCompile>
-    <ClCompile Include="MQ2Mouse.cpp">
-      <Filter>Source Files</Filter>
-    </ClCompile>
-    <ClCompile Include="MQ2ParseAPI.cpp">
-      <Filter>Source Files</Filter>
-    </ClCompile>
-    <ClCompile Include="MQ2PluginHandler.cpp">
-      <Filter>Source Files</Filter>
-    </ClCompile>
-    <ClCompile Include="MQ2Pulse.cpp">
-      <Filter>Source Files</Filter>
-    </ClCompile>
-    <ClCompile Include="MQ2Spawns.cpp">
-      <Filter>Source Files</Filter>
-    </ClCompile>
-    <ClCompile Include="MQ2Utilities.cpp">
-      <Filter>Source Files</Filter>
-    </ClCompile>
-    <ClCompile Include="MQ2Windows.cpp">
-      <Filter>Source Files</Filter>
-    </ClCompile>
-    <ClCompile Include="MQ2Spells.cpp">
-      <Filter>Source Files</Filter>
-    </ClCompile>
-    <ClCompile Include="pch.cpp">
-      <Filter>Source Files</Filter>
-    </ClCompile>
-    <ClCompile Include="MQ2Overlay.cpp">
-      <Filter>Source Files</Filter>
-    </ClCompile>
-    <ClCompile Include="..\..\contrib\fmt\src\format.cc">
-      <Filter>Source Files\Contrib\fmt</Filter>
-    </ClCompile>
-    <ClCompile Include="..\..\contrib\imgui\imgui_widgets.cpp">
-      <Filter>Source Files\Contrib\imgui</Filter>
-    </ClCompile>
-    <ClCompile Include="..\..\contrib\imgui\imgui.cpp">
-      <Filter>Source Files\Contrib\imgui</Filter>
-    </ClCompile>
-    <ClCompile Include="..\..\contrib\imgui\imgui_demo.cpp">
-      <Filter>Source Files\Contrib\imgui</Filter>
-    </ClCompile>
-    <ClCompile Include="..\..\contrib\imgui\imgui_draw.cpp">
-      <Filter>Source Files\Contrib\imgui</Filter>
-    </ClCompile>
-    <ClCompile Include="MQ2LoginFrontend.cpp">
-      <Filter>Source Files</Filter>
-    </ClCompile>
-    <ClCompile Include="..\..\contrib\imgui\misc\cpp\imgui_stdlib.cpp">
-      <Filter>Source Files\Contrib\imgui</Filter>
-    </ClCompile>
-    <ClCompile Include="datatypes\MQ2Type.cpp">
-      <Filter>Source Files\datatypes</Filter>
-    </ClCompile>
-    <ClCompile Include="datatypes\MQ2DataTypes.cpp">
-      <Filter>Source Files\datatypes</Filter>
-    </ClCompile>
-    <ClCompile Include="datatypes\MQ2TypeType.cpp">
-      <Filter>Source Files\datatypes</Filter>
-    </ClCompile>
-    <ClCompile Include="datatypes\MQ2PluginType.cpp">
-      <Filter>Source Files\datatypes</Filter>
-    </ClCompile>
-    <ClCompile Include="datatypes\MQ2FloatType.cpp">
-      <Filter>Source Files\datatypes</Filter>
-    </ClCompile>
-    <ClCompile Include="datatypes\MQ2DoubleType.cpp">
-      <Filter>Source Files\datatypes</Filter>
-    </ClCompile>
-    <ClCompile Include="datatypes\MQ2IntType.cpp">
-      <Filter>Source Files\datatypes</Filter>
-    </ClCompile>
-    <ClCompile Include="datatypes\MQ2Int64Type.cpp">
-      <Filter>Source Files\datatypes</Filter>
-    </ClCompile>
-    <ClCompile Include="datatypes\MQ2StringType.cpp">
-      <Filter>Source Files\datatypes</Filter>
-    </ClCompile>
-    <ClCompile Include="datatypes\MQ2BandolierType.cpp">
-      <Filter>Source Files\datatypes</Filter>
-    </ClCompile>
-    <ClCompile Include="datatypes\MQ2BandolierItemType.cpp">
-      <Filter>Source Files\datatypes</Filter>
-    </ClCompile>
-    <ClCompile Include="datatypes\MQ2AuraType.cpp">
-      <Filter>Source Files\datatypes</Filter>
-    </ClCompile>
-    <ClCompile Include="datatypes\MQ2RangeType.cpp">
-      <Filter>Source Files\datatypes</Filter>
-    </ClCompile>
-    <ClCompile Include="datatypes\MQ2AugType.cpp">
-      <Filter>Source Files\datatypes</Filter>
-    </ClCompile>
-    <ClCompile Include="datatypes\MQ2SolventType.cpp">
-      <Filter>Source Files\datatypes</Filter>
-    </ClCompile>
-    <ClCompile Include="datatypes\MQ2WorldLocationType.cpp">
-      <Filter>Source Files\datatypes</Filter>
-    </ClCompile>
-    <ClCompile Include="datatypes\MQ2AlertListType.cpp">
-      <Filter>Source Files\datatypes</Filter>
-    </ClCompile>
-    <ClCompile Include="datatypes\MQ2AlertType.cpp">
-      <Filter>Source Files\datatypes</Filter>
-    </ClCompile>
-    <ClCompile Include="datatypes\MQ2AdvLootType.cpp">
-      <Filter>Source Files\datatypes</Filter>
-    </ClCompile>
-    <ClCompile Include="datatypes\MQ2AdvLootItemType.cpp">
-      <Filter>Source Files\datatypes</Filter>
-    </ClCompile>
-    <ClCompile Include="datatypes\MQ2ItemFilterDataType.cpp">
-      <Filter>Source Files\datatypes</Filter>
-    </ClCompile>
-    <ClCompile Include="datatypes\MQ2KeyRingType.cpp">
-      <Filter>Source Files\datatypes</Filter>
-    </ClCompile>
-    <ClCompile Include="datatypes\MQ2XTargetType.cpp">
-      <Filter>Source Files\datatypes</Filter>
-    </ClCompile>
-    <ClCompile Include="datatypes\MQ2TaskType.cpp">
-      <Filter>Source Files\datatypes</Filter>
-    </ClCompile>
-    <ClCompile Include="datatypes\MQ2TaskMemberType.cpp">
-      <Filter>Source Files\datatypes</Filter>
-    </ClCompile>
-    <ClCompile Include="datatypes\MQ2TaskObjectiveType.cpp">
-      <Filter>Source Files\datatypes</Filter>
-    </ClCompile>
-    <ClCompile Include="datatypes\MQ2TargetType.cpp">
-      <Filter>Source Files\datatypes</Filter>
-    </ClCompile>
-    <ClCompile Include="datatypes\MQ2FriendsType.cpp">
-      <Filter>Source Files\datatypes</Filter>
-    </ClCompile>
-    <ClCompile Include="datatypes\MQ2FellowshipMemberType.cpp">
-      <Filter>Source Files\datatypes</Filter>
-    </ClCompile>
-    <ClCompile Include="datatypes\MQ2FellowshipType.cpp">
-      <Filter>Source Files\datatypes</Filter>
-    </ClCompile>
-    <ClCompile Include="datatypes\MQ2DZMemberType.cpp">
-      <Filter>Source Files\datatypes</Filter>
-    </ClCompile>
-    <ClCompile Include="datatypes\MQ2DynamicZoneType.cpp">
-      <Filter>Source Files\datatypes</Filter>
-    </ClCompile>
-    <ClCompile Include="datatypes\MQ2EvolvingItemType.cpp">
-      <Filter>Source Files\datatypes</Filter>
-    </ClCompile>
-    <ClCompile Include="datatypes\MQ2GroupMemberType.cpp">
-      <Filter>Source Files\datatypes</Filter>
-    </ClCompile>
-    <ClCompile Include="datatypes\MQ2GroupType.cpp">
-      <Filter>Source Files\datatypes</Filter>
-    </ClCompile>
-    <ClCompile Include="datatypes\MQ2AltAbilityType.cpp">
-      <Filter>Source Files\datatypes</Filter>
-    </ClCompile>
-    <ClCompile Include="datatypes\MQ2SkillType.cpp">
-      <Filter>Source Files\datatypes</Filter>
-    </ClCompile>
-    <ClCompile Include="datatypes\MQ2TimerType.cpp">
-      <Filter>Source Files\datatypes</Filter>
-    </ClCompile>
-    <ClCompile Include="datatypes\MQ2InvSlotType.cpp">
-      <Filter>Source Files\datatypes</Filter>
-    </ClCompile>
-    <ClCompile Include="datatypes\MQ2PetType.cpp">
-      <Filter>Source Files\datatypes</Filter>
-    </ClCompile>
-    <ClCompile Include="datatypes\MQ2MercenaryType.cpp">
-      <Filter>Source Files\datatypes</Filter>
-    </ClCompile>
-    <ClCompile Include="datatypes\MQ2PointMerchantType.cpp">
-      <Filter>Source Files\datatypes</Filter>
-    </ClCompile>
-    <ClCompile Include="datatypes\MQ2PointMerchantItemType.cpp">
-      <Filter>Source Files\datatypes</Filter>
-    </ClCompile>
-    <ClCompile Include="datatypes\MQ2MerchantType.cpp">
-      <Filter>Source Files\datatypes</Filter>
-    </ClCompile>
-    <ClCompile Include="datatypes\MQ2CorpseType.cpp">
-      <Filter>Source Files\datatypes</Filter>
-    </ClCompile>
-    <ClCompile Include="datatypes\MQ2HeadingType.cpp">
-      <Filter>Source Files\datatypes</Filter>
-    </ClCompile>
-    <ClCompile Include="datatypes\MQ2TimeType.cpp">
-      <Filter>Source Files\datatypes</Filter>
-    </ClCompile>
-    <ClCompile Include="datatypes\MQ2EverQuestType.cpp">
-      <Filter>Source Files\datatypes</Filter>
-    </ClCompile>
-    <ClCompile Include="datatypes\MQ2CharSelectListType.cpp">
-      <Filter>Source Files\datatypes</Filter>
-    </ClCompile>
-    <ClCompile Include="datatypes\MQ2MacroQuestType.cpp">
-      <Filter>Source Files\datatypes</Filter>
-    </ClCompile>
-    <ClCompile Include="datatypes\MQ2GroundType.cpp">
-      <Filter>Source Files\datatypes</Filter>
-    </ClCompile>
-    <ClCompile Include="datatypes\MQ2SwitchType.cpp">
-      <Filter>Source Files\datatypes</Filter>
-    </ClCompile>
-    <ClCompile Include="datatypes\MQ2RaceType.cpp">
-      <Filter>Source Files\datatypes</Filter>
-    </ClCompile>
-    <ClCompile Include="datatypes\MQ2ClassType.cpp">
-      <Filter>Source Files\datatypes</Filter>
-    </ClCompile>
-    <ClCompile Include="datatypes\MQ2DeityType.cpp">
-      <Filter>Source Files\datatypes</Filter>
-    </ClCompile>
-    <ClCompile Include="datatypes\MQ2ZoneType.cpp">
-      <Filter>Source Files\datatypes</Filter>
-    </ClCompile>
-    <ClCompile Include="datatypes\MQ2BodyType.cpp">
-      <Filter>Source Files\datatypes</Filter>
-    </ClCompile>
-    <ClCompile Include="datatypes\MQ2CurrentZoneType.cpp">
-      <Filter>Source Files\datatypes</Filter>
-    </ClCompile>
-    <ClCompile Include="datatypes\MQ2MenuType.cpp">
-      <Filter>Source Files\datatypes</Filter>
-    </ClCompile>
-    <ClCompile Include="datatypes\MQ2WindowType.cpp">
-      <Filter>Source Files\datatypes</Filter>
-    </ClCompile>
-    <ClCompile Include="datatypes\MQ2ItemType.cpp">
-      <Filter>Source Files\datatypes</Filter>
-    </ClCompile>
-    <ClCompile Include="datatypes\MQ2ItemSpellType.cpp">
-      <Filter>Source Files\datatypes</Filter>
-    </ClCompile>
-    <ClCompile Include="datatypes\MQ2SpellType.cpp">
-      <Filter>Source Files\datatypes</Filter>
-    </ClCompile>
-    <ClCompile Include="datatypes\MQ2CharacterType.cpp">
-      <Filter>Source Files\datatypes</Filter>
-    </ClCompile>
-    <ClCompile Include="datatypes\MQ2CachedBuffType.cpp">
-      <Filter>Source Files\datatypes</Filter>
-    </ClCompile>
-    <ClCompile Include="datatypes\MQ2BuffType.cpp">
-      <Filter>Source Files\datatypes</Filter>
-    </ClCompile>
-    <ClCompile Include="datatypes\MQ2SpawnType.cpp">
-      <Filter>Source Files\datatypes</Filter>
-    </ClCompile>
-    <ClCompile Include="datatypes\MQ2ArgbType.cpp">
-      <Filter>Source Files\datatypes</Filter>
-    </ClCompile>
-    <ClCompile Include="datatypes\MQ2TicksType.cpp">
-      <Filter>Source Files\datatypes</Filter>
-    </ClCompile>
-    <ClCompile Include="datatypes\MQ2MacroType.cpp">
-      <Filter>Source Files\datatypes</Filter>
-    </ClCompile>
-    <ClCompile Include="datatypes\MQ2MathType.cpp">
-      <Filter>Source Files\datatypes</Filter>
-    </ClCompile>
-    <ClCompile Include="datatypes\MQ2ArrayType.cpp">
-      <Filter>Source Files\datatypes</Filter>
-    </ClCompile>
-    <ClCompile Include="datatypes\MQ2BoolType.cpp">
-      <Filter>Source Files\datatypes</Filter>
-    </ClCompile>
-    <ClCompile Include="MQ2Anonymize.cpp">
-      <Filter>Source Files</Filter>
-    </ClCompile>
-    <ClCompile Include="..\..\contrib\mini-yaml\yaml\Yaml.cpp">
-      <Filter>Source Files\Contrib\mini-yaml</Filter>
-    </ClCompile>
-    <ClCompile Include="..\common\NamedPipes.cpp">
-      <Filter>Source Files\common</Filter>
-    </ClCompile>
-    <ClCompile Include="CrashHandler.cpp">
-      <Filter>Source Files</Filter>
-    </ClCompile>
-    <ClCompile Include="MQ2CachedBuffs.cpp">
-      <Filter>Source Files</Filter>
-    </ClCompile>
-    <ClCompile Include="datatypes\MQ2TimeStampType.cpp">
-      <Filter>Source Files\datatypes</Filter>
-    </ClCompile>
-    <ClCompile Include="MQ2StringDB.cpp">
-      <Filter>Source Files</Filter>
-    </ClCompile>
-    <ClCompile Include="datatypes\MQ2LastMouseOverType.cpp">
-      <Filter>Source Files\datatypes</Filter>
-    </ClCompile>
-    <ClCompile Include="MQ2GroundSpawns.cpp">
-      <Filter>Source Files</Filter>
-    </ClCompile>
-  </ItemGroup>
-  <ItemGroup>
-    <ClInclude Include="MQ2Commands.h">
-      <Filter>Header Files</Filter>
-    </ClInclude>
-    <ClInclude Include="MQ2Globals.h">
-      <Filter>Header Files</Filter>
-    </ClInclude>
-    <ClInclude Include="MQ2Inlines.h">
-      <Filter>Header Files</Filter>
-    </ClInclude>
-    <ClInclude Include="MQ2Internal.h">
-      <Filter>Header Files</Filter>
-    </ClInclude>
-    <ClInclude Include="MQ2Main.h">
-      <Filter>Header Files</Filter>
-    </ClInclude>
-    <ClInclude Include="MQ2Prototypes.h">
-      <Filter>Header Files</Filter>
-    </ClInclude>
-    <ClInclude Include="MQ2TopLevelObjects.h">
-      <Filter>Header Files</Filter>
-    </ClInclude>
-    <ClInclude Include="resource.h">
-      <Filter>Header Files</Filter>
-    </ClInclude>
-    <ClInclude Include="..\..\contrib\fmt\include\fmt\chrono.h">
-      <Filter>Header Files\contrib\fmt</Filter>
-    </ClInclude>
-    <ClInclude Include="..\..\contrib\fmt\include\fmt\color.h">
-      <Filter>Header Files\contrib\fmt</Filter>
-    </ClInclude>
-    <ClInclude Include="..\..\contrib\fmt\include\fmt\compile.h">
-      <Filter>Header Files\contrib\fmt</Filter>
-    </ClInclude>
-    <ClInclude Include="..\..\contrib\fmt\include\fmt\core.h">
-      <Filter>Header Files\contrib\fmt</Filter>
-    </ClInclude>
-    <ClInclude Include="..\..\contrib\fmt\include\fmt\format.h">
-      <Filter>Header Files\contrib\fmt</Filter>
-    </ClInclude>
-    <ClInclude Include="..\..\contrib\fmt\include\fmt\format-inl.h">
-      <Filter>Header Files\contrib\fmt</Filter>
-    </ClInclude>
-    <ClInclude Include="..\..\contrib\fmt\include\fmt\locale.h">
-      <Filter>Header Files\contrib\fmt</Filter>
-    </ClInclude>
-    <ClInclude Include="..\..\contrib\fmt\include\fmt\ostream.h">
-      <Filter>Header Files\contrib\fmt</Filter>
-    </ClInclude>
-    <ClInclude Include="..\..\contrib\fmt\include\fmt\posix.h">
-      <Filter>Header Files\contrib\fmt</Filter>
-    </ClInclude>
-    <ClInclude Include="..\..\contrib\fmt\include\fmt\printf.h">
-      <Filter>Header Files\contrib\fmt</Filter>
-    </ClInclude>
-    <ClInclude Include="..\..\contrib\fmt\include\fmt\ranges.h">
-      <Filter>Header Files\contrib\fmt</Filter>
-    </ClInclude>
-    <ClInclude Include="..\..\contrib\fmt\include\fmt\safe-duration-cast.h">
-      <Filter>Header Files\contrib\fmt</Filter>
-    </ClInclude>
-    <ClInclude Include="pch.h">
-      <Filter>Header Files</Filter>
-    </ClInclude>
-    <ClInclude Include="..\..\contrib\imgui\imconfig.h">
-      <Filter>Header Files\contrib\imgui</Filter>
-    </ClInclude>
-    <ClInclude Include="..\..\contrib\imgui\imgui.h">
-      <Filter>Header Files\contrib\imgui</Filter>
-    </ClInclude>
-    <ClInclude Include="..\..\contrib\imgui\imgui_internal.h">
-      <Filter>Header Files\contrib\imgui</Filter>
-    </ClInclude>
-    <ClInclude Include="..\..\contrib\imgui\imstb_rectpack.h">
-      <Filter>Header Files\contrib\imgui</Filter>
-    </ClInclude>
-    <ClInclude Include="..\..\contrib\imgui\imstb_textedit.h">
-      <Filter>Header Files\contrib\imgui</Filter>
-    </ClInclude>
-    <ClInclude Include="..\..\contrib\imgui\imstb_truetype.h">
-      <Filter>Header Files\contrib\imgui</Filter>
-    </ClInclude>
-    <ClInclude Include="..\common\Common.h">
-      <Filter>Header Files\common</Filter>
-    </ClInclude>
-    <ClInclude Include="..\common\ConfigUtils.h">
-      <Filter>Header Files\common</Filter>
-    </ClInclude>
-    <ClInclude Include="..\common\StringUtils.h">
-      <Filter>Header Files\common</Filter>
-    </ClInclude>
-    <ClInclude Include="..\..\contrib\Blech\Blech.h">
-      <Filter>Header Files</Filter>
-    </ClInclude>
-    <ClInclude Include="..\..\contrib\imgui\misc\cpp\imgui_stdlib.h">
-      <Filter>Header Files\contrib\imgui</Filter>
-    </ClInclude>
-    <ClInclude Include="datatypes\DataTypeList.h">
-      <Filter>Header Files\datatypes</Filter>
-    </ClInclude>
-    <ClInclude Include="datatypes\MQ2DataTypes.h">
-      <Filter>Header Files\datatypes</Filter>
-    </ClInclude>
-    <ClInclude Include="..\..\contrib\mini-yaml\yaml\Yaml.hpp">
-      <Filter>Header Files\contrib\mini-yaml</Filter>
-    </ClInclude>
-    <ClInclude Include="..\..\contrib\args\args.hxx">
-      <Filter>Header Files\contrib\args</Filter>
-    </ClInclude>
-    <ClInclude Include="..\common\NamedPipes.h">
-      <Filter>Header Files\common</Filter>
-    </ClInclude>
-    <ClInclude Include="CrashHandler.h">
-      <Filter>Header Files</Filter>
-    </ClInclude>
-    <ClInclude Include="..\common\MiscUtils.h">
-      <Filter>Header Files\common</Filter>
-    </ClInclude>
-    <ClInclude Include="MQ2Args.h">
-      <Filter>Header Files</Filter>
-    </ClInclude>
-<<<<<<< HEAD
-    <ClInclude Include="MQ2DataContainers.h">
-      <Filter>Header Files</Filter>
-=======
-    <ClInclude Include="..\..\contrib\tinyfsm\include\tinyfsm.hpp">
-      <Filter>Header Files\contrib\tinyfsm</Filter>
->>>>>>> d56a38d5
-    </ClInclude>
-  </ItemGroup>
-  <ItemGroup>
-    <ResourceCompile Include="MQ2Main.rc">
-      <Filter>Resource Files</Filter>
-    </ResourceCompile>
-  </ItemGroup>
-  <ItemGroup>
-    <Natvis Include="..\MQ2.natvis">
-      <Filter>Resource Files</Filter>
-    </Natvis>
-    <Natvis Include="..\..\contrib\imgui\misc\natvis\imgui.natvis">
-      <Filter>Resource Files</Filter>
-    </Natvis>
-  </ItemGroup>
-  <ItemGroup>
-    <Text Include="..\..\data\resources\GPL.txt">
-      <Filter>Resource Files</Filter>
-    </Text>
-    <Text Include="..\..\data\resources\ItemDB.txt">
-      <Filter>Resource Files</Filter>
-    </Text>
-  </ItemGroup>
-  <ItemGroup>
-    <None Include="..\..\data\resources\CHANGELOG.md">
-      <Filter>Resource Files</Filter>
-    </None>
-  </ItemGroup>
-</Project>
+﻿<?xml version="1.0" encoding="utf-8"?>
+<Project ToolsVersion="4.0" xmlns="http://schemas.microsoft.com/developer/msbuild/2003">
+  <ItemGroup>
+    <Filter Include="Source Files">
+      <UniqueIdentifier>{ef4e534b-c368-4424-b342-7ca1e4e62302}</UniqueIdentifier>
+      <Extensions>cpp;c;cxx;def;odl;idl;hpj;bat;asm</Extensions>
+    </Filter>
+    <Filter Include="Header Files">
+      <UniqueIdentifier>{eaecfe3f-5f26-496e-8c93-70481ca8f8cc}</UniqueIdentifier>
+      <Extensions>h;hpp;hxx;hm;inl;inc</Extensions>
+    </Filter>
+    <Filter Include="Resource Files">
+      <UniqueIdentifier>{f444558d-0978-4637-9574-41e30a49f137}</UniqueIdentifier>
+    </Filter>
+    <Filter Include="Source Files\Contrib">
+      <UniqueIdentifier>{1a953c64-aeaf-4397-94a6-58df056d33ed}</UniqueIdentifier>
+    </Filter>
+    <Filter Include="Header Files\contrib">
+      <UniqueIdentifier>{37f552ce-de79-4c09-bc69-6022bc7cedd3}</UniqueIdentifier>
+    </Filter>
+    <Filter Include="Header Files\contrib\fmt">
+      <UniqueIdentifier>{e802e118-a7b2-4236-96b5-0f5ddce7bda0}</UniqueIdentifier>
+    </Filter>
+    <Filter Include="Source Files\Contrib\fmt">
+      <UniqueIdentifier>{ae7f2c4e-8df7-487e-96e0-7725daa2921e}</UniqueIdentifier>
+    </Filter>
+    <Filter Include="Source Files\Contrib\imgui">
+      <UniqueIdentifier>{bc72df53-5d06-4b30-9bea-5265828ea358}</UniqueIdentifier>
+    </Filter>
+    <Filter Include="Header Files\contrib\imgui">
+      <UniqueIdentifier>{c9b8caa5-c7a6-4c28-86dc-65f7c261bc1c}</UniqueIdentifier>
+    </Filter>
+    <Filter Include="Header Files\common">
+      <UniqueIdentifier>{e98c76df-4e31-446f-a6ab-5ea6d565f09c}</UniqueIdentifier>
+    </Filter>
+    <Filter Include="Header Files\datatypes">
+      <UniqueIdentifier>{4082d230-146c-4090-ba35-9c9784d918c4}</UniqueIdentifier>
+    </Filter>
+    <Filter Include="Source Files\datatypes">
+      <UniqueIdentifier>{7c8bf5c2-6364-450f-9606-96eacfab025d}</UniqueIdentifier>
+    </Filter>
+    <Filter Include="Header Files\contrib\mini-yaml">
+      <UniqueIdentifier>{55505fe6-974c-45d0-8042-6cd5a917d07c}</UniqueIdentifier>
+    </Filter>
+    <Filter Include="Source Files\Contrib\mini-yaml">
+      <UniqueIdentifier>{143e675e-d8ba-4d83-800a-40269d7928eb}</UniqueIdentifier>
+    </Filter>
+    <Filter Include="Header Files\contrib\args">
+      <UniqueIdentifier>{d68e9c62-1513-44e2-a8ad-d03140a4c900}</UniqueIdentifier>
+    </Filter>
+    <Filter Include="Source Files\common">
+      <UniqueIdentifier>{351861e7-0a7f-486b-92a6-b3b61008ef7b}</UniqueIdentifier>
+    </Filter>
+    <Filter Include="Header Files\contrib\tinyfsm">
+      <UniqueIdentifier>{e72b7f70-7103-411e-9e70-b6cfa6189c5c}</UniqueIdentifier>
+    </Filter>
+  </ItemGroup>
+  <ItemGroup>
+    <ClCompile Include="MQ2Auth.cpp">
+      <Filter>Source Files</Filter>
+    </ClCompile>
+    <ClCompile Include="MQ2AutoInventory.cpp">
+      <Filter>Source Files</Filter>
+    </ClCompile>
+    <ClCompile Include="MQ2Benchmarks.cpp">
+      <Filter>Source Files</Filter>
+    </ClCompile>
+    <ClCompile Include="MQ2ChatHook.cpp">
+      <Filter>Source Files</Filter>
+    </ClCompile>
+    <ClCompile Include="MQ2CleanUI.cpp">
+      <Filter>Source Files</Filter>
+    </ClCompile>
+    <ClCompile Include="MQ2CommandAPI.cpp">
+      <Filter>Source Files</Filter>
+    </ClCompile>
+    <ClCompile Include="MQ2Commands.cpp">
+      <Filter>Source Files</Filter>
+    </ClCompile>
+    <ClCompile Include="MQ2DInput.cpp">
+      <Filter>Source Files</Filter>
+    </ClCompile>
+    <ClCompile Include="MQ2Data.cpp">
+      <Filter>Source Files</Filter>
+    </ClCompile>
+    <ClCompile Include="MQ2DataAPI.cpp">
+      <Filter>Source Files</Filter>
+    </ClCompile>
+    <ClCompile Include="MQ2DataVars.cpp">
+      <Filter>Source Files</Filter>
+    </ClCompile>
+    <ClCompile Include="MQ2DetourAPI.cpp">
+      <Filter>Source Files</Filter>
+    </ClCompile>
+    <ClCompile Include="MQ2Globals.cpp">
+      <Filter>Source Files</Filter>
+    </ClCompile>
+    <ClCompile Include="MQ2KeyBinds.cpp">
+      <Filter>Source Files</Filter>
+    </ClCompile>
+    <ClCompile Include="MQ2MacroCommands.cpp">
+      <Filter>Source Files</Filter>
+    </ClCompile>
+    <ClCompile Include="MQ2Main.cpp">
+      <Filter>Source Files</Filter>
+    </ClCompile>
+    <ClCompile Include="MQ2Mouse.cpp">
+      <Filter>Source Files</Filter>
+    </ClCompile>
+    <ClCompile Include="MQ2ParseAPI.cpp">
+      <Filter>Source Files</Filter>
+    </ClCompile>
+    <ClCompile Include="MQ2PluginHandler.cpp">
+      <Filter>Source Files</Filter>
+    </ClCompile>
+    <ClCompile Include="MQ2Pulse.cpp">
+      <Filter>Source Files</Filter>
+    </ClCompile>
+    <ClCompile Include="MQ2Spawns.cpp">
+      <Filter>Source Files</Filter>
+    </ClCompile>
+    <ClCompile Include="MQ2Utilities.cpp">
+      <Filter>Source Files</Filter>
+    </ClCompile>
+    <ClCompile Include="MQ2Windows.cpp">
+      <Filter>Source Files</Filter>
+    </ClCompile>
+    <ClCompile Include="MQ2Spells.cpp">
+      <Filter>Source Files</Filter>
+    </ClCompile>
+    <ClCompile Include="pch.cpp">
+      <Filter>Source Files</Filter>
+    </ClCompile>
+    <ClCompile Include="MQ2Overlay.cpp">
+      <Filter>Source Files</Filter>
+    </ClCompile>
+    <ClCompile Include="..\..\contrib\fmt\src\format.cc">
+      <Filter>Source Files\Contrib\fmt</Filter>
+    </ClCompile>
+    <ClCompile Include="..\..\contrib\imgui\imgui_widgets.cpp">
+      <Filter>Source Files\Contrib\imgui</Filter>
+    </ClCompile>
+    <ClCompile Include="..\..\contrib\imgui\imgui.cpp">
+      <Filter>Source Files\Contrib\imgui</Filter>
+    </ClCompile>
+    <ClCompile Include="..\..\contrib\imgui\imgui_demo.cpp">
+      <Filter>Source Files\Contrib\imgui</Filter>
+    </ClCompile>
+    <ClCompile Include="..\..\contrib\imgui\imgui_draw.cpp">
+      <Filter>Source Files\Contrib\imgui</Filter>
+    </ClCompile>
+    <ClCompile Include="MQ2LoginFrontend.cpp">
+      <Filter>Source Files</Filter>
+    </ClCompile>
+    <ClCompile Include="..\..\contrib\imgui\misc\cpp\imgui_stdlib.cpp">
+      <Filter>Source Files\Contrib\imgui</Filter>
+    </ClCompile>
+    <ClCompile Include="datatypes\MQ2Type.cpp">
+      <Filter>Source Files\datatypes</Filter>
+    </ClCompile>
+    <ClCompile Include="datatypes\MQ2DataTypes.cpp">
+      <Filter>Source Files\datatypes</Filter>
+    </ClCompile>
+    <ClCompile Include="datatypes\MQ2TypeType.cpp">
+      <Filter>Source Files\datatypes</Filter>
+    </ClCompile>
+    <ClCompile Include="datatypes\MQ2PluginType.cpp">
+      <Filter>Source Files\datatypes</Filter>
+    </ClCompile>
+    <ClCompile Include="datatypes\MQ2FloatType.cpp">
+      <Filter>Source Files\datatypes</Filter>
+    </ClCompile>
+    <ClCompile Include="datatypes\MQ2DoubleType.cpp">
+      <Filter>Source Files\datatypes</Filter>
+    </ClCompile>
+    <ClCompile Include="datatypes\MQ2IntType.cpp">
+      <Filter>Source Files\datatypes</Filter>
+    </ClCompile>
+    <ClCompile Include="datatypes\MQ2Int64Type.cpp">
+      <Filter>Source Files\datatypes</Filter>
+    </ClCompile>
+    <ClCompile Include="datatypes\MQ2StringType.cpp">
+      <Filter>Source Files\datatypes</Filter>
+    </ClCompile>
+    <ClCompile Include="datatypes\MQ2BandolierType.cpp">
+      <Filter>Source Files\datatypes</Filter>
+    </ClCompile>
+    <ClCompile Include="datatypes\MQ2BandolierItemType.cpp">
+      <Filter>Source Files\datatypes</Filter>
+    </ClCompile>
+    <ClCompile Include="datatypes\MQ2AuraType.cpp">
+      <Filter>Source Files\datatypes</Filter>
+    </ClCompile>
+    <ClCompile Include="datatypes\MQ2RangeType.cpp">
+      <Filter>Source Files\datatypes</Filter>
+    </ClCompile>
+    <ClCompile Include="datatypes\MQ2AugType.cpp">
+      <Filter>Source Files\datatypes</Filter>
+    </ClCompile>
+    <ClCompile Include="datatypes\MQ2SolventType.cpp">
+      <Filter>Source Files\datatypes</Filter>
+    </ClCompile>
+    <ClCompile Include="datatypes\MQ2WorldLocationType.cpp">
+      <Filter>Source Files\datatypes</Filter>
+    </ClCompile>
+    <ClCompile Include="datatypes\MQ2AlertListType.cpp">
+      <Filter>Source Files\datatypes</Filter>
+    </ClCompile>
+    <ClCompile Include="datatypes\MQ2AlertType.cpp">
+      <Filter>Source Files\datatypes</Filter>
+    </ClCompile>
+    <ClCompile Include="datatypes\MQ2AdvLootType.cpp">
+      <Filter>Source Files\datatypes</Filter>
+    </ClCompile>
+    <ClCompile Include="datatypes\MQ2AdvLootItemType.cpp">
+      <Filter>Source Files\datatypes</Filter>
+    </ClCompile>
+    <ClCompile Include="datatypes\MQ2ItemFilterDataType.cpp">
+      <Filter>Source Files\datatypes</Filter>
+    </ClCompile>
+    <ClCompile Include="datatypes\MQ2KeyRingType.cpp">
+      <Filter>Source Files\datatypes</Filter>
+    </ClCompile>
+    <ClCompile Include="datatypes\MQ2XTargetType.cpp">
+      <Filter>Source Files\datatypes</Filter>
+    </ClCompile>
+    <ClCompile Include="datatypes\MQ2TaskType.cpp">
+      <Filter>Source Files\datatypes</Filter>
+    </ClCompile>
+    <ClCompile Include="datatypes\MQ2TaskMemberType.cpp">
+      <Filter>Source Files\datatypes</Filter>
+    </ClCompile>
+    <ClCompile Include="datatypes\MQ2TaskObjectiveType.cpp">
+      <Filter>Source Files\datatypes</Filter>
+    </ClCompile>
+    <ClCompile Include="datatypes\MQ2TargetType.cpp">
+      <Filter>Source Files\datatypes</Filter>
+    </ClCompile>
+    <ClCompile Include="datatypes\MQ2FriendsType.cpp">
+      <Filter>Source Files\datatypes</Filter>
+    </ClCompile>
+    <ClCompile Include="datatypes\MQ2FellowshipMemberType.cpp">
+      <Filter>Source Files\datatypes</Filter>
+    </ClCompile>
+    <ClCompile Include="datatypes\MQ2FellowshipType.cpp">
+      <Filter>Source Files\datatypes</Filter>
+    </ClCompile>
+    <ClCompile Include="datatypes\MQ2DZMemberType.cpp">
+      <Filter>Source Files\datatypes</Filter>
+    </ClCompile>
+    <ClCompile Include="datatypes\MQ2DynamicZoneType.cpp">
+      <Filter>Source Files\datatypes</Filter>
+    </ClCompile>
+    <ClCompile Include="datatypes\MQ2EvolvingItemType.cpp">
+      <Filter>Source Files\datatypes</Filter>
+    </ClCompile>
+    <ClCompile Include="datatypes\MQ2GroupMemberType.cpp">
+      <Filter>Source Files\datatypes</Filter>
+    </ClCompile>
+    <ClCompile Include="datatypes\MQ2GroupType.cpp">
+      <Filter>Source Files\datatypes</Filter>
+    </ClCompile>
+    <ClCompile Include="datatypes\MQ2AltAbilityType.cpp">
+      <Filter>Source Files\datatypes</Filter>
+    </ClCompile>
+    <ClCompile Include="datatypes\MQ2SkillType.cpp">
+      <Filter>Source Files\datatypes</Filter>
+    </ClCompile>
+    <ClCompile Include="datatypes\MQ2TimerType.cpp">
+      <Filter>Source Files\datatypes</Filter>
+    </ClCompile>
+    <ClCompile Include="datatypes\MQ2InvSlotType.cpp">
+      <Filter>Source Files\datatypes</Filter>
+    </ClCompile>
+    <ClCompile Include="datatypes\MQ2PetType.cpp">
+      <Filter>Source Files\datatypes</Filter>
+    </ClCompile>
+    <ClCompile Include="datatypes\MQ2MercenaryType.cpp">
+      <Filter>Source Files\datatypes</Filter>
+    </ClCompile>
+    <ClCompile Include="datatypes\MQ2PointMerchantType.cpp">
+      <Filter>Source Files\datatypes</Filter>
+    </ClCompile>
+    <ClCompile Include="datatypes\MQ2PointMerchantItemType.cpp">
+      <Filter>Source Files\datatypes</Filter>
+    </ClCompile>
+    <ClCompile Include="datatypes\MQ2MerchantType.cpp">
+      <Filter>Source Files\datatypes</Filter>
+    </ClCompile>
+    <ClCompile Include="datatypes\MQ2CorpseType.cpp">
+      <Filter>Source Files\datatypes</Filter>
+    </ClCompile>
+    <ClCompile Include="datatypes\MQ2HeadingType.cpp">
+      <Filter>Source Files\datatypes</Filter>
+    </ClCompile>
+    <ClCompile Include="datatypes\MQ2TimeType.cpp">
+      <Filter>Source Files\datatypes</Filter>
+    </ClCompile>
+    <ClCompile Include="datatypes\MQ2EverQuestType.cpp">
+      <Filter>Source Files\datatypes</Filter>
+    </ClCompile>
+    <ClCompile Include="datatypes\MQ2CharSelectListType.cpp">
+      <Filter>Source Files\datatypes</Filter>
+    </ClCompile>
+    <ClCompile Include="datatypes\MQ2MacroQuestType.cpp">
+      <Filter>Source Files\datatypes</Filter>
+    </ClCompile>
+    <ClCompile Include="datatypes\MQ2GroundType.cpp">
+      <Filter>Source Files\datatypes</Filter>
+    </ClCompile>
+    <ClCompile Include="datatypes\MQ2SwitchType.cpp">
+      <Filter>Source Files\datatypes</Filter>
+    </ClCompile>
+    <ClCompile Include="datatypes\MQ2RaceType.cpp">
+      <Filter>Source Files\datatypes</Filter>
+    </ClCompile>
+    <ClCompile Include="datatypes\MQ2ClassType.cpp">
+      <Filter>Source Files\datatypes</Filter>
+    </ClCompile>
+    <ClCompile Include="datatypes\MQ2DeityType.cpp">
+      <Filter>Source Files\datatypes</Filter>
+    </ClCompile>
+    <ClCompile Include="datatypes\MQ2ZoneType.cpp">
+      <Filter>Source Files\datatypes</Filter>
+    </ClCompile>
+    <ClCompile Include="datatypes\MQ2BodyType.cpp">
+      <Filter>Source Files\datatypes</Filter>
+    </ClCompile>
+    <ClCompile Include="datatypes\MQ2CurrentZoneType.cpp">
+      <Filter>Source Files\datatypes</Filter>
+    </ClCompile>
+    <ClCompile Include="datatypes\MQ2MenuType.cpp">
+      <Filter>Source Files\datatypes</Filter>
+    </ClCompile>
+    <ClCompile Include="datatypes\MQ2WindowType.cpp">
+      <Filter>Source Files\datatypes</Filter>
+    </ClCompile>
+    <ClCompile Include="datatypes\MQ2ItemType.cpp">
+      <Filter>Source Files\datatypes</Filter>
+    </ClCompile>
+    <ClCompile Include="datatypes\MQ2ItemSpellType.cpp">
+      <Filter>Source Files\datatypes</Filter>
+    </ClCompile>
+    <ClCompile Include="datatypes\MQ2SpellType.cpp">
+      <Filter>Source Files\datatypes</Filter>
+    </ClCompile>
+    <ClCompile Include="datatypes\MQ2CharacterType.cpp">
+      <Filter>Source Files\datatypes</Filter>
+    </ClCompile>
+    <ClCompile Include="datatypes\MQ2CachedBuffType.cpp">
+      <Filter>Source Files\datatypes</Filter>
+    </ClCompile>
+    <ClCompile Include="datatypes\MQ2BuffType.cpp">
+      <Filter>Source Files\datatypes</Filter>
+    </ClCompile>
+    <ClCompile Include="datatypes\MQ2SpawnType.cpp">
+      <Filter>Source Files\datatypes</Filter>
+    </ClCompile>
+    <ClCompile Include="datatypes\MQ2ArgbType.cpp">
+      <Filter>Source Files\datatypes</Filter>
+    </ClCompile>
+    <ClCompile Include="datatypes\MQ2TicksType.cpp">
+      <Filter>Source Files\datatypes</Filter>
+    </ClCompile>
+    <ClCompile Include="datatypes\MQ2MacroType.cpp">
+      <Filter>Source Files\datatypes</Filter>
+    </ClCompile>
+    <ClCompile Include="datatypes\MQ2MathType.cpp">
+      <Filter>Source Files\datatypes</Filter>
+    </ClCompile>
+    <ClCompile Include="datatypes\MQ2ArrayType.cpp">
+      <Filter>Source Files\datatypes</Filter>
+    </ClCompile>
+    <ClCompile Include="datatypes\MQ2BoolType.cpp">
+      <Filter>Source Files\datatypes</Filter>
+    </ClCompile>
+    <ClCompile Include="MQ2Anonymize.cpp">
+      <Filter>Source Files</Filter>
+    </ClCompile>
+    <ClCompile Include="..\..\contrib\mini-yaml\yaml\Yaml.cpp">
+      <Filter>Source Files\Contrib\mini-yaml</Filter>
+    </ClCompile>
+    <ClCompile Include="..\common\NamedPipes.cpp">
+      <Filter>Source Files\common</Filter>
+    </ClCompile>
+    <ClCompile Include="CrashHandler.cpp">
+      <Filter>Source Files</Filter>
+    </ClCompile>
+    <ClCompile Include="MQ2CachedBuffs.cpp">
+      <Filter>Source Files</Filter>
+    </ClCompile>
+    <ClCompile Include="datatypes\MQ2TimeStampType.cpp">
+      <Filter>Source Files\datatypes</Filter>
+    </ClCompile>
+    <ClCompile Include="MQ2StringDB.cpp">
+      <Filter>Source Files</Filter>
+    </ClCompile>
+    <ClCompile Include="datatypes\MQ2LastMouseOverType.cpp">
+      <Filter>Source Files\datatypes</Filter>
+    </ClCompile>
+    <ClCompile Include="MQ2GroundSpawns.cpp">
+      <Filter>Source Files</Filter>
+    </ClCompile>
+  </ItemGroup>
+  <ItemGroup>
+    <ClInclude Include="MQ2Commands.h">
+      <Filter>Header Files</Filter>
+    </ClInclude>
+    <ClInclude Include="MQ2Globals.h">
+      <Filter>Header Files</Filter>
+    </ClInclude>
+    <ClInclude Include="MQ2Inlines.h">
+      <Filter>Header Files</Filter>
+    </ClInclude>
+    <ClInclude Include="MQ2Internal.h">
+      <Filter>Header Files</Filter>
+    </ClInclude>
+    <ClInclude Include="MQ2Main.h">
+      <Filter>Header Files</Filter>
+    </ClInclude>
+    <ClInclude Include="MQ2Prototypes.h">
+      <Filter>Header Files</Filter>
+    </ClInclude>
+    <ClInclude Include="MQ2TopLevelObjects.h">
+      <Filter>Header Files</Filter>
+    </ClInclude>
+    <ClInclude Include="resource.h">
+      <Filter>Header Files</Filter>
+    </ClInclude>
+    <ClInclude Include="..\..\contrib\fmt\include\fmt\chrono.h">
+      <Filter>Header Files\contrib\fmt</Filter>
+    </ClInclude>
+    <ClInclude Include="..\..\contrib\fmt\include\fmt\color.h">
+      <Filter>Header Files\contrib\fmt</Filter>
+    </ClInclude>
+    <ClInclude Include="..\..\contrib\fmt\include\fmt\compile.h">
+      <Filter>Header Files\contrib\fmt</Filter>
+    </ClInclude>
+    <ClInclude Include="..\..\contrib\fmt\include\fmt\core.h">
+      <Filter>Header Files\contrib\fmt</Filter>
+    </ClInclude>
+    <ClInclude Include="..\..\contrib\fmt\include\fmt\format.h">
+      <Filter>Header Files\contrib\fmt</Filter>
+    </ClInclude>
+    <ClInclude Include="..\..\contrib\fmt\include\fmt\format-inl.h">
+      <Filter>Header Files\contrib\fmt</Filter>
+    </ClInclude>
+    <ClInclude Include="..\..\contrib\fmt\include\fmt\locale.h">
+      <Filter>Header Files\contrib\fmt</Filter>
+    </ClInclude>
+    <ClInclude Include="..\..\contrib\fmt\include\fmt\ostream.h">
+      <Filter>Header Files\contrib\fmt</Filter>
+    </ClInclude>
+    <ClInclude Include="..\..\contrib\fmt\include\fmt\posix.h">
+      <Filter>Header Files\contrib\fmt</Filter>
+    </ClInclude>
+    <ClInclude Include="..\..\contrib\fmt\include\fmt\printf.h">
+      <Filter>Header Files\contrib\fmt</Filter>
+    </ClInclude>
+    <ClInclude Include="..\..\contrib\fmt\include\fmt\ranges.h">
+      <Filter>Header Files\contrib\fmt</Filter>
+    </ClInclude>
+    <ClInclude Include="..\..\contrib\fmt\include\fmt\safe-duration-cast.h">
+      <Filter>Header Files\contrib\fmt</Filter>
+    </ClInclude>
+    <ClInclude Include="pch.h">
+      <Filter>Header Files</Filter>
+    </ClInclude>
+    <ClInclude Include="..\..\contrib\imgui\imconfig.h">
+      <Filter>Header Files\contrib\imgui</Filter>
+    </ClInclude>
+    <ClInclude Include="..\..\contrib\imgui\imgui.h">
+      <Filter>Header Files\contrib\imgui</Filter>
+    </ClInclude>
+    <ClInclude Include="..\..\contrib\imgui\imgui_internal.h">
+      <Filter>Header Files\contrib\imgui</Filter>
+    </ClInclude>
+    <ClInclude Include="..\..\contrib\imgui\imstb_rectpack.h">
+      <Filter>Header Files\contrib\imgui</Filter>
+    </ClInclude>
+    <ClInclude Include="..\..\contrib\imgui\imstb_textedit.h">
+      <Filter>Header Files\contrib\imgui</Filter>
+    </ClInclude>
+    <ClInclude Include="..\..\contrib\imgui\imstb_truetype.h">
+      <Filter>Header Files\contrib\imgui</Filter>
+    </ClInclude>
+    <ClInclude Include="..\common\Common.h">
+      <Filter>Header Files\common</Filter>
+    </ClInclude>
+    <ClInclude Include="..\common\ConfigUtils.h">
+      <Filter>Header Files\common</Filter>
+    </ClInclude>
+    <ClInclude Include="..\common\StringUtils.h">
+      <Filter>Header Files\common</Filter>
+    </ClInclude>
+    <ClInclude Include="..\..\contrib\Blech\Blech.h">
+      <Filter>Header Files</Filter>
+    </ClInclude>
+    <ClInclude Include="..\..\contrib\imgui\misc\cpp\imgui_stdlib.h">
+      <Filter>Header Files\contrib\imgui</Filter>
+    </ClInclude>
+    <ClInclude Include="datatypes\DataTypeList.h">
+      <Filter>Header Files\datatypes</Filter>
+    </ClInclude>
+    <ClInclude Include="datatypes\MQ2DataTypes.h">
+      <Filter>Header Files\datatypes</Filter>
+    </ClInclude>
+    <ClInclude Include="..\..\contrib\mini-yaml\yaml\Yaml.hpp">
+      <Filter>Header Files\contrib\mini-yaml</Filter>
+    </ClInclude>
+    <ClInclude Include="..\..\contrib\args\args.hxx">
+      <Filter>Header Files\contrib\args</Filter>
+    </ClInclude>
+    <ClInclude Include="..\common\NamedPipes.h">
+      <Filter>Header Files\common</Filter>
+    </ClInclude>
+    <ClInclude Include="CrashHandler.h">
+      <Filter>Header Files</Filter>
+    </ClInclude>
+    <ClInclude Include="..\common\MiscUtils.h">
+      <Filter>Header Files\common</Filter>
+    </ClInclude>
+    <ClInclude Include="MQ2Args.h">
+      <Filter>Header Files</Filter>
+    </ClInclude>
+    <ClInclude Include="MQ2DataContainers.h">
+      <Filter>Header Files</Filter>
+    </ClInclude>
+    <ClInclude Include="..\..\contrib\tinyfsm\include\tinyfsm.hpp">
+      <Filter>Header Files\contrib\tinyfsm</Filter>
+    </ClInclude>
+  </ItemGroup>
+  <ItemGroup>
+    <ResourceCompile Include="MQ2Main.rc">
+      <Filter>Resource Files</Filter>
+    </ResourceCompile>
+  </ItemGroup>
+  <ItemGroup>
+    <Natvis Include="..\MQ2.natvis">
+      <Filter>Resource Files</Filter>
+    </Natvis>
+    <Natvis Include="..\..\contrib\imgui\misc\natvis\imgui.natvis">
+      <Filter>Resource Files</Filter>
+    </Natvis>
+  </ItemGroup>
+  <ItemGroup>
+    <Text Include="..\..\data\resources\GPL.txt">
+      <Filter>Resource Files</Filter>
+    </Text>
+    <Text Include="..\..\data\resources\ItemDB.txt">
+      <Filter>Resource Files</Filter>
+    </Text>
+  </ItemGroup>
+  <ItemGroup>
+    <None Include="..\..\data\resources\CHANGELOG.md">
+      <Filter>Resource Files</Filter>
+    </None>
+  </ItemGroup>
+</Project>