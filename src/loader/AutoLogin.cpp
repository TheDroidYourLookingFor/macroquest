--- conflicted
+++ resolved
@@ -18,11 +18,8 @@
 
 #include "login/Login.h"
 #include "routing/PostOffice.h"
-<<<<<<< HEAD
-=======
 
 #include "ImGui.h"
->>>>>>> 0467e88b
 
 #include <shellapi.h>
 
@@ -39,13 +36,9 @@
 
 CHotKeyCtrl* s_hotKeyCtrl = nullptr;
 
-<<<<<<< HEAD
-postoffice::Dropbox s_dropbox;
-=======
 // set of loaded instances -- be careful to only read/write this from actors to ensure no race conditions
 static std::unordered_map<std::string, LoginInstance> s_loadedInstances;
 static postoffice::Dropbox s_dropbox;
->>>>>>> 0467e88b
 
 namespace internal_paths
 {
@@ -468,1274 +461,5 @@
 {
 	s_dropbox.Remove();
 
-<<<<<<< HEAD
-		const auto& eqpath = GetPrivateProfileString(pi.profileName, "EQPath", "", pi.Inifile);
-		if (!eqpath.empty())
-		{
-			SHELLEXECUTEINFOA sei = { sizeof(SHELLEXECUTEINFOA) };
-			sei.fMask = SEE_MASK_NOCLOSEPROCESS | SEE_MASK_WAITFORINPUTIDLE;
-			sei.lpVerb = "open";
-			sei.nShow = SW_SHOW;
-
-			// Format login param and add quotes if necessary.
-			std::string arg = fmt::format("{}_{}:{}", pi.profileName, server, character);
-			if (arg.find(" ") != std::string::npos)
-			{
-				arg = fmt::format("\"{}\"", arg);
-			}
-
-			auto params = fmt::format("patchme /login:{}", arg);
-			sei.lpParameters = params.c_str();
-			sei.lpDirectory = eqpath.c_str();
-			auto file = fmt::format("{}\\eqgame.exe", eqpath);
-			sei.lpFile = file.c_str();
-
-			if (ShellExecuteEx(&sei))
-			{
-				LoginMap[pi.profileName][id].Loaded = true;
-				LoginMap[pi.profileName][id].PID = GetProcessId(sei.hProcess);
-			}
-		}
-		else
-		{
-			MessageBox(nullptr, fmt::format("No EQPath set in {} under profile {}, aborting login", pi.Inifile, pi.profileName).c_str(), nullptr, MB_SYSTEMMODAL | MB_OK);
-		}
-	}
-}
-
-void DoPlainLogin(std::string_view Server, std::string_view Login, std::string_view Pass, std::string_view CharName)
-{
-	//server^stationname^charname^pass
-
-	char szParameters[MAX_STRING] = { 0 };
-	if (!CharName.empty())
-	{
-		sprintf_s(
-			szParameters,
-			"%s\\eqgame.exe patchme /login:%s^%s^%s^%s",
-			internal_paths::EQRoot.c_str(),
-			std::string(Server).c_str(),
-			std::string(Login).c_str(),
-			std::string(CharName).c_str(),
-			std::string(Pass).c_str()
-		);
-	}
-	else
-	{
-		sprintf_s(
-			szParameters,
-			"%s\\eqgame.exe patchme /login:%s^%s^%s",
-			internal_paths::EQRoot.c_str(),
-			std::string(Server).c_str(),
-			std::string(Login).c_str(),
-			std::string(Pass).c_str()
-		);
-	}
-
-	STARTUPINFOA sei = { sizeof(STARTUPINFOA) };
-	char szWinTitle[64] = { 0 };
-	strcpy_s(szWinTitle, fmt::format("EverQuest {}.{}", CharName, Server).c_str());
-	sei.lpTitle = szWinTitle;
-	sei.wShowWindow = SW_SHOWNORMAL;
-	sei.dwFlags = STARTF_USESHOWWINDOW;
-
-	wil::unique_process_information pi;
-	::CreateProcessA(nullptr, szParameters, nullptr, nullptr, FALSE, 0, nullptr, internal_paths::EQRoot.c_str(), &sei, &pi);
-}
-
-// Note that this function blindly assumes its related to autologin in the else case
-LRESULT HandleAutoLoginMenuRightclick(HMENU hSubMenu, int menuId, LPARAM lParam)
-{
-	int unmaskedMenuId = GetUnmaskedMenuId(menuId);
-
-	if (unmaskedMenuId == ID_CHARACTER_EDIT || unmaskedMenuId == ID_MENU_CHARACTER)
-	{
-		// Get the name and check status of the menu id.
-		char szProfile[64] = { 0 };
-		bool bChecked = false;
-
-		{
-			MENUITEMINFOA mi = { sizeof(MENUITEMINFOA) };
-			mi.fMask = MIIM_DATA | MIIM_STATE;
-			GetMenuItemInfo((HMENU)lParam, menuId, MF_BYCOMMAND, &mi);
-
-			bChecked = (mi.fState & MF_CHECKED) != 0;
-			if (mi.dwItemData != 0)
-			{
-				strcpy_s(szProfile, (char*)mi.dwItemData);
-			}
-		}
-
-		// display popup menu with Edit, Delete and Check/Uncheck
-		if (szProfile[0])
-		{
-			auto& popupMap = LoginMap["Popups"];
-
-			popupMap[ID_CHARACTER_EDIT].CharacterName = szProfile;
-			popupMap[ID_CHARACTER_EDIT].PID = menuId;
-			popupMap[ID_CHARACTER_DELETE].CharacterName = szProfile;
-			popupMap[ID_CHARACTER_DELETE].PID = menuId;
-			popupMap[ID_CHARACTER_TOGGLE].CharacterName = szProfile;
-			popupMap[ID_CHARACTER_TOGGLE].PID = menuId;
-
-			char szText[64] = { 0 };
-			strcpy_s(szText, bChecked ? "&Uncheck" : "&Check");
-			bChecked = !bChecked;
-
-			MENUITEMINFOA mi = { sizeof(MENUITEMINFOA) };
-			mi.dwTypeData = szText;
-			mi.cch = 64;
-			mi.fMask = MIIM_STRING;
-			SetMenuItemInfo(hEditPopup, ID_CHARACTER_TOGGLE, FALSE, &mi);
-
-			popupMap[ID_CHARACTER_TOGGLE].profileName = bChecked ? "Uncheck" : "Check";
-
-			POINT point = { 0 };
-			GetCursorPos(&point);
-
-			TrackPopupMenuEx(hEditPopup, TPM_LEFTBUTTON | TPM_RECURSE, point.x, point.y, hMainWnd, nullptr);
-		}
-	}
-
-	return 0;
-}
-
-void LaunchCleanSession()
-{
-	// Get path to the login server data file
-	fs::path eqlsPlayerDataIni = fs::path{ internal_paths::EQRoot } / "eqlsPlayerData.ini";
-
-	// Get default username from eqlsPlayerData.ini
-	std::string username = GetPrivateProfileString("PLAYER", "Username", "<>", eqlsPlayerDataIni.string());
-
-	// create command line arguments
-	std::string parameters = fmt::format("{}\\eqgame.exe patchme /login:{}", internal_paths::EQRoot, username);
-
-	STARTUPINFOA si = { sizeof(STARTUPINFOA) };
-	si.wShowWindow = SW_SHOWNORMAL;
-	si.dwFlags = STARTF_USESHOWWINDOW;
-
-	wil::unique_process_information pi;
-	::CreateProcessA(nullptr, &parameters[0], nullptr, nullptr, FALSE, 0, nullptr, internal_paths::EQRoot.c_str(), &si, &pi);
-}
-
-bool HandleAutoLoginMenuCommand(WPARAM wParam, LPARAM lParam)
-{
-	int menuId = GetUnmaskedMenuId(static_cast<int>(wParam));
-
-	switch (menuId)
-	{
-	case ID_PROFILES_LAUNCH_CLEAN:
-		LaunchCleanSession();
-		break;
-
-	case ID_FILE_MQ2LOGINIS:
-	{
-		HMENU hSubMenu = GetSubMenu(hMenu, 0);
-		MENUITEMINFOA mi2 = { sizeof(MENUITEMINFOA) };
-
-		char Title[64];
-		mi2.dwTypeData = Title;
-		mi2.cch = 64;
-		mi2.fMask = MIIM_DATA | MIIM_SUBMENU | MIIM_ID | MIIM_STATE | MIIM_STRING;
-		GetMenuItemInfo(hSubMenu, (UINT)wParam, MF_BYCOMMAND, &mi2);
-
-		char szText[64] = { 0 };
-		mi2.fMask = MIIM_STRING | MIIM_STATE;
-		if (mi2.fState & MF_CHECKED)
-		{
-			mi2.fState = MF_UNCHECKED;
-			strcpy_s(szText, "MQ2Login is: Disabled");
-			WritePrivateProfileBool("Settings", "UseMQ2Login", false, internal_paths::AutoLoginIni.c_str());
-		}
-		else
-		{
-			mi2.fState = MF_CHECKED;
-			strcpy_s(szText, "MQ2Login is: Enabled");
-			WritePrivateProfileBool("Settings", "UseMQ2Login", true, internal_paths::AutoLoginIni.c_str());
-		}
-
-		mi2.cch = (UINT)strlen(szText) + 1;
-		mi2.dwTypeData = szText;
-		SetMenuItemInfo(hSubMenu, (UINT)wParam, false, &mi2);
-		break;
-	}
-
-	case ID_CHARACTER_EDIT:
-	{
-		auto loginIter = LoginMap.find("Popups");
-		if (loginIter != LoginMap.end())
-		{
-			auto& popupMap = loginIter->second;
-
-			auto popupIter = popupMap.find((DWORD)wParam);
-			if (popupIter != popupMap.end())
-			{
-				const ProfileInfo& pPopupinfo = popupIter->second;
-				char szCharName[128] = { 0 };
-				bool bChecked = false;
-
-				{
-					MENUITEMINFOA mi = { sizeof(MENUITEMINFOA) };
-					mi.fMask = MIIM_DATA | MIIM_SUBMENU | MIIM_ID | MIIM_STATE | MIIM_STRING;
-					mi.cch = 128;
-					mi.dwTypeData = szCharName;
-					GetMenuItemInfo(hProfilesMenu, pPopupinfo.PID, MF_BYCOMMAND, &mi);
-
-					bChecked = (mi.fState & MF_CHECKED) != 0;
-				}
-
-				// szCharName = 0x00196694 "luclin->naeru (Loaded)"
-				if (char* pDest = strstr(szCharName, "->"))
-				{
-					if (char* pDest2 = strstr(pDest, " "))
-					{
-						pDest2[0] = '\0';
-					}
-				}
-
-				if (!szCharName[0])
-					break;
-
-				auto iter = LoginMap.find(pPopupinfo.CharacterName);
-				if (iter != LoginMap.end())
-				{
-					auto& piMap = iter->second;
-
-					auto piIter = piMap.find(pPopupinfo.PID);
-					if (piIter != piMap.end())
-					{
-						const ProfileInfo& pi = piIter->second;
-
-						//drinal:shadowchick_Blob
-						if (char* pDest = strchr(szCharName, ']'))
-						{
-							pDest[0] = '\0';
-							pDest += 2;
-							strcpy_s(szCharName, pDest);
-						}
-
-						char szServer[64] = { 0 };
-						if (char* pDest = strchr(szCharName, '-'))
-						{
-							pDest[0] = '\0';
-							strcpy_s(szServer, szCharName);
-							pDest += 2;
-							strcpy_s(szCharName, pDest);
-						}
-
-						const std::string& ini = pi.Inifile;
-						std::string keyName = fmt::format("{}:{}_Blob", szServer, szCharName);
-
-						if (pPopupinfo.profileName == "Check" || pPopupinfo.profileName == "Uncheck")
-						{
-							bChecked = !bChecked;
-
-							// Toggle check
-							MENUITEMINFOA mi = { sizeof(MENUITEMINFOA) };
-							mi.fMask = MIIM_STATE;
-							mi.fState = bChecked ? MF_CHECKED : MF_UNCHECKED;
-							SetMenuItemInfo(hProfilesMenu, pPopupinfo.PID, MF_BYCOMMAND, &mi);
-
-							std::string blob = GetPrivateProfileString(pPopupinfo.CharacterName, keyName, "", ini);
-							if (!blob.empty())
-							{
-								// strip off the =0 or =1
-								size_t pos = blob.find("=");
-								if (pos != std::string::npos)
-								{
-									blob = blob.substr(0, pos);
-								}
-								blob.append(bChecked ? "=1" : "=0");
-
-								WritePrivateProfileString(pPopupinfo.CharacterName, keyName, blob, ini);
-							}
-						}
-						else if (pPopupinfo.profileName == "Delete")
-						{
-							::WritePrivateProfileStringA(pPopupinfo.CharacterName.c_str(), keyName.c_str(), nullptr, ini.c_str());
-							DeleteMenu(hProfilesMenu, pPopupinfo.PID, MF_BYCOMMAND);
-
-							piMap.erase(piIter);
-
-							// FIXME: No constants!
-							// If there are only 3 items left, those are the load all/unload all/break items. Remove them all.
-							if (piMap.size() == 3)
-							{
-								char szMenuName[64];
-
-								// Delete the profile sub menu. Gotta find it first.
-								int menuCount = GetMenuItemCount(hProfilesMenu);
-								for (int i = 0; i < menuCount; ++i)
-								{
-									// Get the title of this menu item
-									MENUITEMINFOA mi = { sizeof(MENUITEMINFOA) };
-									mi.fMask = MIIM_DATA | MIIM_SUBMENU | MIIM_ID | MIIM_STRING;
-									mi.dwTypeData = szMenuName;
-									mi.cch = 64;
-									GetMenuItemInfo(hProfilesMenu, i, TRUE, &mi);
-
-									if (ci_equals(szMenuName, pPopupinfo.CharacterName))
-									{
-										DeleteMenu(hProfilesMenu, i, MF_BYPOSITION);
-										break;
-									}
-								}
-
-								// delete the piMap too.
-								LoginMap.erase(iter);
-							}
-						}
-						else if (pPopupinfo.profileName == "Edit")
-						{
-							std::string blob = GetPrivateProfileString(pPopupinfo.CharacterName, keyName, "", ini);
-							size_t pos = blob.find("=");
-							if (pos != std::string::npos)
-							{
-								blob = blob.substr(0, pos);
-							}
-
-							std::string path = GetPrivateProfileString(pPopupinfo.CharacterName, "EQPath", "", ini);
-
-							ProfileRecord record = ProfileRecord::FromBlob(blob);
-							bNewProfile = false;
-
-							SetWindowText(hProfileEdit, pPopupinfo.CharacterName.c_str());
-							SetWindowText(hLoginEdit, record.accountName.c_str());
-							SetWindowText(hPassEdit, record.accountPassword.c_str());
-							SetWindowText(hServerEdit, szServer);
-							SetWindowText(hCharEdit, record.characterName.c_str());
-							pHotKeyCtrl->SetHotKey(record.hotkey);
-							SetWindowText(hPathEdit, path.c_str());
-
-							// Set character level
-							std::string levelText = std::to_string(record.characterLevel);
-							SetWindowText(hLevelEdit, levelText.c_str());
-
-							// Select character class
-							SelectCharacterClass(record.characterClass);
-
-							ShowWindow(hEditProfileWnd, SW_SHOWNORMAL);
-						}
-					}
-				}
-			}
-		}
-		break;
-	}
-
-	case ID_MENU_CHARACTER:
-	{
-		MENUITEMINFOA mi = { sizeof(MENUITEMINFOA) };
-		mi.fMask = MIIM_DATA;
-		GetMenuItemInfo(hProfilesMenu, (UINT)wParam, FALSE, &mi);
-
-		char szServer[64] = { 0 };
-		strcpy_s(szServer, (char*)mi.dwItemData);
-
-		bool loadAll = false;
-		bool unloadAll = false;
-
-		auto iter = LoginMap.find(szServer);
-		if (iter != LoginMap.end())
-		{
-			auto& piMap = iter->second;
-
-			auto iter2 = piMap.find((DWORD)wParam);
-			if (iter2 != piMap.end())
-			{
-				const ProfileInfo& pi = iter2->second;
-
-				if (pi.CharacterName == PROFILE_LOAD_ALL)
-				{
-					loadAll = true;
-				}
-				else if (pi.CharacterName == PROFILE_UNLOAD_ALL)
-				{
-					unloadAll = true;
-				}
-			}
-		}
-
-		if (loadAll || unloadAll)
-		{
-			// Load/Unload all profiles that are checked
-			auto iter = LoginMap.find(szServer);
-			if (iter != LoginMap.end())
-			{
-				auto& piMap = iter->second;
-
-				for (auto& pPi : piMap)
-				{
-					DWORD dwId = pPi.first;
-					ProfileInfo& pi = pPi.second;
-
-					UINT state = GetMenuState((HMENU)hProfilesMenu, dwId, MF_BYCOMMAND);
-					bool bChecked = (state & MF_CHECKED);
-
-					if (bChecked && pi.Loaded != loadAll)
-					{
-						LoadIt(pi, dwId);
-					}
-				}
-			}
-		}
-		else
-		{
-			iter = LoginMap.find(szServer);
-			if (iter != LoginMap.end())
-			{
-				auto& piMap = iter->second;
-
-				auto iter2 = piMap.find((DWORD)wParam);
-				if (iter2 != piMap.end())
-				{
-					ProfileInfo& pi = iter2->second;
-					LoadIt(pi, (int)wParam);
-				}
-			}
-		}
-		break;
-	}
-
-	case ID_PROFILES_CREATENEW:
-		bNewProfile = true;
-		ShowWindow(hEditProfileWnd, SW_SHOW);
-		break;
-
-	case ID_OPEN_MQ2AUTOLOGIN_INI:
-	{
-		std::string iniDir = fs::path{ internal_paths::AutoLoginIni }.parent_path().string();
-
-		::ShellExecuteA(nullptr, "open", internal_paths::AutoLoginIni.c_str(), nullptr, iniDir.c_str(), SW_SHOW);
-		break;
-	}
-
-	case ID_PROFILES_IMPORT:
-		ShowImportDialog();
-		break;
-
-	// something we don't handle, bail out
-	default:
-		return false;
-	}
-
-	return true;
-}
-
-bool HandleAutoLoginWindowMessage(HWND hWnd, UINT msg, WPARAM wParam, LPARAM lParam, LRESULT* result)
-{
-	*result = 0;
-
-	DWORD pid = (DWORD)lParam;
-
-	switch (msg)
-	{
-	case WM_MENURBUTTONUP:
-	{
-		HMENU hMenu = (HMENU)lParam;
-		int nPos = (int)wParam;
-
-		// This function doesn't validate that we're only right click on profile menus.
-		return HandleAutoLoginMenuRightclick(hMenu, GetMenuItemID(hMenu, nPos), lParam);
-	}
-
-	case WM_COMMAND:
-		return HandleAutoLoginMenuCommand(wParam, lParam);
-
-	case WM_USER_REGISTER_HK:
-		ActOnPid(pid, [](const DWORD id, ProfileInfo& pi) { RegisterGlobalHotkey(GetEQWindowHandleForProcessId(pi.PID), pi.Hotkey); });
-		break;
-
-	case WM_USER_UNREGISTER_HK:
-		ActOnPid(pid, [](const DWORD id, ProfileInfo& pi) { UnregisterGlobalHotkey(pi.Hotkey); });
-		break;
-
-	case WM_USER_RESETLOADED:
-		ActOnPid(pid, [&wParam](const DWORD id, ProfileInfo& pi) {
-			ResetLoaded(pi, id, hProfilesMenu);
-			if (wParam)
-			{
-				pi.Loaded = false;
-				pi.PID = 0;
-			}});
-		break;
-
-	case WM_USER_SETLOADED:
-		ActOnPid(pid, [&wParam, &pid](const DWORD id, ProfileInfo& pi) {
-			SetLoaded(pi, id, hProfilesMenu);
-			if (wParam)
-			{
-				pi.Loaded = true;
-				pi.PID = pid;
-			}});
-		break;
-
-	case WM_USER_UPDATECLASS:
-		ActOnPid(pid, [&wParam](const DWORD id, ProfileInfo& pi) {
-			DWORD classId = (DWORD)wParam;
-			pi.PlayerClass = GetClassShortName(classId);
-			SetLoaded(pi, id, hProfilesMenu);
-		});
-		break;
-
-	case WM_USER_UPDATELEVEL:
-		ActOnPid(pid, [&wParam](const DWORD id, ProfileInfo& pi) {
-			pi.PlayerLevel = (DWORD)wParam;
-			SetLoaded(pi, id, hProfilesMenu);
-		});
-		break;
-
-	default:
-		return false;
-	}
-
-	if (InSendMessage()) ReplyMessage(true);
-
-	return true;
-}
-
-bool EncryptData(DATA_BLOB* DataIn, DATA_BLOB* DataOut)
-{
-	return CryptProtectData(DataIn, nullptr, nullptr, nullptr, nullptr, 0, DataOut) != 0;
-}
-
-
-int BlobToStr(DATA_BLOB* Blob, std::string& outString)
-{
-	uint8_t* pb = Blob->pbData;
-	char out[MAX_STRING];
-	char* szOut = out;
-
-	for (size_t i = 0; i < Blob->cbData; i++, pb++)
-	{
-		int b = (*pb & 0xF0) >> 4;
-		*szOut++ = (char)((b <= 9) ? b + '0' : (b - 10) + 'A');
-
-		b = *pb & 0x0F;
-		*szOut++ = (char)((b <= 9) ? b + '0' : (b - 10) + 'A');
-	}
-	*szOut++ = 0;
-
-	outString = out;
-	return Blob->cbData;
-}
-
-void FillProfile(const std::string& Profile, const std::string& Server, const std::string& Character, const std::string& Inifile, const std::string& Hotkey,
-	const std::string& CharClass, const int CharLevel, bool bCheck, const std::string& Login)
-{
-	char szStuff[MAX_STRING] = { 0 };
-	sprintf_s(szStuff, "[%s] %s", Login.c_str(), Character.c_str());
-
-	bool bAddNewProfile = true;
-	auto szMenuDataBuffer = std::make_unique<char[]>(2048);
-
-	HMENU hAddMenu = nullptr;
-
-	int menuCount = GetMenuItemCount(hProfilesMenu);
-	for (int j = 0; j < menuCount; j++)
-	{
-		// Get the title of this menu item
-		std::string menuTitle;
-
-		{
-			MENUITEMINFOA mi = { sizeof(MENUITEMINFOA) };
-			mi.fMask = MIIM_DATA | MIIM_SUBMENU | MIIM_ID | MIIM_STRING;
-			mi.dwTypeData = szMenuDataBuffer.get();
-			mi.cch = 2048;
-			GetMenuItemInfo(hProfilesMenu, j, TRUE, &mi);
-
-			menuTitle = mi.dwTypeData ? mi.dwTypeData : "";
-		}
-
-		// check if we found the menu we're looking for
-		if (ci_equals(menuTitle, Profile))
-		{
-			// Found the matching profile
-			bAddNewProfile = false;
-
-			// Look for matching character name
-			HMENU hMenuPopup2 = GetSubMenu(hProfilesMenu, j);
-			if (!hMenuPopup2)
-				continue;
-
-			// Search submenus for matching character menu
-			int subMenuCount = GetMenuItemCount(hMenuPopup2);
-			for (int i = 0; i < subMenuCount; i++)
-			{
-				MENUITEMINFOA mi = { sizeof(MENUITEMINFOA) };
-				mi.dwTypeData = szMenuDataBuffer.get();
-				mi.fMask = MIIM_DATA | MIIM_SUBMENU | MIIM_ID | MIIM_STRING;
-				mi.cch = 2048;
-				GetMenuItemInfo(hMenuPopup2, i, TRUE, &mi);
-
-				const char* pMenuTitle2 = mi.dwTypeData;
-
-				// Check if the menu title starts with the expected prefix. If this matches it means the
-				// character menu item already exists.
-				if (pMenuTitle2 && pMenuTitle2[0] && _strnicmp(pMenuTitle2, szStuff, strlen(szStuff)) == 0)
-				{
-					// Update profile
-					ProfileInfo& pi = LoginMap[menuTitle][mi.wID];
-					pi.Hotkey = Hotkey;
-					pi.PlayerClass = CharClass;
-					pi.PlayerLevel = CharLevel;
-
-					if (pi.Loaded)
-						SetLoaded(pi, mi.wID, hMenuPopup2);
-					else
-						ResetLoaded(pi, mi.wID, hMenuPopup2);
-
-					return;
-				}
-			}
-
-			// Profile exists but character doesn't. We'll add character to this menu
-			hAddMenu = hMenuPopup2;
-			break;
-		}
-	}
-
-	if (bAddNewProfile)
-	{
-		HMENU hSubMenu = CreatePopupMenu();
-		hAddMenu = hSubMenu;
-		int parentMenuId = ID_MENU_PROFILE + gMenuItemCount;
-		AppendMenuA(hProfilesMenu, MF_STRING, parentMenuId, Profile.c_str());
-
-		// Set this new submenu to the profile menu item
-		{
-			MENUITEMINFOA mi = { sizeof(MENUITEMINFOA) };
-			mi.fMask = MIIM_SUBMENU;
-			mi.hSubMenu = hSubMenu;
-			SetMenuItemInfo(hProfilesMenu, parentMenuId, FALSE, &mi);
-		}
-
-		// add "Load All" menu item
-		{
-			int menuId = ID_MENU_CHARACTER + gMenuItemCount;
-
-			ProfileInfo pi;
-			pi.CharacterName = PROFILE_LOAD_ALL;
-			pi.profileName = Profile;
-			pi.Inifile = Inifile;
-
-			AppendMenuA(hSubMenu, MF_STRING, menuId, pi.CharacterName.c_str());
-			LoginMap[Profile][menuId] = pi;
-
-			MENUITEMINFOA mi = { sizeof(MENUITEMINFOA) };
-			mi.fMask = MIIM_DATA;
-			mi.dwItemData = (ULONG_PTR)LoginMap[Profile][menuId].profileName.c_str();
-			SetMenuItemInfo(hSubMenu, menuId, FALSE, &mi);
-
-			gMenuItemCount++;
-		}
-
-		// add "Unload All" menu item
-		{
-			int menuId = ID_MENU_CHARACTER + gMenuItemCount;
-
-			ProfileInfo pi;
-			pi.CharacterName = PROFILE_UNLOAD_ALL;
-			pi.profileName = Profile;
-			pi.Inifile = Inifile;
-
-			AppendMenuA(hSubMenu, MF_STRING, menuId, pi.CharacterName.c_str());
-			LoginMap[Profile][menuId] = pi;
-
-			MENUITEMINFOA mi = { sizeof(MENUITEMINFOA) };
-			mi.fMask = MIIM_DATA;
-			mi.dwItemData = (ULONG_PTR)LoginMap[Profile][menuId].profileName.c_str();
-			SetMenuItemInfo(hSubMenu, menuId, FALSE, &mi);
-
-			gMenuItemCount++;
-		}
-
-		// add separator
-
-		{
-			int menuId = ID_MENU_CHARACTER + gMenuItemCount;
-
-			ProfileInfo pi;
-			pi.CharacterName = "Menu Break";
-			pi.profileName = Profile;
-			pi.Inifile = Inifile;
-
-			AppendMenu(hSubMenu, MF_MENUBARBREAK, menuId, nullptr);
-			LoginMap[Profile][menuId] = pi;
-
-			gMenuItemCount++;
-		}
-	}
-
-	// If we have a menu to add the character to, do it.
-	if (hAddMenu)
-	{
-		std::string label;
-
-		if (!CharClass.empty())
-			label = fmt::format("{} [{:d} {}] {}", szStuff, CharLevel, CharClass, Hotkey);
-		else
-			label = fmt::format("{} {}", szStuff, Hotkey);
-
-		int menuId = ID_MENU_CHARACTER + gMenuItemCount;
-		AppendMenuA(hAddMenu, (bCheck ? MF_STRING | MF_CHECKED : MF_STRING | MF_UNCHECKED), menuId, label.c_str());
-
-		gMenuItemCount++;
-
-		ProfileInfo pi;
-		pi.CharacterName = szStuff;
-		pi.profileName = Profile;
-		pi.Inifile = Inifile;
-		pi.Hotkey = Hotkey;
-		pi.PlayerClass = CharClass;
-		pi.PlayerLevel = CharLevel;
-
-		LoginMap[Profile][menuId] = pi;
-
-		MENUITEMINFOA mi = { sizeof(MENUITEMINFOA) };
-		mi.fMask = MIIM_DATA;
-		mi.dwItemData = (ULONG_PTR)LoginMap[Profile][menuId].profileName.c_str();
-		SetMenuItemInfo(hAddMenu, menuId, FALSE, &mi);
-	}
-}
-
-void LoadProfiles()
-{
-	auto profiles = LoadAutoLoginProfiles(internal_paths::AutoLoginIni);
-
-	for (ProfileGroup& pg : profiles)
-	{
-		for (ProfileRecord& record : pg.records)
-		{
-			// add server name to character name
-			if (!record.serverName.empty())
-				record.characterName = fmt::format("{}->{}", record.serverName, record.characterName);
-
-			FillProfile(record.profileName, record.serverName, record.characterName,
-				internal_paths::AutoLoginIni, record.hotkey,
-				record.characterClass, record.characterLevel, record.checked, record.accountName);
-		}
-	}
-}
-
-// ideally we don't need to leak this function into Eventsink.
-void AutoLoginRemoveProcess(DWORD processId)
-{
-	// eqgame terminated...
-	for (auto& i : LoginMap)
-	{
-		for (auto& j : i.second)
-		{
-			if (!j.second.CharacterName.empty())
-			{
-				if (j.second.PID == processId)
-				{
-					SendMessageA(hMainWnd, WM_USER_UNREGISTER_HK, 0, j.second.PID);
-					SendMessageA(hMainWnd, WM_USER_RESETLOADED, 0, j.second.PID);
-
-					j.second.Loaded = false;
-					j.second.PID = 0;
-					break;
-				}
-			}
-		}
-	}
-}
-
-INT_PTR CALLBACK ExportProc(HWND hWnd, UINT MSG, WPARAM wParam, LPARAM lParam)
-{
-	switch (MSG)
-	{
-	case WM_INITDIALOG:
-	{
-		hAskPassEdit = GetDlgItem(hWnd, IDC_ASKPASSEDIT_PATH);
-
-		// Default position is centered on the screen
-		RECT rect;
-		::GetWindowRect(hWnd, &rect);
-
-		::SetWindowPos(hWnd, nullptr, ::GetSystemMetrics(SM_CXFULLSCREEN) / 2 - (rect.right - rect.left) / 2,
-			::GetSystemMetrics(SM_CYFULLSCREEN) / 2 - (rect.bottom - rect.top) / 2, 0, 0, SWP_NOSIZE | SWP_NOACTIVATE);
-		::SendMessageA(hWnd, WM_SETICON, ICON_SMALL, (LPARAM)::LoadIconA(g_hInst, MAKEINTRESOURCE(IDI_ICON1)));
-
-		return TRUE;
-	}
-
-	case WM_SHOWWINDOW:
-		SetWindowText(hAskPassEdit, "");
-		CheckRadioButton(hAskPassWnd, IDC_RADIO_IMPORT, IDC_RADIO_EXPORT, IDC_RADIO_IMPORT);
-		break;
-
-	case WM_COMMAND:
-	{
-		switch (wParam)
-		{
-		case IDC_ASKPASSBUTTON_BROWSE:
-		{
-			char szPass[MAX_STRING] = { 0 };
-			GetWindowText(hAskPassEdit, szPass, sizeof(szPass));
-
-			if (strlen(szPass) < 4)
-			{
-				MessageBox(hAskPassWnd, "Password must be at least 4 characters", "AutoLogin Profile Import/Export", MB_OK | MB_SYSTEMMODAL);
-				break;
-			}
-
-			UINT Import = IsDlgButtonChecked((HWND)hAskPassWnd, IDC_RADIO_IMPORT);
-			ShowWindow(hAskPassWnd, SW_HIDE);
-
-			if (Import)
-				DoImport(szPass);
-			else
-				DoExport(szPass);
-
-			return TRUE;
-		}
-		case IDC_BUTTON_BROWSE: {
-			BROWSEINFO bi;
-			LPITEMIDLIST pidl;
-			char mydir[MAX_PATH];
-
-			bi.hwndOwner = hWnd;
-			bi.pidlRoot = nullptr;
-			bi.pszDisplayName = mydir;
-			bi.lpszTitle = "Select a folder";
-			bi.ulFlags = BIF_RETURNONLYFSDIRS;
-			bi.lpfn = nullptr;
-			bi.lParam = 0;
-
-			//Call the directory browse dialog and assign it to a ITEMIDLIST
-			if (pidl = ::SHBrowseForFolderA(&bi)) {
-
-				//Return the selected path
-				if (SHGetPathFromIDList(pidl, mydir)) {
-					SetWindowText(hPathEdit, mydir);
-				}
-				CoTaskMemFree(pidl);
-			}
-
-			return TRUE;
-		}
-
-		default: break;
-		}
-	}
-
-	case WM_SYSCOMMAND:
-		switch (LOWORD(wParam))
-		{
-		case SC_CLOSE:
-		case WM_DESTROY:
-			ShowWindow(hWnd, SW_HIDE);
-			return TRUE;
-		}
-	default:
-		break;
-	}
-
-	return FALSE;
-}
-
-INT_PTR CALLBACK SettingsProc(HWND hWnd, UINT MSG, WPARAM wParam, LPARAM lParam)
-{
-	switch (MSG)
-	{
-	case WM_INITDIALOG:
-	{
-		hProfileEdit = ::GetDlgItem(hWnd, IDC_EDIT_PROFILE);
-		hLoginEdit = ::GetDlgItem(hWnd, IDC_EDIT_LOGIN);
-		hPassEdit = ::GetDlgItem(hWnd, IDC_EDIT_PASS);
-		hServerEdit = ::GetDlgItem(hWnd, IDC_EDIT_SERVER);
-		hCharEdit = ::GetDlgItem(hWnd, IDC_EDIT_CHAR);
-		HWND hHotkeyEdit = ::GetDlgItem(hWnd, IDC_EDIT_HOTKEY);
-		hPathEdit = ::GetDlgItem(hWnd, IDC_EDIT_PATH);
-		hBrowseButton = ::GetDlgItem(hWnd, IDC_BUTTON_BROWSE);
-		hSaveProfileButton = ::GetDlgItem(hWnd, IDC_BUTTON_SAVE_PROFILE);
-		hClassCombo = ::GetDlgItem(hWnd, IDC_COMBO_CCLASS);
-		hLevelEdit = ::GetDlgItem(hWnd, IDC_EDIT_CLEVEL);
-
-		// Make the hotkey control
-		pHotKeyCtrl = new CHotKeyCtrl();
-		pHotKeyCtrl->ConvertEditToHotKeyCtrl(hHotkeyEdit);
-
-		// Default position is centered on the screen
-		RECT rect;
-		::GetWindowRect(hWnd, &rect);
-
-		::SetWindowPos(hWnd, nullptr, ::GetSystemMetrics(SM_CXFULLSCREEN) / 2 - (rect.right - rect.left) / 2,
-			::GetSystemMetrics(SM_CYFULLSCREEN) / 2 - (rect.bottom - rect.top) / 2, 0, 0, SWP_NOSIZE | SWP_NOACTIVATE);
-		::SendMessageA(hWnd, WM_SETICON, ICON_SMALL, (LPARAM)::LoadIconA(g_hInst, MAKEINTRESOURCE(IDI_ICON1)));
-
-		::SetWindowTextA(hPathEdit, internal_paths::EQRoot.c_str());
-
-		// Add the classes to the class combo
-		int i = 0;
-		for (auto& ci : ClassInfo)
-		{
-			// Set the string to the full name of the class, and the data to the index
-			int index = (int)::SendMessageA(hClassCombo, CB_ADDSTRING, 0, (LPARAM)ci.Name);
-			::SendMessageA(hClassCombo, CB_SETITEMDATA, index, i);
-
-			i++;
-		}
-
-		return TRUE;
-	}
-
-	case WM_COMMAND:
-	{
-		uint16_t nCommand = HIWORD(wParam);
-		int controlId = LOWORD(wParam);
-
-		switch (controlId)
-		{
-		case IDC_BUTTON_BROWSE:
-		{
-			BROWSEINFO bi;
-			LPITEMIDLIST pidl;
-			char mydir[MAX_PATH];
-
-			bi.hwndOwner = hWnd;
-			bi.pidlRoot = nullptr;
-			bi.pszDisplayName = mydir;
-			bi.lpszTitle = "Select a folder";
-			bi.ulFlags = BIF_RETURNONLYFSDIRS;
-			bi.lpfn = nullptr;
-			bi.lParam = 0;
-
-			//Call the directory browse dialog and assign it to a ITEMIDLIST
-			if (pidl = ::SHBrowseForFolderA(&bi))
-			{
-				//Return the selected path
-				if (SHGetPathFromIDList(pidl, mydir))
-				{
-					SetWindowText(hPathEdit, mydir);
-				}
-				CoTaskMemFree(pidl);
-			}
-
-			return TRUE;
-		}
-
-		case IDC_BUTTON_SAVE_PROFILE:
-		{
-			char szTemp[1024] = { 0 };
-
-			GetWindowText(hProfileEdit, szTemp, sizeof(szTemp));
-			std::string profileName(szTemp);
-
-			GetWindowText(hLoginEdit, szTemp, sizeof(szTemp));
-			std::string login(szTemp);
-
-			GetWindowText(hPassEdit, szTemp, sizeof(szTemp));
-			std::string pass(szTemp);
-
-			GetWindowText(hServerEdit, szTemp, sizeof(szTemp));
-			std::string server(szTemp);
-
-			GetWindowText(hCharEdit, szTemp, sizeof(szTemp));
-			std::string charName(szTemp);
-
-			GetWindowText(hLevelEdit, szTemp, sizeof(szTemp));
-			int charLevel = GetIntFromString(szTemp, -1);
-
-			std::string charClass = GetSelectedCharacterClass();
-
-			GetWindowText(pHotKeyCtrl->GetHWnd(), szTemp, sizeof(szTemp));
-			std::string hotkey(szTemp);
-
-			GetWindowText(hPathEdit, szTemp, sizeof(szTemp));
-			std::string eqPath(szTemp);
-
-			if (login.empty() || pass.empty() || server.empty() || charName.empty() || eqPath.empty())
-			{
-				MessageBox(hEditProfileWnd, "Required fields:\n"
-					" * Login\n"
-					" * Password\n"
-					" * Server\n"
-					" * Character Name\n"
-					" * EQ Path\n"
-					"\n"
-					"If Profile Set is empty, Server will be used as the Profile Set.",
-					"Validation Error", MB_SYSTEMMODAL | MB_OK);
-				break;
-			}
-
-			if (profileName.find(" ") != std::string::npos)
-			{
-				MessageBox(hEditProfileWnd, "Profile Set: can not contain any Spaces", "Create Profile Error", MB_SYSTEMMODAL | MB_OK);
-				break;
-			}
-
-			if (profileName.empty())
-			{
-				profileName = server;
-			}
-
-			std::string savedName = fmt::format("{}->{}", server, charName);
-			if (SaveBlob(profileName, login, pass, server, charName, eqPath, hotkey, charClass, charLevel, true, internal_paths::AutoLoginIni))
-			{
-				FillProfile(profileName, server, savedName, internal_paths::AutoLoginIni, hotkey, charClass, charLevel, true, login);
-
-				WritePrivateProfileBool("Settings", "UseMQ2Login", true, internal_paths::AutoLoginIni);
-				WritePrivateProfileString("Profiles", "DefaultEQPath", eqPath, internal_paths::AutoLoginIni);
-
-				WritePrivateProfileString("Plugins", "mq2autologin", "1", internal_paths::MQini);
-
-				if (bNewProfile)
-				{
-					sprintf_s(szTemp,
-						"Login Profile Created for %s as \"%s\"\n"
-						"\n"
-						"You can launch this character now from the Profiles Menu.\n"
-						"\n"
-						"Additionally:\n"
-						" * Right click the name of the character to mark it or unmark it for the Load All feature.\n"
-						" * Left clicking a individual character name will either Load or unload it, its a toggle.",
-						profileName.c_str(), savedName.c_str());
-
-					MessageBox(hEditProfileWnd, szTemp, "AutoLogin Profile Editor", MB_SYSTEMMODAL | MB_OK);
-				}
-			}
-			else
-			{
-				sprintf_s(szTemp, "Login Profile Already Existed for %s as \"%s\"", profileName.c_str(), savedName.c_str());
-				MessageBox(hEditProfileWnd, szTemp, "AutoLogin Profile Editor", MB_SYSTEMMODAL | MB_OK);
-			}
-
-			return TRUE;
-		}
-
-		case IDC_BUTTON_CANCEL:
-			ShowWindow(hWnd, SW_HIDE);
-			return TRUE;
-
-		default: break;
-		}
-	}
-
-	case WM_SYSCOMMAND:
-		switch (LOWORD(wParam))
-		{
-		case WM_DESTROY:
-			delete pHotKeyCtrl;
-
-		case SC_CLOSE:
-			ShowWindow(hWnd, SW_HIDE);
-			return TRUE;
-		}
-	default:
-		break;
-	}
-
-	return FALSE;
-}
-
-void ReceivedMessageHandler(ProtoMessagePtr&& message)
-{
-	switch (static_cast<AutoLoginMessageId>(message->GetMessageId()))
-	{
-		case AutoLoginMessageId::MSG_AUTOLOGIN_PROFILE_LOADED:
-		{
-			auto profile = message->Parse<proto::login::ProfileMethod>();
-
-			if (profile.has_target() && profile.target().has_character() && message->GetSender() && message->GetSender()->has_pid())
-			{
-				ProfileMap& login = LoginMap[profile.profile()];
-
-				std::string charString = fmt::format("[{}] {}->{}", profile.account(), profile.target().server(), profile.target().character());
-				auto login_it = std::find_if(login.begin(), login.end(),
-					[&charString](const auto& l) { return l.second.CharacterName == charString; });
-
-				if (login_it != login.end() && message->GetSender())
-				{
-					login_it->second.Loaded = true;
-					login_it->second.PID = message->GetSender()->pid();
-					SendMessageA(hMainWnd, WM_USER_REGISTER_HK, login_it->first, login_it->second.PID);
-					SendMessageA(hMainWnd, WM_USER_SETLOADED, login_it->first, login_it->second.PID);
-				}
-			}
-
-			break;
-		}
-
-		case AutoLoginMessageId::MSG_AUTOLOGIN_PROFILE_UNLOADED:
-		{
-			auto profile = message->Parse<proto::login::ProfileMethod>();
-			if (message->GetSender() && message->GetSender()->has_pid())
-			{
-				uint32_t pid = message->GetSender()->pid();
-
-				ProfileMap& login = LoginMap[profile.profile()];
-				auto login_it = std::find_if(login.begin(), login.end(),
-					[&pid](const auto& l) { return l.second.PID == pid; });
-
-				if (login_it != login.end())
-				{
-					SendMessageA(hMainWnd, WM_USER_UNREGISTER_HK, login_it->first, login_it->second.PID);
-					SendMessageA(hMainWnd, WM_USER_RESETLOADED, login_it->first, login_it->second.PID);
-				}
-			}
-
-			break;
-		}
-
-		case AutoLoginMessageId::MSG_AUTOLOGIN_PROFILE_CHARINFO:
-		{
-			auto charinfo = message->Parse<proto::login::CharacterInfoMissive>();
-			if (message->GetSender() && message->GetSender()->has_pid())
-			{
-				uint32_t pid = message->GetSender()->pid();
-
-				for (const auto& [profileKey, profile] : LoginMap)
-				{
-					for (const auto& [id, profileInfo] : profile)
-					{
-						if (profileInfo.PID == pid)
-						{
-							SendMessageA(hMainWnd, WM_USER_UPDATELEVEL, charinfo.level(), profileInfo.PID);
-							SendMessageA(hMainWnd, WM_USER_UPDATECLASS, charinfo.class_(), profileInfo.PID);
-							return;
-						}
-					}
-				}
-			}
-
-			break;
-		}
-
-		case AutoLoginMessageId::MSG_AUTOLOGIN_START_INSTANCE:
-		{
-			auto start = message->Parse<proto::login::StartInstanceMissive>();
-			switch (start.method_case())
-			{
-			case proto::login::StartInstanceMissive::MethodCase::kDirect:
-				if (start.direct().has_target())
-				{
-					DoPlainLogin(
-						start.direct().target().server(),
-						start.direct().login(),
-						start.direct().password(),
-						start.direct().target().has_character() ? start.direct().target().character() : ""
-					);
-				}
-				break;
-
-			case proto::login::StartInstanceMissive::MethodCase::kProfile:
-				if (start.profile().has_target() && start.profile().target().has_character())
-				{
-					ProfileMap& login = LoginMap[start.profile().profile()];
-
-					std::string charString = fmt::format("{}->{}", start.profile().target().server(), start.profile().target().character());
-					auto login_it = std::find_if(login.begin(), login.end(),
-						[&charString](const auto& login)
-						{
-							// CharacterName is `[account] server->char` -- assume none of the things have spaces, and grab only the server->char portion
-							auto s = login.second.CharacterName.substr(login.second.CharacterName.find_first_of(' ') + 1);
-							return s == charString;
-						});
-
-					if (login_it != login.end())
-					{
-						LoadIt(login_it->second, login_it->first);
-					}
-				}
-				break;
-
-			default:
-				break;
-			}
-
-			break;
-		}
-
-		default:
-			break;
-	}
-}
-
-void InitializeAutoLogin()
-{
-	s_dropbox = postoffice::GetPostOffice().RegisterAddress("autologin", ReceivedMessageHandler);
-
-	// Get path to mq2autologin.ini
-	fs::path pathAutoLoginIni = fs::path{ internal_paths::Config }  / "MQ2AutoLogin.ini";
-	internal_paths::AutoLoginIni = pathAutoLoginIni.string();
-
-	// Initialize path to EQ
-	internal_paths::EQRoot = GetPrivateProfileString("Profiles", "DefaultEQPath", "", internal_paths::AutoLoginIni);
-	if (internal_paths::EQRoot.empty())
-	{
-		//  TODO: Try harder to find EQ or warn about it being missing.
-		const char* backupPath = R"(C:\Users\Public\Daybreak Game Company\Installed Games\EverQuest)";
-
-		WritePrivateProfileString("Profiles", "DefaultEQPath", backupPath, internal_paths::AutoLoginIni);
-		internal_paths::EQRoot = backupPath;
-	}
-
-	HMENU hMainMenu = GetSubMenu(hMenu, 0);
-	int menuItemCount = GetMenuItemCount(hMainMenu);
-	for (int i = 0; i < menuItemCount; ++i)
-	{
-		char text[256];
-
-		if (GetMenuStringA(hMainMenu, i, text, 256, MF_BYPOSITION))
-		{
-			if (!strcmp(text, "Profiles"))
-			{
-				hProfilesMenu = GetSubMenu(hMainMenu, i);
-				break;
-			}
-		}
-	}
-
-	// create the profile editor window
-	hEditProfileWnd = ::CreateDialogParamA(g_hInst, MAKEINTRESOURCE(IDD_PROFILE_EDIT),
-		nullptr, SettingsProc, 0);
-
-	hAskPassWnd = ::CreateDialogParamA(g_hInst, MAKEINTRESOURCE(IDD_PROFILE_EXPORT),
-		nullptr, ExportProc, 0);
-
-	// make the editmenu
-	hEditPopup = CreatePopupMenu();
-
-	ProfileMap& popupMap = LoginMap["Popups"];
-	AppendMenuA(hEditPopup, MF_STRING, ID_CHARACTER_EDIT, "&Edit");
-	popupMap[ID_CHARACTER_EDIT].profileName = "Edit";
-	AppendMenuA(hEditPopup, MF_STRING, ID_CHARACTER_DELETE, "&Delete");
-	popupMap[ID_CHARACTER_DELETE].profileName = "Delete";
-	AppendMenuA(hEditPopup, MF_STRING, ID_CHARACTER_TOGGLE, "&Uncheck");
-	popupMap[ID_CHARACTER_TOGGLE].profileName = "Uncheck";
-
-	LoadProfiles();
-
-	// Update enabled state
-	int ichecked = GetPrivateProfileInt("Settings", "UseMQ2Login", 0, internal_paths::AutoLoginIni);
-
-	char szText[64] = { 0 };
-	MENUITEMINFOA mi2 = { sizeof(MENUITEMINFOA) };
-	mi2.fMask = MIIM_STRING | MIIM_STATE;
-	if (!ichecked)
-	{
-		mi2.fState = MF_UNCHECKED;
-		strcpy_s(szText, "AutoLogin is: Disabled");
-	}
-	else
-	{
-		mi2.fState = MF_CHECKED;
-		strcpy_s(szText, "AutoLogin is: Enabled");
-	}
-
-	mi2.cch = (UINT)strlen(szText) + 1;
-	mi2.dwTypeData = szText;
-	SetMenuItemInfo(hMainMenu, ID_FILE_MQ2LOGINIS, FALSE, &mi2);
-}
-
-void ShutdownAutoLogin()
-{
-	s_dropbox.Remove();
-=======
 	ShutdownAutoLoginImGui();
->>>>>>> 0467e88b
 }